--- conflicted
+++ resolved
@@ -234,12 +234,8 @@
   ControllerStateMsg msg;
   subscribe_and_get_messages(msg);
 
-<<<<<<< HEAD
   // never received a valid command, linear velocity should have been reset
-  EXPECT_EQ(msg.linear_velocity_command[0], 0.0);
-=======
-  EXPECT_EQ(msg.traction_command[0], 1.1);
->>>>>>> 9f2d9e67
+  EXPECT_EQ(msg.traction_command[0], 0.0);
   EXPECT_EQ(msg.steering_angle_command[0], 2.2);
 
   publish_commands(0.1, 0.2);
