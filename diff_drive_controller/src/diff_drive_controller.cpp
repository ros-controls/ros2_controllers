// Copyright 2020 PAL Robotics S.L.
//
// Licensed under the Apache License, Version 2.0 (the "License");
// you may not use this file except in compliance with the License.
// You may obtain a copy of the License at
//
//     http://www.apache.org/licenses/LICENSE-2.0
//
// Unless required by applicable law or agreed to in writing, software
// distributed under the License is distributed on an "AS IS" BASIS,
// WITHOUT WARRANTIES OR CONDITIONS OF ANY KIND, either express or implied.
// See the License for the specific language governing permissions and
// limitations under the License.

/*
 * Author: Bence Magyar, Enrique Fernández, Manuel Meraz
 */

#include <memory>
#include <queue>
#include <string>
#include <utility>
#include <vector>

#include "diff_drive_controller/diff_drive_controller.hpp"
#include "hardware_interface/types/hardware_interface_type_values.hpp"
#include "lifecycle_msgs/msg/state.hpp"
#include "rclcpp/logging.hpp"
#include "tf2/LinearMath/Quaternion.h"


namespace
{
constexpr auto DEFAULT_COMMAND_TOPIC = "~/cmd_vel";
constexpr auto DEFAULT_COMMAND_UNSTAMPED_TOPIC = "~/cmd_vel_unstamped";
constexpr auto DEFAULT_COMMAND_OUT_TOPIC = "~/cmd_vel_out";
constexpr auto DEFAULT_ODOMETRY_TOPIC = "~/odom";
constexpr auto DEFAULT_TRANSFORM_TOPIC = "/tf";
}  // namespace

namespace diff_drive_controller
{
using namespace std::chrono_literals;
using controller_interface::interface_configuration_type;
using controller_interface::InterfaceConfiguration;
using hardware_interface::HW_IF_POSITION;
using hardware_interface::HW_IF_VELOCITY;
using lifecycle_msgs::msg::State;

DiffDriveController::DiffDriveController() : controller_interface::ControllerInterface() {}

const char * DiffDriveController::feedback_type() const
{
  return params_.position_feedback ? HW_IF_POSITION : HW_IF_VELOCITY;
}

controller_interface::CallbackReturn DiffDriveController::on_init()
{
  try
  {
<<<<<<< HEAD
    // Create the parameter listener and get the parameters
    param_listener_ = std::make_shared<ParamListener>(get_node());
    params_ = param_listener_->get_params();
=======
    // with the lifecycle node being initialized, we can declare parameters
    auto_declare<std::vector<std::string>>("left_wheel_names", std::vector<std::string>());
    auto_declare<std::vector<std::string>>("right_wheel_names", std::vector<std::string>());

    auto_declare<double>("wheel_separation", wheel_params_.separation);
    auto_declare<int>("wheels_per_side", wheel_params_.wheels_per_side);
    auto_declare<double>("wheel_radius", wheel_params_.radius);
    auto_declare<double>("wheel_separation_multiplier", wheel_params_.separation_multiplier);
    auto_declare<double>("left_wheel_radius_multiplier", wheel_params_.left_radius_multiplier);
    auto_declare<double>("right_wheel_radius_multiplier", wheel_params_.right_radius_multiplier);

    auto_declare<std::string>("odom_frame_id", odom_params_.odom_frame_id);
    auto_declare<std::string>("base_frame_id", odom_params_.base_frame_id);
    auto_declare<std::vector<double>>("pose_covariance_diagonal", std::vector<double>());
    auto_declare<std::vector<double>>("twist_covariance_diagonal", std::vector<double>());
    auto_declare<bool>("open_loop", odom_params_.open_loop);
    auto_declare<bool>("position_feedback", odom_params_.position_feedback);
    auto_declare<bool>("enable_odom_tf", odom_params_.enable_odom_tf);

    auto_declare<double>("cmd_vel_timeout", cmd_vel_timeout_.count() / 1000.0);
    publish_limited_velocity_ =
      auto_declare<bool>("publish_limited_velocity", publish_limited_velocity_);
    auto_declare<int>("velocity_rolling_window_size", 10);
    use_stamped_vel_ = auto_declare<bool>("use_stamped_vel", use_stamped_vel_);

    auto_declare<bool>("linear.x.has_velocity_limits", false);
    auto_declare<bool>("linear.x.has_acceleration_limits", false);
    auto_declare<bool>("linear.x.has_jerk_limits", false);
    auto_declare<double>("linear.x.max_velocity", NAN);
    auto_declare<double>("linear.x.min_velocity", NAN);
    auto_declare<double>("linear.x.max_acceleration", NAN);
    auto_declare<double>("linear.x.min_acceleration", NAN);
    auto_declare<double>("linear.x.max_jerk", NAN);
    auto_declare<double>("linear.x.min_jerk", NAN);

    auto_declare<bool>("angular.z.has_velocity_limits", false);
    auto_declare<bool>("angular.z.has_acceleration_limits", false);
    auto_declare<bool>("angular.z.has_jerk_limits", false);
    auto_declare<double>("angular.z.max_velocity", NAN);
    auto_declare<double>("angular.z.min_velocity", NAN);
    auto_declare<double>("angular.z.max_acceleration", NAN);
    auto_declare<double>("angular.z.min_acceleration", NAN);
    auto_declare<double>("angular.z.max_jerk", NAN);
    auto_declare<double>("angular.z.min_jerk", NAN);
    publish_rate_ = auto_declare<double>("publish_rate", publish_rate_);
>>>>>>> 09e50139
  }
  catch (const std::exception & e)
  {
    fprintf(stderr, "Exception thrown during init stage with message: %s \n", e.what());
    return controller_interface::CallbackReturn::ERROR;
  }

  return controller_interface::CallbackReturn::SUCCESS;
}

InterfaceConfiguration DiffDriveController::command_interface_configuration() const
{
  std::vector<std::string> conf_names;
  for (const auto & joint_name : params_.left_wheel_names)
  {
    conf_names.push_back(joint_name + "/" + HW_IF_VELOCITY);
  }
  for (const auto & joint_name : params_.right_wheel_names)
  {
    conf_names.push_back(joint_name + "/" + HW_IF_VELOCITY);
  }
  return {interface_configuration_type::INDIVIDUAL, conf_names};
}

InterfaceConfiguration DiffDriveController::state_interface_configuration() const
{
  std::vector<std::string> conf_names;
  for (const auto & joint_name : params_.left_wheel_names)
  {
    conf_names.push_back(joint_name + "/" + feedback_type());
  }
  for (const auto & joint_name : params_.right_wheel_names)
  {
    conf_names.push_back(joint_name + "/" + feedback_type());
  }
  return {interface_configuration_type::INDIVIDUAL, conf_names};
}

controller_interface::return_type DiffDriveController::update(
  const rclcpp::Time & time, const rclcpp::Duration & period)
{
  auto logger = get_node()->get_logger();
  if (get_state().id() == State::PRIMARY_STATE_INACTIVE)
  {
    if (!is_halted)
    {
      halt();
      is_halted = true;
    }
    return controller_interface::return_type::OK;
  }

  std::shared_ptr<Twist> last_command_msg;
  received_velocity_msg_ptr_.get(last_command_msg);

  if (last_command_msg == nullptr)
  {
    RCLCPP_WARN(logger, "Velocity message received was a nullptr.");
    return controller_interface::return_type::ERROR;
  }

  const auto age_of_last_command = time - last_command_msg->header.stamp;
  // Brake if cmd_vel has timeout, override the stored command
  if (age_of_last_command > cmd_vel_timeout_)
  {
    last_command_msg->twist.linear.x = 0.0;
    last_command_msg->twist.angular.z = 0.0;
  }

  // command may be limited further by SpeedLimit,
  // without affecting the stored twist command
  Twist command = *last_command_msg;
  double & linear_command = command.twist.linear.x;
  double & angular_command = command.twist.angular.z;

  previous_update_timestamp_ = time;

  // Apply (possibly new) multipliers:
//  const auto wheels = wheel_params_;
  const double wheel_separation = params_.wheel_separation_multiplier * params_.wheel_separation;
  const double left_wheel_radius = params_.left_wheel_radius_multiplier * params_.wheel_radius;
  const double right_wheel_radius = params_.right_wheel_radius_multiplier* params_.wheel_radius;

  if (params_.open_loop)
  {
    odometry_.updateOpenLoop(linear_command, angular_command, time);
  }
  else
  {
    double left_feedback_mean = 0.0;
    double right_feedback_mean = 0.0;
    for (size_t index = 0; index < params_.wheels_per_side; ++index)
    {
      const double left_feedback = registered_left_wheel_handles_[index].feedback.get().get_value();
      const double right_feedback =
        registered_right_wheel_handles_[index].feedback.get().get_value();

      if (std::isnan(left_feedback) || std::isnan(right_feedback))
      {
        RCLCPP_ERROR(
          logger, "Either the left or right wheel %s is invalid for index [%zu]", feedback_type(),
          index);
        return controller_interface::return_type::ERROR;
      }

      left_feedback_mean += left_feedback;
      right_feedback_mean += right_feedback;
    }
    left_feedback_mean /= params_.wheels_per_side;
    right_feedback_mean /= params_.wheels_per_side;

    if (params_.position_feedback)
    {
      odometry_.update(left_feedback_mean, right_feedback_mean, time);
    }
    else
    {
      odometry_.updateFromVelocity(
        left_feedback_mean * period.seconds(), right_feedback_mean * period.seconds(), time);
    }
  }

  tf2::Quaternion orientation;
  orientation.setRPY(0.0, 0.0, odometry_.getHeading());

  if (previous_publish_timestamp_ + publish_period_ < time)
  {
    previous_publish_timestamp_ += publish_period_;

    if (realtime_odometry_publisher_->trylock())
    {
      auto & odometry_message = realtime_odometry_publisher_->msg_;
      odometry_message.header.stamp = time;
      odometry_message.pose.pose.position.x = odometry_.getX();
      odometry_message.pose.pose.position.y = odometry_.getY();
      odometry_message.pose.pose.orientation.x = orientation.x();
      odometry_message.pose.pose.orientation.y = orientation.y();
      odometry_message.pose.pose.orientation.z = orientation.z();
      odometry_message.pose.pose.orientation.w = orientation.w();
      odometry_message.twist.twist.linear.x = odometry_.getLinear();
      odometry_message.twist.twist.angular.z = odometry_.getAngular();
      realtime_odometry_publisher_->unlockAndPublish();
    }

    if (params_.enable_odom_tf && realtime_odometry_transform_publisher_->trylock())
    {
      auto & transform = realtime_odometry_transform_publisher_->msg_.transforms.front();
      transform.header.stamp = time;
      transform.transform.translation.x = odometry_.getX();
      transform.transform.translation.y = odometry_.getY();
      transform.transform.rotation.x = orientation.x();
      transform.transform.rotation.y = orientation.y();
      transform.transform.rotation.z = orientation.z();
      transform.transform.rotation.w = orientation.w();
      realtime_odometry_transform_publisher_->unlockAndPublish();
    }
  }

  auto & last_command = previous_commands_.back().twist;
  auto & second_to_last_command = previous_commands_.front().twist;
  limiter_linear_.limit(
    linear_command, last_command.linear.x, second_to_last_command.linear.x, period.seconds());
  limiter_angular_.limit(
    angular_command, last_command.angular.z, second_to_last_command.angular.z, period.seconds());

  previous_commands_.pop();
  previous_commands_.emplace(command);

  //    Publish limited velocity
  if (publish_limited_velocity_ && realtime_limited_velocity_publisher_->trylock())
  {
    auto & limited_velocity_command = realtime_limited_velocity_publisher_->msg_;
    limited_velocity_command.header.stamp = time;
    limited_velocity_command.twist = command.twist;
    realtime_limited_velocity_publisher_->unlockAndPublish();
  }

  // Compute wheels velocities:
  const double velocity_left =
    (linear_command - angular_command * wheel_separation / 2.0) / left_wheel_radius;
  const double velocity_right =
    (linear_command + angular_command * wheel_separation / 2.0) / right_wheel_radius;

  // Set wheels velocities:
  for (size_t index = 0; index < params_.wheels_per_side; ++index)
  {
    registered_left_wheel_handles_[index].velocity.get().set_value(velocity_left);
    registered_right_wheel_handles_[index].velocity.get().set_value(velocity_right);
  }

  return controller_interface::return_type::OK;
}

controller_interface::CallbackReturn DiffDriveController::on_configure(
  const rclcpp_lifecycle::State &)
{
  auto logger = get_node()->get_logger();

  // update parameters if they have changed
  if (param_listener_->is_old(params_))
  {
    params_ = param_listener_->get_params();
    RCLCPP_INFO(logger, "Parameters were updated");
  }

  if (params_.left_wheel_names.size() != params_.right_wheel_names.size())
  {
    RCLCPP_ERROR(
      logger, "The number of left wheels [%zu] and the number of right wheels [%zu] are different",
      params_.left_wheel_names.size(), params_.right_wheel_names.size());
    return controller_interface::CallbackReturn::ERROR;
  }

  if (params_.left_wheel_names.empty())
  {
    RCLCPP_ERROR(logger, "Wheel names parameters are empty!");
    return controller_interface::CallbackReturn::ERROR;
  }

  const double wheel_separation = params_.wheel_separation_multiplier * params_.wheel_separation;
  const double left_wheel_radius = params_.left_wheel_radius_multiplier * params_.wheel_radius;
  const double right_wheel_radius = params_.right_wheel_radius_multiplier* params_.wheel_radius;

  odometry_.setWheelParams(wheel_separation, left_wheel_radius, right_wheel_radius);
  odometry_.setVelocityRollingWindowSize(params_.velocity_rolling_window_size);

  cmd_vel_timeout_ = std::chrono::milliseconds{
    static_cast<int>(get_node()->get_parameter("cmd_vel_timeout").as_double() * 1000.0)};
  publish_limited_velocity_ = get_node()->get_parameter("publish_limited_velocity").as_bool();
  use_stamped_vel_ = get_node()->get_parameter("use_stamped_vel").as_bool();

  limiter_linear_ = SpeedLimiter(
      params_.linear.x.has_velocity_limits,
      params_.linear.x.has_acceleration_limits,
      params_.linear.x.has_jerk_limits,
      params_.linear.x.min_velocity,
      params_.linear.x.max_velocity,
      params_.linear.x.min_acceleration,
      params_.linear.x.max_acceleration,
      params_.linear.x.min_jerk,
      params_.linear.x.max_jerk);

  limiter_angular_ = SpeedLimiter(
      params_.angular.z.has_velocity_limits,
      params_.angular.z.has_acceleration_limits,
      params_.angular.z.has_jerk_limits,
      params_.angular.z.min_velocity,
      params_.angular.z.max_velocity,
      params_.angular.z.min_acceleration,
      params_.angular.z.max_acceleration,
      params_.angular.z.min_jerk,
      params_.angular.z.max_jerk);


  if (!reset())
  {
    return controller_interface::CallbackReturn::ERROR;
  }

  // left and right sides are both equal at this point
  params_.wheels_per_side = params_.left_wheel_names.size();

  if (publish_limited_velocity_)
  {
    limited_velocity_publisher_ =
      get_node()->create_publisher<Twist>(DEFAULT_COMMAND_OUT_TOPIC, rclcpp::SystemDefaultsQoS());
    realtime_limited_velocity_publisher_ =
      std::make_shared<realtime_tools::RealtimePublisher<Twist>>(limited_velocity_publisher_);
  }

  const Twist empty_twist;
  received_velocity_msg_ptr_.set(std::make_shared<Twist>(empty_twist));

  // Fill last two commands with default constructed commands
  previous_commands_.emplace(empty_twist);
  previous_commands_.emplace(empty_twist);

  // initialize command subscriber
  if (use_stamped_vel_)
  {
    velocity_command_subscriber_ = get_node()->create_subscription<Twist>(
      DEFAULT_COMMAND_TOPIC, rclcpp::SystemDefaultsQoS(),
      [this](const std::shared_ptr<Twist> msg) -> void
      {
        if (!subscriber_is_active_)
        {
          RCLCPP_WARN(
            get_node()->get_logger(), "Can't accept new commands. subscriber is inactive");
          return;
        }
        if ((msg->header.stamp.sec == 0) && (msg->header.stamp.nanosec == 0))
        {
          RCLCPP_WARN_ONCE(
            get_node()->get_logger(),
            "Received TwistStamped with zero timestamp, setting it to current "
            "time, this message will only be shown once");
          msg->header.stamp = get_node()->get_clock()->now();
        }
        received_velocity_msg_ptr_.set(std::move(msg));
      });
  }
  else
  {
    velocity_command_unstamped_subscriber_ =
      get_node()->create_subscription<geometry_msgs::msg::Twist>(
        DEFAULT_COMMAND_UNSTAMPED_TOPIC, rclcpp::SystemDefaultsQoS(),
        [this](const std::shared_ptr<geometry_msgs::msg::Twist> msg) -> void
        {
          if (!subscriber_is_active_)
          {
            RCLCPP_WARN(
              get_node()->get_logger(), "Can't accept new commands. subscriber is inactive");
            return;
          }

          // Write fake header in the stored stamped command
          std::shared_ptr<Twist> twist_stamped;
          received_velocity_msg_ptr_.get(twist_stamped);
          twist_stamped->twist = *msg;
          twist_stamped->header.stamp = get_node()->get_clock()->now();
        });
  }

  // initialize odometry publisher and messasge
  odometry_publisher_ = get_node()->create_publisher<nav_msgs::msg::Odometry>(
    DEFAULT_ODOMETRY_TOPIC, rclcpp::SystemDefaultsQoS());
  realtime_odometry_publisher_ =
    std::make_shared<realtime_tools::RealtimePublisher<nav_msgs::msg::Odometry>>(
      odometry_publisher_);

  std::string controller_namespace = std::string(get_node()->get_namespace());

  if (controller_namespace == "/")
  {
    controller_namespace = "";
  }
  else
  {
    controller_namespace = controller_namespace + "/";
  }

  odom_params_.odom_frame_id = controller_namespace + odom_params_.odom_frame_id;
  odom_params_.base_frame_id = controller_namespace + odom_params_.base_frame_id;

  auto & odometry_message = realtime_odometry_publisher_->msg_;
  odometry_message.header.frame_id = params_.odom_frame_id;
  odometry_message.child_frame_id = params_.base_frame_id;

  // limit the publication on the topics /odom and /tf
  publish_rate_ = get_node()->get_parameter("publish_rate").as_double();
  publish_period_ = rclcpp::Duration::from_seconds(1.0 / publish_rate_);
  previous_publish_timestamp_ = get_node()->get_clock()->now();

  // initialize odom values zeros
  odometry_message.twist =
    geometry_msgs::msg::TwistWithCovariance(rosidl_runtime_cpp::MessageInitialization::ALL);

  constexpr size_t NUM_DIMENSIONS = 6;
  for (size_t index = 0; index < 6; ++index)
  {
    // 0, 7, 14, 21, 28, 35
    const size_t diagonal_index = NUM_DIMENSIONS * index + index;
    odometry_message.pose.covariance[diagonal_index] = params_.pose_covariance_diagonal[index];
    odometry_message.twist.covariance[diagonal_index] =
      params_.twist_covariance_diagonal[index];
  }

  // initialize transform publisher and message
  odometry_transform_publisher_ = get_node()->create_publisher<tf2_msgs::msg::TFMessage>(
    DEFAULT_TRANSFORM_TOPIC, rclcpp::SystemDefaultsQoS());
  realtime_odometry_transform_publisher_ =
    std::make_shared<realtime_tools::RealtimePublisher<tf2_msgs::msg::TFMessage>>(
      odometry_transform_publisher_);

  // keeping track of odom and base_link transforms only
  auto & odometry_transform_message = realtime_odometry_transform_publisher_->msg_;
  odometry_transform_message.transforms.resize(1);
  odometry_transform_message.transforms.front().header.frame_id = params_.odom_frame_id;
  odometry_transform_message.transforms.front().child_frame_id = params_.base_frame_id;

  previous_update_timestamp_ = get_node()->get_clock()->now();
  return controller_interface::CallbackReturn::SUCCESS;
}

controller_interface::CallbackReturn DiffDriveController::on_activate(
  const rclcpp_lifecycle::State &)
{
  const auto left_result =
    configure_side("left", params_.left_wheel_names, registered_left_wheel_handles_);
  const auto right_result =
    configure_side("right", params_.right_wheel_names, registered_right_wheel_handles_);

  if (
    left_result == controller_interface::CallbackReturn::ERROR ||
    right_result == controller_interface::CallbackReturn::ERROR)
  {
    return controller_interface::CallbackReturn::ERROR;
  }

  if (registered_left_wheel_handles_.empty() || registered_right_wheel_handles_.empty())
  {
    RCLCPP_ERROR(
      get_node()->get_logger(),
      "Either left wheel interfaces, right wheel interfaces are non existent");
    return controller_interface::CallbackReturn::ERROR;
  }

  is_halted = false;
  subscriber_is_active_ = true;

  RCLCPP_DEBUG(get_node()->get_logger(), "Subscriber and publisher are now active.");
  return controller_interface::CallbackReturn::SUCCESS;
}

controller_interface::CallbackReturn DiffDriveController::on_deactivate(
  const rclcpp_lifecycle::State &)
{
  subscriber_is_active_ = false;
  return controller_interface::CallbackReturn::SUCCESS;
}

controller_interface::CallbackReturn DiffDriveController::on_cleanup(
  const rclcpp_lifecycle::State &)
{
  if (!reset())
  {
    return controller_interface::CallbackReturn::ERROR;
  }

  received_velocity_msg_ptr_.set(std::make_shared<Twist>());
  return controller_interface::CallbackReturn::SUCCESS;
}

controller_interface::CallbackReturn DiffDriveController::on_error(const rclcpp_lifecycle::State &)
{
  if (!reset())
  {
    return controller_interface::CallbackReturn::ERROR;
  }
  return controller_interface::CallbackReturn::SUCCESS;
}

bool DiffDriveController::reset()
{
  odometry_.resetOdometry();

  // release the old queue
  std::queue<Twist> empty;
  std::swap(previous_commands_, empty);

  registered_left_wheel_handles_.clear();
  registered_right_wheel_handles_.clear();

  subscriber_is_active_ = false;
  velocity_command_subscriber_.reset();
  velocity_command_unstamped_subscriber_.reset();

  received_velocity_msg_ptr_.set(nullptr);
  is_halted = false;
  return true;
}

controller_interface::CallbackReturn DiffDriveController::on_shutdown(
  const rclcpp_lifecycle::State &)
{
  return controller_interface::CallbackReturn::SUCCESS;
}

void DiffDriveController::halt()
{
  const auto halt_wheels = [](auto & wheel_handles)
  {
    for (const auto & wheel_handle : wheel_handles)
    {
      wheel_handle.velocity.get().set_value(0.0);
    }
  };

  halt_wheels(registered_left_wheel_handles_);
  halt_wheels(registered_right_wheel_handles_);
}

controller_interface::CallbackReturn DiffDriveController::configure_side(
  const std::string & side, const std::vector<std::string> & wheel_names,
  std::vector<WheelHandle> & registered_handles)
{
  auto logger = get_node()->get_logger();

  if (wheel_names.empty())
  {
    RCLCPP_ERROR(logger, "No '%s' wheel names specified", side.c_str());
    return controller_interface::CallbackReturn::ERROR;
  }

  // register handles
  registered_handles.reserve(wheel_names.size());
  for (const auto & wheel_name : wheel_names)
  {
    const auto interface_name = feedback_type();
    const auto state_handle = std::find_if(
      state_interfaces_.cbegin(), state_interfaces_.cend(),
      [&wheel_name, &interface_name](const auto & interface)
      {
        return interface.get_prefix_name() == wheel_name &&
               interface.get_interface_name() == interface_name;
      });

    if (state_handle == state_interfaces_.cend())
    {
      RCLCPP_ERROR(logger, "Unable to obtain joint state handle for %s", wheel_name.c_str());
      return controller_interface::CallbackReturn::ERROR;
    }

    const auto command_handle = std::find_if(
      command_interfaces_.begin(), command_interfaces_.end(),
      [&wheel_name](const auto & interface)
      {
        return interface.get_prefix_name() == wheel_name &&
               interface.get_interface_name() == HW_IF_VELOCITY;
      });

    if (command_handle == command_interfaces_.end())
    {
      RCLCPP_ERROR(logger, "Unable to obtain joint command handle for %s", wheel_name.c_str());
      return controller_interface::CallbackReturn::ERROR;
    }

    registered_handles.emplace_back(
      WheelHandle{std::ref(*state_handle), std::ref(*command_handle)});
  }

  return controller_interface::CallbackReturn::SUCCESS;
}
}  // namespace diff_drive_controller

#include "class_loader/register_macro.hpp"

CLASS_LOADER_REGISTER_CLASS(
  diff_drive_controller::DiffDriveController, controller_interface::ControllerInterface)<|MERGE_RESOLUTION|>--- conflicted
+++ resolved
@@ -58,57 +58,9 @@
 {
   try
   {
-<<<<<<< HEAD
     // Create the parameter listener and get the parameters
     param_listener_ = std::make_shared<ParamListener>(get_node());
     params_ = param_listener_->get_params();
-=======
-    // with the lifecycle node being initialized, we can declare parameters
-    auto_declare<std::vector<std::string>>("left_wheel_names", std::vector<std::string>());
-    auto_declare<std::vector<std::string>>("right_wheel_names", std::vector<std::string>());
-
-    auto_declare<double>("wheel_separation", wheel_params_.separation);
-    auto_declare<int>("wheels_per_side", wheel_params_.wheels_per_side);
-    auto_declare<double>("wheel_radius", wheel_params_.radius);
-    auto_declare<double>("wheel_separation_multiplier", wheel_params_.separation_multiplier);
-    auto_declare<double>("left_wheel_radius_multiplier", wheel_params_.left_radius_multiplier);
-    auto_declare<double>("right_wheel_radius_multiplier", wheel_params_.right_radius_multiplier);
-
-    auto_declare<std::string>("odom_frame_id", odom_params_.odom_frame_id);
-    auto_declare<std::string>("base_frame_id", odom_params_.base_frame_id);
-    auto_declare<std::vector<double>>("pose_covariance_diagonal", std::vector<double>());
-    auto_declare<std::vector<double>>("twist_covariance_diagonal", std::vector<double>());
-    auto_declare<bool>("open_loop", odom_params_.open_loop);
-    auto_declare<bool>("position_feedback", odom_params_.position_feedback);
-    auto_declare<bool>("enable_odom_tf", odom_params_.enable_odom_tf);
-
-    auto_declare<double>("cmd_vel_timeout", cmd_vel_timeout_.count() / 1000.0);
-    publish_limited_velocity_ =
-      auto_declare<bool>("publish_limited_velocity", publish_limited_velocity_);
-    auto_declare<int>("velocity_rolling_window_size", 10);
-    use_stamped_vel_ = auto_declare<bool>("use_stamped_vel", use_stamped_vel_);
-
-    auto_declare<bool>("linear.x.has_velocity_limits", false);
-    auto_declare<bool>("linear.x.has_acceleration_limits", false);
-    auto_declare<bool>("linear.x.has_jerk_limits", false);
-    auto_declare<double>("linear.x.max_velocity", NAN);
-    auto_declare<double>("linear.x.min_velocity", NAN);
-    auto_declare<double>("linear.x.max_acceleration", NAN);
-    auto_declare<double>("linear.x.min_acceleration", NAN);
-    auto_declare<double>("linear.x.max_jerk", NAN);
-    auto_declare<double>("linear.x.min_jerk", NAN);
-
-    auto_declare<bool>("angular.z.has_velocity_limits", false);
-    auto_declare<bool>("angular.z.has_acceleration_limits", false);
-    auto_declare<bool>("angular.z.has_jerk_limits", false);
-    auto_declare<double>("angular.z.max_velocity", NAN);
-    auto_declare<double>("angular.z.min_velocity", NAN);
-    auto_declare<double>("angular.z.max_acceleration", NAN);
-    auto_declare<double>("angular.z.min_acceleration", NAN);
-    auto_declare<double>("angular.z.max_jerk", NAN);
-    auto_declare<double>("angular.z.min_jerk", NAN);
-    publish_rate_ = auto_declare<double>("publish_rate", publish_rate_);
->>>>>>> 09e50139
   }
   catch (const std::exception & e)
   {
