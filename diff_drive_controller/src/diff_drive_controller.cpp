--- conflicted
+++ resolved
@@ -506,13 +506,8 @@
   odometry_transform_message.transforms.front().header.frame_id = odom_params_.odom_frame_id;
   odometry_transform_message.transforms.front().child_frame_id = odom_params_.base_frame_id;
 
-<<<<<<< HEAD
   previous_update_timestamp_ = get_node()->get_clock()->now();
-  return CallbackReturn::SUCCESS;
-=======
-  previous_update_timestamp_ = node_->get_clock()->now();
-  return controller_interface::CallbackReturn::SUCCESS;
->>>>>>> 109d8896
+  return controller_interface::CallbackReturn::SUCCESS;
 }
 
 controller_interface::CallbackReturn DiffDriveController::on_activate(
@@ -533,26 +528,16 @@
   if (registered_left_wheel_handles_.empty() || registered_right_wheel_handles_.empty())
   {
     RCLCPP_ERROR(
-<<<<<<< HEAD
       get_node()->get_logger(),
       "Either left wheel interfaces, right wheel interfaces are non existent");
-    return CallbackReturn::ERROR;
-=======
-      node_->get_logger(), "Either left wheel interfaces, right wheel interfaces are non existent");
-    return controller_interface::CallbackReturn::ERROR;
->>>>>>> 109d8896
+    return controller_interface::CallbackReturn::ERROR;
   }
 
   is_halted = false;
   subscriber_is_active_ = true;
 
-<<<<<<< HEAD
   RCLCPP_DEBUG(get_node()->get_logger(), "Subscriber and publisher are now active.");
-  return CallbackReturn::SUCCESS;
-=======
-  RCLCPP_DEBUG(node_->get_logger(), "Subscriber and publisher are now active.");
-  return controller_interface::CallbackReturn::SUCCESS;
->>>>>>> 109d8896
+  return controller_interface::CallbackReturn::SUCCESS;
 }
 
 controller_interface::CallbackReturn DiffDriveController::on_deactivate(
