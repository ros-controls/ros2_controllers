// Copyright 2020 PAL Robotics SL.
//
// Licensed under the Apache License, Version 2.0 (the "License");
// you may not use this file except in compliance with the License.
// You may obtain a copy of the License at
//
//     http://www.apache.org/licenses/LICENSE-2.0
//
// Unless required by applicable law or agreed to in writing, software
// distributed under the License is distributed on an "AS IS" BASIS,
// WITHOUT WARRANTIES OR CONDITIONS OF ANY KIND, either express or implied.
// See the License for the specific language governing permissions and
// limitations under the License.

#include <gmock/gmock.h>

<<<<<<< HEAD
#include "test_diff_drive_controller.hpp"
=======
#include <memory>
#include <string>
#include <thread>
#include <utility>
#include <vector>

#include "diff_drive_controller/diff_drive_controller.hpp"
#include "hardware_interface/loaned_command_interface.hpp"
#include "hardware_interface/loaned_state_interface.hpp"
#include "hardware_interface/types/hardware_interface_type_values.hpp"
#include "lifecycle_msgs/msg/state.hpp"
#include "rclcpp/executor.hpp"
#include "rclcpp/executors.hpp"

using CallbackReturn = controller_interface::CallbackReturn;
using hardware_interface::HW_IF_POSITION;
using hardware_interface::HW_IF_VELOCITY;
using hardware_interface::LoanedCommandInterface;
using hardware_interface::LoanedStateInterface;
using lifecycle_msgs::msg::State;
using testing::SizeIs;

namespace
{
const std::vector<std::string> left_wheel_names = {"left_wheel_joint"};
const std::vector<std::string> right_wheel_names = {"right_wheel_joint"};
}  // namespace

class TestableDiffDriveController : public diff_drive_controller::DiffDriveController
{
public:
  using DiffDriveController::DiffDriveController;
  std::shared_ptr<geometry_msgs::msg::TwistStamped> getLastReceivedTwist()
  {
    std::shared_ptr<geometry_msgs::msg::TwistStamped> ret;
    received_velocity_msg_ptr_.get(
      [&ret](const std::shared_ptr<geometry_msgs::msg::TwistStamped> & msg) { ret = msg; });
    return ret;
  }

  /**
   * @brief wait_for_twist block until a new twist is received.
   * Requires that the executor is not spinned elsewhere between the
   *  message publication and the call to this function
   */
  void wait_for_twist(
    rclcpp::Executor & executor,
    const std::chrono::milliseconds & timeout = std::chrono::milliseconds(500))
  {
    auto until = get_node()->get_clock()->now() + timeout;
    while (get_node()->get_clock()->now() < until)
    {
      executor.spin_some();
      std::this_thread::sleep_for(std::chrono::microseconds(10));
    }
  }

  /**
   * @brief Used to get the real_time_odometry_publisher to verify its contents
   *
   * @return Copy of realtime_odometry_publisher_ object
   */
  std::shared_ptr<realtime_tools::RealtimePublisher<nav_msgs::msg::Odometry>>
  get_rt_odom_publisher()
  {
    return realtime_odometry_publisher_;
  }
};

class TestDiffDriveController : public ::testing::Test
{
protected:
  static void SetUpTestCase() { rclcpp::init(0, nullptr); }

  void SetUp() override
  {
    controller_ = std::make_unique<TestableDiffDriveController>();

    pub_node = std::make_shared<rclcpp::Node>("velocity_publisher");
    velocity_publisher = pub_node->create_publisher<geometry_msgs::msg::TwistStamped>(
      controller_name + "/cmd_vel", rclcpp::SystemDefaultsQoS());
  }

  static void TearDownTestCase() { rclcpp::shutdown(); }

  /// Publish velocity msgs
  /**
   *  linear - magnitude of the linear command in the geometry_msgs::twist message
   *  angular - the magnitude of the angular command in geometry_msgs::twist message
   */
  void publish(double linear, double angular)
  {
    int wait_count = 0;
    auto topic = velocity_publisher->get_topic_name();
    while (pub_node->count_subscribers(topic) == 0)
    {
      if (wait_count >= 5)
      {
        auto error_msg = std::string("publishing to ") + topic + " but no node subscribes to it";
        throw std::runtime_error(error_msg);
      }
      std::this_thread::sleep_for(std::chrono::milliseconds(100));
      ++wait_count;
    }

    geometry_msgs::msg::TwistStamped velocity_message;
    velocity_message.header.stamp = pub_node->get_clock()->now();
    velocity_message.twist.linear.x = linear;
    velocity_message.twist.angular.z = angular;
    velocity_publisher->publish(velocity_message);
  }

  /// \brief wait for the subscriber and publisher to completely setup
  void waitForSetup()
  {
    constexpr std::chrono::seconds TIMEOUT{2};
    auto clock = pub_node->get_clock();
    auto start = clock->now();
    while (velocity_publisher->get_subscription_count() <= 0)
    {
      if ((clock->now() - start) > TIMEOUT)
      {
        FAIL();
      }
      rclcpp::spin_some(pub_node);
    }
  }

  void assignResourcesPosFeedback()
  {
    std::vector<LoanedStateInterface> state_ifs;
    state_ifs.emplace_back(left_wheel_pos_state_);
    state_ifs.emplace_back(right_wheel_pos_state_);

    std::vector<LoanedCommandInterface> command_ifs;
    command_ifs.emplace_back(left_wheel_vel_cmd_);
    command_ifs.emplace_back(right_wheel_vel_cmd_);

    controller_->assign_interfaces(std::move(command_ifs), std::move(state_ifs));
  }

  void assignResourcesVelFeedback()
  {
    std::vector<LoanedStateInterface> state_ifs;
    state_ifs.emplace_back(left_wheel_vel_state_);
    state_ifs.emplace_back(right_wheel_vel_state_);

    std::vector<LoanedCommandInterface> command_ifs;
    command_ifs.emplace_back(left_wheel_vel_cmd_);
    command_ifs.emplace_back(right_wheel_vel_cmd_);

    controller_->assign_interfaces(std::move(command_ifs), std::move(state_ifs));
  }

  controller_interface::return_type InitController(
    const std::vector<std::string> left_wheel_joints_init = left_wheel_names,
    const std::vector<std::string> right_wheel_joints_init = right_wheel_names,
    const std::vector<rclcpp::Parameter> & parameters = {}, const std::string ns = "")
  {
    auto node_options = rclcpp::NodeOptions();
    std::vector<rclcpp::Parameter> parameter_overrides;

    parameter_overrides.push_back(
      rclcpp::Parameter("left_wheel_names", rclcpp::ParameterValue(left_wheel_joints_init)));
    parameter_overrides.push_back(
      rclcpp::Parameter("right_wheel_names", rclcpp::ParameterValue(right_wheel_joints_init)));
    // default parameters
    parameter_overrides.push_back(
      rclcpp::Parameter("wheel_separation", rclcpp::ParameterValue(1.0)));
    parameter_overrides.push_back(rclcpp::Parameter("wheel_radius", rclcpp::ParameterValue(0.1)));

    parameter_overrides.insert(parameter_overrides.end(), parameters.begin(), parameters.end());
    node_options.parameter_overrides(parameter_overrides);

    return controller_->init(controller_name, urdf_, 0, ns, node_options);
  }

  const std::string controller_name = "test_diff_drive_controller";
  std::unique_ptr<TestableDiffDriveController> controller_;

  std::vector<double> position_values_ = {0.1, 0.2};
  std::vector<double> velocity_values_ = {0.01, 0.02};

  hardware_interface::StateInterface left_wheel_pos_state_{
    left_wheel_names[0], HW_IF_POSITION, &position_values_[0]};
  hardware_interface::StateInterface right_wheel_pos_state_{
    right_wheel_names[0], HW_IF_POSITION, &position_values_[1]};
  hardware_interface::StateInterface left_wheel_vel_state_{
    left_wheel_names[0], HW_IF_VELOCITY, &velocity_values_[0]};
  hardware_interface::StateInterface right_wheel_vel_state_{
    right_wheel_names[0], HW_IF_VELOCITY, &velocity_values_[1]};
  hardware_interface::CommandInterface left_wheel_vel_cmd_{
    left_wheel_names[0], HW_IF_VELOCITY, &velocity_values_[0]};
  hardware_interface::CommandInterface right_wheel_vel_cmd_{
    right_wheel_names[0], HW_IF_VELOCITY, &velocity_values_[1]};

  rclcpp::Node::SharedPtr pub_node;
  rclcpp::Publisher<geometry_msgs::msg::TwistStamped>::SharedPtr velocity_publisher;

  const std::string urdf_ = "";
};
>>>>>>> f9edc41a

TEST_F(TestDiffDriveController, init_fails_without_parameters)
{
  const auto ret =
    controller_->init(controller_name, urdf_, 0, "", controller_->define_custom_node_options());
  ASSERT_EQ(ret, controller_interface::return_type::ERROR);
}

TEST_F(TestDiffDriveController, init_fails_with_only_left_or_only_right_side_defined)
{
  ASSERT_EQ(InitController(left_wheel_names, {}), controller_interface::return_type::ERROR);

  ASSERT_EQ(InitController({}, right_wheel_names), controller_interface::return_type::ERROR);
}

TEST_F(TestDiffDriveController, configure_fails_with_mismatching_wheel_side_size)
{
  ASSERT_EQ(
    InitController(left_wheel_names, {right_wheel_names[0], "extra_wheel"}),
    controller_interface::return_type::OK);

  ASSERT_EQ(controller_->on_configure(rclcpp_lifecycle::State()), CallbackReturn::ERROR);
}

TEST_F(TestDiffDriveController, configure_succeeds_when_wheels_are_specified)
{
  ASSERT_EQ(InitController(), controller_interface::return_type::OK);

  ASSERT_EQ(controller_->on_configure(rclcpp_lifecycle::State()), CallbackReturn::SUCCESS);

  auto state_if_conf = controller_->state_interface_configuration();
  ASSERT_THAT(state_if_conf.names, SizeIs(left_wheel_names.size() + right_wheel_names.size()));
  EXPECT_EQ(state_if_conf.type, controller_interface::interface_configuration_type::INDIVIDUAL);
  auto cmd_if_conf = controller_->command_interface_configuration();
  ASSERT_THAT(cmd_if_conf.names, SizeIs(left_wheel_names.size() + right_wheel_names.size()));
  EXPECT_EQ(cmd_if_conf.type, controller_interface::interface_configuration_type::INDIVIDUAL);
}

TEST_F(TestDiffDriveController, configure_succeeds_tf_test_prefix_false_no_namespace)
{
  std::string odom_id = "odom";
  std::string base_link_id = "base_link";
  std::string frame_prefix = "test_prefix";

  ASSERT_EQ(
    InitController(
      left_wheel_names, right_wheel_names,
      {rclcpp::Parameter("tf_frame_prefix_enable", rclcpp::ParameterValue(false)),
       rclcpp::Parameter("tf_frame_prefix", rclcpp::ParameterValue(frame_prefix)),
       rclcpp::Parameter("odom_frame_id", rclcpp::ParameterValue(odom_id)),
       rclcpp::Parameter("base_frame_id", rclcpp::ParameterValue(base_link_id))}),
    controller_interface::return_type::OK);

  ASSERT_EQ(controller_->on_configure(rclcpp_lifecycle::State()), CallbackReturn::SUCCESS);

  auto odometry_message = controller_->get_rt_odom_publisher()->msg_;
  std::string test_odom_frame_id = odometry_message.header.frame_id;
  std::string test_base_frame_id = odometry_message.child_frame_id;
  /* tf_frame_prefix_enable is false so no modifications to the frame id's */
  ASSERT_EQ(test_odom_frame_id, odom_id);
  ASSERT_EQ(test_base_frame_id, base_link_id);
}

TEST_F(TestDiffDriveController, configure_succeeds_tf_test_prefix_true_no_namespace)
{
  std::string odom_id = "odom";
  std::string base_link_id = "base_link";
  std::string frame_prefix = "test_prefix";

  ASSERT_EQ(
    InitController(
      left_wheel_names, right_wheel_names,
      {rclcpp::Parameter("tf_frame_prefix_enable", rclcpp::ParameterValue(true)),
       rclcpp::Parameter("tf_frame_prefix", rclcpp::ParameterValue(frame_prefix)),
       rclcpp::Parameter("odom_frame_id", rclcpp::ParameterValue(odom_id)),
       rclcpp::Parameter("base_frame_id", rclcpp::ParameterValue(base_link_id))}),
    controller_interface::return_type::OK);

  ASSERT_EQ(controller_->on_configure(rclcpp_lifecycle::State()), CallbackReturn::SUCCESS);

  auto odometry_message = controller_->get_rt_odom_publisher()->msg_;
  std::string test_odom_frame_id = odometry_message.header.frame_id;
  std::string test_base_frame_id = odometry_message.child_frame_id;

  /* tf_frame_prefix_enable is true and frame_prefix is not blank so should be appended to the frame
   * id's */
  ASSERT_EQ(test_odom_frame_id, frame_prefix + "/" + odom_id);
  ASSERT_EQ(test_base_frame_id, frame_prefix + "/" + base_link_id);
}

TEST_F(TestDiffDriveController, configure_succeeds_tf_blank_prefix_true_no_namespace)
{
  std::string odom_id = "odom";
  std::string base_link_id = "base_link";
  std::string frame_prefix = "";

  ASSERT_EQ(
    InitController(
      left_wheel_names, right_wheel_names,
      {rclcpp::Parameter("tf_frame_prefix_enable", rclcpp::ParameterValue(true)),
       rclcpp::Parameter("tf_frame_prefix", rclcpp::ParameterValue(frame_prefix)),
       rclcpp::Parameter("odom_frame_id", rclcpp::ParameterValue(odom_id)),
       rclcpp::Parameter("base_frame_id", rclcpp::ParameterValue(base_link_id))}),
    controller_interface::return_type::OK);

  ASSERT_EQ(controller_->on_configure(rclcpp_lifecycle::State()), CallbackReturn::SUCCESS);

  auto odometry_message = controller_->get_rt_odom_publisher()->msg_;
  std::string test_odom_frame_id = odometry_message.header.frame_id;
  std::string test_base_frame_id = odometry_message.child_frame_id;
  /* tf_frame_prefix_enable is true but frame_prefix is blank so should not be appended to the frame
   * id's */
  ASSERT_EQ(test_odom_frame_id, odom_id);
  ASSERT_EQ(test_base_frame_id, base_link_id);
}

TEST_F(TestDiffDriveController, configure_succeeds_tf_test_prefix_false_set_namespace)
{
  std::string test_namespace = "/test_namespace";

  std::string odom_id = "odom";
  std::string base_link_id = "base_link";
  std::string frame_prefix = "test_prefix";

  ASSERT_EQ(
    InitController(
      left_wheel_names, right_wheel_names,
      {rclcpp::Parameter("tf_frame_prefix_enable", rclcpp::ParameterValue(false)),
       rclcpp::Parameter("tf_frame_prefix", rclcpp::ParameterValue(frame_prefix)),
       rclcpp::Parameter("odom_frame_id", rclcpp::ParameterValue(odom_id)),
       rclcpp::Parameter("base_frame_id", rclcpp::ParameterValue(base_link_id))},
      test_namespace),
    controller_interface::return_type::OK);

  ASSERT_EQ(controller_->on_configure(rclcpp_lifecycle::State()), CallbackReturn::SUCCESS);

  auto odometry_message = controller_->get_rt_odom_publisher()->msg_;
  std::string test_odom_frame_id = odometry_message.header.frame_id;
  std::string test_base_frame_id = odometry_message.child_frame_id;
  /* tf_frame_prefix_enable is false so no modifications to the frame id's */
  ASSERT_EQ(test_odom_frame_id, odom_id);
  ASSERT_EQ(test_base_frame_id, base_link_id);
}

TEST_F(TestDiffDriveController, configure_succeeds_tf_test_prefix_true_set_namespace)
{
  std::string test_namespace = "/test_namespace";

  std::string odom_id = "odom";
  std::string base_link_id = "base_link";
  std::string frame_prefix = "test_prefix";

  ASSERT_EQ(
    InitController(
      left_wheel_names, right_wheel_names,
      {rclcpp::Parameter("tf_frame_prefix_enable", rclcpp::ParameterValue(true)),
       rclcpp::Parameter("tf_frame_prefix", rclcpp::ParameterValue(frame_prefix)),
       rclcpp::Parameter("odom_frame_id", rclcpp::ParameterValue(odom_id)),
       rclcpp::Parameter("base_frame_id", rclcpp::ParameterValue(base_link_id))},
      test_namespace),
    controller_interface::return_type::OK);

  ASSERT_EQ(controller_->on_configure(rclcpp_lifecycle::State()), CallbackReturn::SUCCESS);

  auto odometry_message = controller_->get_rt_odom_publisher()->msg_;
  std::string test_odom_frame_id = odometry_message.header.frame_id;
  std::string test_base_frame_id = odometry_message.child_frame_id;

  /* tf_frame_prefix_enable is true and frame_prefix is not blank so should be appended to the frame
   * id's instead of the namespace*/
  ASSERT_EQ(test_odom_frame_id, frame_prefix + "/" + odom_id);
  ASSERT_EQ(test_base_frame_id, frame_prefix + "/" + base_link_id);
}

TEST_F(TestDiffDriveController, configure_succeeds_tf_blank_prefix_true_set_namespace)
{
  std::string test_namespace = "/test_namespace";

  std::string odom_id = "odom";
  std::string base_link_id = "base_link";
  std::string frame_prefix = "";

  ASSERT_EQ(
    InitController(
      left_wheel_names, right_wheel_names,
      {rclcpp::Parameter("tf_frame_prefix_enable", rclcpp::ParameterValue(true)),
       rclcpp::Parameter("tf_frame_prefix", rclcpp::ParameterValue(frame_prefix)),
       rclcpp::Parameter("odom_frame_id", rclcpp::ParameterValue(odom_id)),
       rclcpp::Parameter("base_frame_id", rclcpp::ParameterValue(base_link_id))},
      test_namespace),
    controller_interface::return_type::OK);

  ASSERT_EQ(controller_->on_configure(rclcpp_lifecycle::State()), CallbackReturn::SUCCESS);

  auto odometry_message = controller_->get_rt_odom_publisher()->msg_;
  std::string test_odom_frame_id = odometry_message.header.frame_id;
  std::string test_base_frame_id = odometry_message.child_frame_id;
  /* tf_frame_prefix_enable is true but frame_prefix is blank so namespace should be appended to the
   * frame id's */
  ASSERT_EQ(test_odom_frame_id, test_namespace + "/" + odom_id);
  ASSERT_EQ(test_base_frame_id, test_namespace + "/" + base_link_id);
}

TEST_F(TestDiffDriveController, activate_fails_without_resources_assigned)
{
  ASSERT_EQ(InitController(), controller_interface::return_type::OK);

  ASSERT_EQ(controller_->on_configure(rclcpp_lifecycle::State()), CallbackReturn::SUCCESS);
  ASSERT_EQ(controller_->on_activate(rclcpp_lifecycle::State()), CallbackReturn::ERROR);
}

TEST_F(TestDiffDriveController, activate_succeeds_with_pos_resources_assigned)
{
  ASSERT_EQ(InitController(), controller_interface::return_type::OK);

  // We implicitly test that by default position feedback is required
  ASSERT_EQ(controller_->on_configure(rclcpp_lifecycle::State()), CallbackReturn::SUCCESS);
  assignResourcesPosFeedback();
  ASSERT_EQ(controller_->on_activate(rclcpp_lifecycle::State()), CallbackReturn::SUCCESS);
}

TEST_F(TestDiffDriveController, activate_succeeds_with_vel_resources_assigned)
{
  ASSERT_EQ(
    InitController(
      left_wheel_names, right_wheel_names,
      {rclcpp::Parameter("position_feedback", rclcpp::ParameterValue(false))}),
    controller_interface::return_type::OK);

  ASSERT_EQ(controller_->on_configure(rclcpp_lifecycle::State()), CallbackReturn::SUCCESS);
  assignResourcesVelFeedback();
  ASSERT_EQ(controller_->on_activate(rclcpp_lifecycle::State()), CallbackReturn::SUCCESS);
}

TEST_F(TestDiffDriveController, test_speed_limiter)
{
  ASSERT_EQ(
    InitController(
      left_wheel_names, right_wheel_names,
      {
        rclcpp::Parameter("linear.x.max_acceleration", rclcpp::ParameterValue(2.0)),
        rclcpp::Parameter("linear.x.max_deceleration", rclcpp::ParameterValue(-4.0)),
        rclcpp::Parameter("linear.x.max_acceleration_reverse", rclcpp::ParameterValue(-8.0)),
        rclcpp::Parameter("linear.x.max_deceleration_reverse", rclcpp::ParameterValue(10.0)),
      }),
    controller_interface::return_type::OK);

  rclcpp::executors::SingleThreadedExecutor executor;
  executor.add_node(controller_->get_node()->get_node_base_interface());
  auto state = controller_->get_node()->configure();
  ASSERT_EQ(State::PRIMARY_STATE_INACTIVE, state.id());
  assignResourcesPosFeedback();

  state = controller_->get_node()->activate();
  ASSERT_EQ(State::PRIMARY_STATE_ACTIVE, state.id());

  waitForSetup();

  // send msg
  publish(0.0, 0.0);
  // wait for msg is be published to the system
  controller_->wait_for_twist(executor);

  // wait for the speed limiter to fill the queue
  for (int i = 0; i < 3; ++i)
  {
    ASSERT_EQ(
      controller_->update(rclcpp::Time(0, 0, RCL_ROS_TIME), rclcpp::Duration::from_seconds(0.01)),
      controller_interface::return_type::OK);
    EXPECT_NEAR(0.0, left_wheel_vel_cmd_.get_value(), 1e-3);
    EXPECT_NEAR(0.0, right_wheel_vel_cmd_.get_value(), 1e-3);
  }

  const double dt = 0.001;
  const double wheel_radius = 0.1;

  // we send four steps of acceleration, deceleration, reverse acceleration and reverse deceleration
  {
    const double linear = 1.0;
    // send msg
    publish(linear, 0.0);
    // wait for msg is be published to the system
    controller_->wait_for_twist(executor);

    // should be in acceleration limit
    const double time_acc = linear / 2.0;
    for (int i = 0; i < floor(time_acc / dt) - 1; ++i)
    {
      ASSERT_EQ(
        controller_->update(rclcpp::Time(0, 0, RCL_ROS_TIME), rclcpp::Duration::from_seconds(dt)),
        controller_interface::return_type::OK);
      EXPECT_GT(linear / wheel_radius, left_wheel_vel_cmd_.get_value())
        << "at t: " << i * dt << "s, but should be t: " << time_acc;
      EXPECT_GT(linear / wheel_radius, right_wheel_vel_cmd_.get_value())
        << "at t: " << i * dt << "s, but should be t: " << time_acc;
    }
    ASSERT_EQ(
      controller_->update(rclcpp::Time(0, 0, RCL_ROS_TIME), rclcpp::Duration::from_seconds(dt)),
      controller_interface::return_type::OK);
    EXPECT_NEAR(linear / wheel_radius, left_wheel_vel_cmd_.get_value(), 1e-3);
    EXPECT_NEAR(linear / wheel_radius, right_wheel_vel_cmd_.get_value(), 1e-3);

    // wait for the speed limiter to fill the queue
    for (int i = 0; i < 3; ++i)
    {
      ASSERT_EQ(
        controller_->update(rclcpp::Time(0, 0, RCL_ROS_TIME), rclcpp::Duration::from_seconds(0.01)),
        controller_interface::return_type::OK);
      EXPECT_EQ(linear / wheel_radius, left_wheel_vel_cmd_.get_value());
      EXPECT_EQ(linear / wheel_radius, right_wheel_vel_cmd_.get_value());
    }
  }

  {
    const double linear = 0.0;
    // send msg
    publish(linear, 0.0);
    // wait for msg is be published to the system
    controller_->wait_for_twist(executor);

    // should be in acceleration limit
    const double time_acc = -1.0 / (-4.0);
    for (int i = 0; i < floor(time_acc / dt) - 1; ++i)
    {
      ASSERT_EQ(
        controller_->update(rclcpp::Time(0, 0, RCL_ROS_TIME), rclcpp::Duration::from_seconds(dt)),
        controller_interface::return_type::OK);
      EXPECT_LT(linear / wheel_radius, left_wheel_vel_cmd_.get_value())
        << "at t: " << i * dt << "s, but should be t: " << time_acc;
      EXPECT_LT(linear / wheel_radius, right_wheel_vel_cmd_.get_value())
        << "at t: " << i * dt << "s, but should be t: " << time_acc;
    }
    ASSERT_EQ(
      controller_->update(rclcpp::Time(0, 0, RCL_ROS_TIME), rclcpp::Duration::from_seconds(dt)),
      controller_interface::return_type::OK);
    EXPECT_NEAR(linear / wheel_radius, left_wheel_vel_cmd_.get_value(), 1e-3);
    EXPECT_NEAR(linear / wheel_radius, right_wheel_vel_cmd_.get_value(), 1e-3);

    // wait for the speed limiter to fill the queue
    for (int i = 0; i < 3; ++i)
    {
      ASSERT_EQ(
        controller_->update(rclcpp::Time(0, 0, RCL_ROS_TIME), rclcpp::Duration::from_seconds(0.01)),
        controller_interface::return_type::OK);
      EXPECT_NEAR(linear / wheel_radius, left_wheel_vel_cmd_.get_value(), 1e-3);
      EXPECT_NEAR(linear / wheel_radius, right_wheel_vel_cmd_.get_value(), 1e-3);
    }
  }

  {
    const double linear = -1.0;
    // send msg
    publish(linear, 0.0);
    // wait for msg is be published to the system
    controller_->wait_for_twist(executor);

    // should be in acceleration limit
    const double time_acc = -1.0 / (-8.0);
    for (int i = 0; i < floor(time_acc / dt) - 1; ++i)
    {
      ASSERT_EQ(
        controller_->update(rclcpp::Time(0, 0, RCL_ROS_TIME), rclcpp::Duration::from_seconds(dt)),
        controller_interface::return_type::OK);
      EXPECT_LT(linear / wheel_radius, left_wheel_vel_cmd_.get_value())
        << "at t: " << i * dt << "s, but should be t: " << time_acc;
      EXPECT_LT(linear / wheel_radius, right_wheel_vel_cmd_.get_value())
        << "at t: " << i * dt << "s, but should be t: " << time_acc;
    }
    ASSERT_EQ(
      controller_->update(rclcpp::Time(0, 0, RCL_ROS_TIME), rclcpp::Duration::from_seconds(dt)),
      controller_interface::return_type::OK);
    EXPECT_NEAR(linear / wheel_radius, left_wheel_vel_cmd_.get_value(), 1e-3);
    EXPECT_NEAR(linear / wheel_radius, right_wheel_vel_cmd_.get_value(), 1e-3);

    // wait for the speed limiter to fill the queue
    for (int i = 0; i < 3; ++i)
    {
      ASSERT_EQ(
        controller_->update(rclcpp::Time(0, 0, RCL_ROS_TIME), rclcpp::Duration::from_seconds(0.01)),
        controller_interface::return_type::OK);
      EXPECT_NEAR(linear / wheel_radius, left_wheel_vel_cmd_.get_value(), 1e-3);
      EXPECT_NEAR(linear / wheel_radius, right_wheel_vel_cmd_.get_value(), 1e-3);
    }
  }

  {
    const double linear = 0.0;
    // send msg
    publish(linear, 0.0);
    // wait for msg is be published to the system
    controller_->wait_for_twist(executor);

    // should be in acceleration limit
    const double time_acc = 1.0 / (10.0);
    for (int i = 0; i < floor(time_acc / dt) - 1; ++i)
    {
      ASSERT_EQ(
        controller_->update(rclcpp::Time(0, 0, RCL_ROS_TIME), rclcpp::Duration::from_seconds(dt)),
        controller_interface::return_type::OK);
      EXPECT_GT(linear / wheel_radius, left_wheel_vel_cmd_.get_value())
        << "at t: " << i * dt << "s, but should be t: " << time_acc;
      EXPECT_GT(linear / wheel_radius, right_wheel_vel_cmd_.get_value())
        << "at t: " << i * dt << "s, but should be t: " << time_acc;
    }
    ASSERT_EQ(
      controller_->update(rclcpp::Time(0, 0, RCL_ROS_TIME), rclcpp::Duration::from_seconds(dt)),
      controller_interface::return_type::OK);
    EXPECT_NEAR(linear / wheel_radius, left_wheel_vel_cmd_.get_value(), 1e-3);
    EXPECT_NEAR(linear / wheel_radius, right_wheel_vel_cmd_.get_value(), 1e-3);

    // wait for the speed limiter to fill the queue
    for (int i = 0; i < 3; ++i)
    {
      ASSERT_EQ(
        controller_->update(rclcpp::Time(0, 0, RCL_ROS_TIME), rclcpp::Duration::from_seconds(0.01)),
        controller_interface::return_type::OK);
      EXPECT_NEAR(linear / wheel_radius, left_wheel_vel_cmd_.get_value(), 1e-3);
      EXPECT_NEAR(linear / wheel_radius, right_wheel_vel_cmd_.get_value(), 1e-3);
    }
  }
}

TEST_F(TestDiffDriveController, activate_fails_with_wrong_resources_assigned_1)
{
  ASSERT_EQ(
    InitController(
      left_wheel_names, right_wheel_names,
      {rclcpp::Parameter("position_feedback", rclcpp::ParameterValue(false))}),
    controller_interface::return_type::OK);

  ASSERT_EQ(controller_->on_configure(rclcpp_lifecycle::State()), CallbackReturn::SUCCESS);
  assignResourcesPosFeedback();
  ASSERT_EQ(controller_->on_activate(rclcpp_lifecycle::State()), CallbackReturn::ERROR);
}

TEST_F(TestDiffDriveController, activate_fails_with_wrong_resources_assigned_2)
{
  ASSERT_EQ(
    InitController(
      left_wheel_names, right_wheel_names,
      {rclcpp::Parameter("position_feedback", rclcpp::ParameterValue(true))}),
    controller_interface::return_type::OK);

  ASSERT_EQ(controller_->on_configure(rclcpp_lifecycle::State()), CallbackReturn::SUCCESS);
  assignResourcesVelFeedback();
  ASSERT_EQ(controller_->on_activate(rclcpp_lifecycle::State()), CallbackReturn::ERROR);
}

TEST_F(TestDiffDriveController, cleanup)
{
  ASSERT_EQ(
    InitController(
      left_wheel_names, right_wheel_names,
      {rclcpp::Parameter("wheel_separation", 0.4), rclcpp::Parameter("wheel_radius", 0.1)}),
    controller_interface::return_type::OK);

  rclcpp::executors::SingleThreadedExecutor executor;
  executor.add_node(controller_->get_node()->get_node_base_interface());
  auto state = controller_->get_node()->configure();
  ASSERT_EQ(State::PRIMARY_STATE_INACTIVE, state.id());
  assignResourcesPosFeedback();

  state = controller_->get_node()->activate();
  ASSERT_EQ(State::PRIMARY_STATE_ACTIVE, state.id());

  waitForSetup();

  // send msg
  const double linear = 1.0;
  const double angular = 1.0;
  publish(linear, angular);
  controller_->wait_for_twist(executor);

  ASSERT_EQ(
    controller_->update(rclcpp::Time(0, 0, RCL_ROS_TIME), rclcpp::Duration::from_seconds(0.01)),
    controller_interface::return_type::OK);

  state = controller_->get_node()->deactivate();
  ASSERT_EQ(State::PRIMARY_STATE_INACTIVE, state.id());
  ASSERT_EQ(
    controller_->update(rclcpp::Time(0, 0, RCL_ROS_TIME), rclcpp::Duration::from_seconds(0.01)),
    controller_interface::return_type::OK);

  state = controller_->get_node()->cleanup();
  ASSERT_EQ(State::PRIMARY_STATE_UNCONFIGURED, state.id());

  // should be stopped
  EXPECT_EQ(0.0, left_wheel_vel_cmd_.get_value());
  EXPECT_EQ(0.0, right_wheel_vel_cmd_.get_value());

  executor.cancel();
}

TEST_F(TestDiffDriveController, correct_initialization_using_parameters)
{
  ASSERT_EQ(
    InitController(
      left_wheel_names, right_wheel_names,
      {rclcpp::Parameter("wheel_separation", 0.4), rclcpp::Parameter("wheel_radius", 1.0)}),
    controller_interface::return_type::OK);

  rclcpp::executors::SingleThreadedExecutor executor;
  executor.add_node(controller_->get_node()->get_node_base_interface());

  auto state = controller_->get_node()->configure();
  assignResourcesPosFeedback();

  ASSERT_EQ(State::PRIMARY_STATE_INACTIVE, state.id());
  EXPECT_EQ(0.01, left_wheel_vel_cmd_.get_value());
  EXPECT_EQ(0.02, right_wheel_vel_cmd_.get_value());

  state = controller_->get_node()->activate();
  ASSERT_EQ(State::PRIMARY_STATE_ACTIVE, state.id());

  // send msg
  const double linear = 1.0;
  const double angular = 0.0;
  publish(linear, angular);
  // wait for msg is be published to the system
  controller_->wait_for_twist(executor);

  ASSERT_EQ(
    controller_->update(rclcpp::Time(0, 0, RCL_ROS_TIME), rclcpp::Duration::from_seconds(0.01)),
    controller_interface::return_type::OK);
  EXPECT_EQ(1.0, left_wheel_vel_cmd_.get_value());
  EXPECT_EQ(1.0, right_wheel_vel_cmd_.get_value());

  // deactivated
  // wait so controller process the second point when deactivated
  std::this_thread::sleep_for(std::chrono::milliseconds(500));
  state = controller_->get_node()->deactivate();
  ASSERT_EQ(state.id(), State::PRIMARY_STATE_INACTIVE);
  ASSERT_EQ(
    controller_->update(rclcpp::Time(0, 0, RCL_ROS_TIME), rclcpp::Duration::from_seconds(0.01)),
    controller_interface::return_type::OK);

  EXPECT_EQ(0.0, left_wheel_vel_cmd_.get_value()) << "Wheels are halted on deactivate()";
  EXPECT_EQ(0.0, right_wheel_vel_cmd_.get_value()) << "Wheels are halted on deactivate()";

  // cleanup
  state = controller_->get_node()->cleanup();
  ASSERT_EQ(State::PRIMARY_STATE_UNCONFIGURED, state.id());
  EXPECT_EQ(0.0, left_wheel_vel_cmd_.get_value());
  EXPECT_EQ(0.0, right_wheel_vel_cmd_.get_value());

  state = controller_->get_node()->configure();
  ASSERT_EQ(State::PRIMARY_STATE_INACTIVE, state.id());
  executor.cancel();
}

int main(int argc, char ** argv)
{
  ::testing::InitGoogleTest(&argc, argv);
  rclcpp::init(argc, argv);
  int result = RUN_ALL_TESTS();
  rclcpp::shutdown();
  return result;
}<|MERGE_RESOLUTION|>--- conflicted
+++ resolved
@@ -14,12 +14,8 @@
 
 #include <gmock/gmock.h>
 
-<<<<<<< HEAD
-#include "test_diff_drive_controller.hpp"
-=======
 #include <memory>
 #include <string>
-#include <thread>
 #include <utility>
 #include <vector>
 
@@ -89,10 +85,11 @@
 class TestDiffDriveController : public ::testing::Test
 {
 protected:
-  static void SetUpTestCase() { rclcpp::init(0, nullptr); }
-
   void SetUp() override
   {
+    // use the name of the test as the controller name (i.e, the node name) to be able to set
+    // parameters from yaml for each test
+    controller_name = ::testing::UnitTest::GetInstance()->current_test_info()->name();
     controller_ = std::make_unique<TestableDiffDriveController>();
 
     pub_node = std::make_shared<rclcpp::Node>("velocity_publisher");
@@ -194,7 +191,7 @@
     return controller_->init(controller_name, urdf_, 0, ns, node_options);
   }
 
-  const std::string controller_name = "test_diff_drive_controller";
+  std::string controller_name;
   std::unique_ptr<TestableDiffDriveController> controller_;
 
   std::vector<double> position_values_ = {0.1, 0.2};
@@ -218,7 +215,6 @@
 
   const std::string urdf_ = "";
 };
->>>>>>> f9edc41a
 
 TEST_F(TestDiffDriveController, init_fails_without_parameters)
 {
