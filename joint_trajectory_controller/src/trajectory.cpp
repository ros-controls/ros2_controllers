--- conflicted
+++ resolved
@@ -353,18 +353,7 @@
 
 bool Trajectory::has_nontrivial_msg() const
 {
-<<<<<<< HEAD
-  if (has_trajectory_msg())
-  {
-    return trajectory_msg_->points.size() > 1;
-  }
-  else
-  {
-    return false;
-  }
-=======
   return has_trajectory_msg() && trajectory_msg_->points.size() > 1;
->>>>>>> 5178503f
 }
 
 }  // namespace joint_trajectory_controller