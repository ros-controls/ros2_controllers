--- conflicted
+++ resolved
@@ -368,11 +368,8 @@
       else if (tolerance_violated_while_moving)
       {
         RCLCPP_ERROR(get_node()->get_logger(), "Holding position due to state tolerance violation");
-<<<<<<< HEAD
 
         set_hold_position();
-=======
->>>>>>> 8436ed54
       }
     }
   }
