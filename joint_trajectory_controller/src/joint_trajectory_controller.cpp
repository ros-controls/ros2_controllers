--- conflicted
+++ resolved
@@ -252,13 +252,8 @@
         if (
           (before_last_point || first_sample) && *(rt_is_holding_.readFromRT()) == false &&
           !check_state_tolerance_per_joint(
-<<<<<<< HEAD
-            state_error_, index, active_tol->state_tolerance[index], false) &&
+            state_error_, index, active_tol->state_tolerance[index], true /* show_errors */) &&
           *(rt_is_holding_.readFromRT()) == false)
-=======
-            state_error_, index, default_tolerances_.state_tolerance[index],
-            true /* show_errors */))
->>>>>>> 4c6d7236
         {
           tolerance_violated_while_moving = true;
         }
@@ -266,13 +261,8 @@
         if (
           !before_last_point && *(rt_is_holding_.readFromRT()) == false &&
           !check_state_tolerance_per_joint(
-<<<<<<< HEAD
-            state_error_, index, active_tol->goal_state_tolerance[index], false) &&
+            state_error_, index, active_tol->goal_state_tolerance[index], false /* show_errors */) &&
           *(rt_is_holding_.readFromRT()) == false)
-=======
-            state_error_, index, default_tolerances_.goal_state_tolerance[index],
-            false /* show_errors */))
->>>>>>> 4c6d7236
         {
           outside_goal_tolerance = true;
 
