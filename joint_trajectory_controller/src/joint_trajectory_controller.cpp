// Copyright (c) 2021 ros2_control Development Team
//
// Licensed under the Apache License, Version 2.0 (the "License");
// you may not use this file except in compliance with the License.
// You may obtain a copy of the License at
//
//     http://www.apache.org/licenses/LICENSE-2.0
//
// Unless required by applicable law or agreed to in writing, software
// distributed under the License is distributed on an "AS IS" BASIS,
// WITHOUT WARRANTIES OR CONDITIONS OF ANY KIND, either express or implied.
// See the License for the specific language governing permissions and
// limitations under the License.

#include "joint_trajectory_controller/joint_trajectory_controller.hpp"

#include <stddef.h>
#include <chrono>
#include <functional>
#include <memory>
#include <ostream>
#include <ratio>
#include <string>
#include <vector>

#include "angles/angles.h"
#include "builtin_interfaces/msg/duration.hpp"
#include "builtin_interfaces/msg/time.hpp"
#include "controller_interface/helpers.hpp"
#include "hardware_interface/types/hardware_interface_return_values.hpp"
#include "hardware_interface/types/hardware_interface_type_values.hpp"
#include "joint_trajectory_controller/trajectory.hpp"
#include "lifecycle_msgs/msg/state.hpp"
#include "rclcpp/event_handler.hpp"
#include "rclcpp/logging.hpp"
#include "rclcpp/parameter.hpp"
#include "rclcpp/qos.hpp"
#include "rclcpp/time.hpp"
#include "rclcpp_action/create_server.hpp"
#include "rclcpp_action/server_goal_handle.hpp"
#include "rclcpp_lifecycle/lifecycle_node.hpp"
#include "rclcpp_lifecycle/node_interfaces/lifecycle_node_interface.hpp"
#include "rclcpp_lifecycle/state.hpp"
#include "std_msgs/msg/header.hpp"

namespace joint_trajectory_controller
{
JointTrajectoryController::JointTrajectoryController()
: controller_interface::ControllerInterface(), dof_(0)
{
}

controller_interface::CallbackReturn JointTrajectoryController::on_init()
{
  try
  {
    // Create the parameter listener and get the parameters
    param_listener_ = std::make_shared<ParamListener>(get_node());
    params_ = param_listener_->get_params();
  }
  catch (const std::exception & e)
  {
    fprintf(stderr, "Exception thrown during init stage with message: %s \n", e.what());
    return CallbackReturn::ERROR;
  }

  // TODO(christophfroehlich): remove deprecation warning
  if (params_.allow_nonzero_velocity_at_trajectory_end)
  {
    RCLCPP_WARN(
      get_node()->get_logger(),
      "[Deprecated]: \"allow_nonzero_velocity_at_trajectory_end\" is set to "
      "true. The default behavior will change to false.");
  }

  return CallbackReturn::SUCCESS;
}

controller_interface::InterfaceConfiguration
JointTrajectoryController::command_interface_configuration() const
{
  controller_interface::InterfaceConfiguration conf;
  conf.type = controller_interface::interface_configuration_type::INDIVIDUAL;
  if (dof_ == 0)
  {
    fprintf(
      stderr,
      "During ros2_control interface configuration, degrees of freedom is not valid;"
      " it should be positive. Actual DOF is %zu\n",
      dof_);
    std::exit(EXIT_FAILURE);
  }
  conf.names.reserve(dof_ * params_.command_interfaces.size());
  for (const auto & joint_name : command_joint_names_)
  {
    for (const auto & interface_type : params_.command_interfaces)
    {
      conf.names.push_back(joint_name + "/" + interface_type);
    }
  }
  return conf;
}

controller_interface::InterfaceConfiguration
JointTrajectoryController::state_interface_configuration() const
{
  controller_interface::InterfaceConfiguration conf;
  conf.type = controller_interface::interface_configuration_type::INDIVIDUAL;
  conf.names.reserve(dof_ * params_.state_interfaces.size());
  for (const auto & joint_name : params_.joints)
  {
    for (const auto & interface_type : params_.state_interfaces)
    {
      conf.names.push_back(joint_name + "/" + interface_type);
    }
  }
  return conf;
}

controller_interface::return_type JointTrajectoryController::update(
  const rclcpp::Time & time, const rclcpp::Duration & period)
{
  if (get_state().id() == lifecycle_msgs::msg::State::PRIMARY_STATE_INACTIVE)
  {
    return controller_interface::return_type::OK;
  }

  auto compute_error_for_joint = [&](
                                   JointTrajectoryPoint & error, size_t index,
                                   const JointTrajectoryPoint & current,
                                   const JointTrajectoryPoint & desired)
  {
    // error defined as the difference between current and desired
    if (normalize_joint_error_[index])
    {
      // if desired, the shortest_angular_distance is calculated, i.e., the error is
      //  normalized between -pi<error<pi
      error.positions[index] =
        angles::shortest_angular_distance(current.positions[index], desired.positions[index]);
    }
    else
    {
      error.positions[index] = desired.positions[index] - current.positions[index];
    }
    if (
      has_velocity_state_interface_ &&
      (has_velocity_command_interface_ || has_effort_command_interface_))
    {
      error.velocities[index] = desired.velocities[index] - current.velocities[index];
    }
    if (has_acceleration_state_interface_ && has_acceleration_command_interface_)
    {
      error.accelerations[index] = desired.accelerations[index] - current.accelerations[index];
    }
  };

  // don't update goal after we sampled the trajectory to avoid any racecondition
  const auto active_goal = *rt_active_goal_.readFromRT();

  // Check if a new external message has been received from nonRT threads
  auto current_external_msg = traj_external_point_ptr_->get_trajectory_msg();
  auto new_external_msg = traj_msg_external_point_ptr_.readFromRT();
  // Discard, if a goal is pending but still not active (somewhere stuck in goal_handle_timer_)
  if (
    current_external_msg != *new_external_msg &&
    (*(rt_has_pending_goal_.readFromRT()) && !active_goal) == false)
  {
    fill_partial_goal(*new_external_msg);
    sort_to_local_joint_order(*new_external_msg);
    // TODO(denis): Add here integration of position and velocity
    traj_external_point_ptr_->update(*new_external_msg);
<<<<<<< HEAD
    // set the active trajectory pointer to the new goal
    RCLCPP_DEBUG(get_node()->get_logger(), "set the active trajectory pointer to the new goal");
    traj_point_active_ptr_ = &traj_external_point_ptr_;
=======
>>>>>>> 5178503f
  }

  // TODO(anyone): can I here also use const on joint_interface since the reference_wrapper is not
  // changed, but its value only?
  auto assign_interface_from_point =
    [&](auto & joint_interface, const std::vector<double> & trajectory_point_interface)
  {
    for (size_t index = 0; index < dof_; ++index)
    {
      joint_interface[index].get().set_value(trajectory_point_interface[index]);
    }
  };

  // current state update
  state_current_.time_from_start.set__sec(0);
  read_state_from_hardware(state_current_);

<<<<<<< HEAD
  // currently carrying out a trajectory
=======
  // currently carrying out a trajectory.
>>>>>>> 5178503f
  if (has_active_trajectory())
  {
    bool first_sample = false;
    // if sampling the first time, set the point before you sample
    if (!traj_external_point_ptr_->is_sampled_already())
    {
      first_sample = true;
      if (params_.open_loop_control)
      {
        traj_external_point_ptr_->set_point_before_trajectory_msg(time, last_commanded_state_);
      }
      else
      {
        traj_external_point_ptr_->set_point_before_trajectory_msg(time, state_current_);
      }
    }

    // find segment for current timestamp
    TrajectoryPointConstIter start_segment_itr, end_segment_itr;
    const bool valid_point = traj_external_point_ptr_->sample(
      time, interpolation_method_, state_desired_, start_segment_itr, end_segment_itr);

    if (valid_point)
    {
      const rclcpp::Time traj_start = (*traj_point_active_ptr_)->time_from_start();
      // this is the time instance
      // - started with the first segment: when the first point will be reached (in the future)
      // - later: when the point of the current segment was reached
      const rclcpp::Time segment_time_from_start = traj_start + start_segment_itr->time_from_start;
      // time_difference is
      // - negative until first point is reached
      // - counting from zero to time_from_start of next point
      double time_difference = time.seconds() - segment_time_from_start.seconds();
      bool tolerance_violated_while_moving = false;
      bool outside_goal_tolerance = false;
      bool within_goal_time = true;
<<<<<<< HEAD
      const bool before_last_point = end_segment_itr != (*traj_point_active_ptr_)->end();
=======
      double time_difference = 0.0;
      const bool before_last_point = end_segment_itr != traj_external_point_ptr_->end();
>>>>>>> 5178503f

      // have we reached the end and is a timeout configured? Check independently of other
      // tolerances
      if (!before_last_point && cmd_timeout_ > 0.0 && time_difference > cmd_timeout_)
      {
        RCLCPP_WARN(get_node()->get_logger(), "Aborted due to command timeout");
        set_hold_position();
        // remove the active trajectory pointer so that we stop commanding the hardware
        traj_point_active_ptr_ = nullptr;
      }

      // Check state/goal tolerance
      for (size_t index = 0; index < dof_; ++index)
      {
        compute_error_for_joint(state_error_, index, state_current_, state_desired_);

        // Always check the state tolerance on the first sample in case the first sample
        // is the last point
        if (
          (before_last_point || first_sample) &&
          !check_state_tolerance_per_joint(
            state_error_, index, default_tolerances_.state_tolerance[index], false))
        {
          tolerance_violated_while_moving = true;
        }
        // past the final point, check that we end up inside goal tolerance
        if (
          !before_last_point &&
          !check_state_tolerance_per_joint(
            state_error_, index, default_tolerances_.goal_state_tolerance[index], false))
        {
          outside_goal_tolerance = true;

          if (default_tolerances_.goal_time_tolerance != 0.0)
          {
            // if we exceed goal_time_tolerance set it to aborted
<<<<<<< HEAD
=======
            const rclcpp::Time traj_start = traj_external_point_ptr_->get_trajectory_start_time();
            const rclcpp::Time traj_end = traj_start + start_segment_itr->time_from_start;

            time_difference = time.seconds() - traj_end.seconds();

>>>>>>> 5178503f
            if (time_difference > default_tolerances_.goal_time_tolerance)
            {
              within_goal_time = false;
            }
          }
        }
      }

      // set values for next hardware write() if tolerance is met
      if (!tolerance_violated_while_moving && within_goal_time)
      {
        if (use_closed_loop_pid_adapter_)
        {
          // Update PIDs
          for (auto i = 0ul; i < dof_; ++i)
          {
            tmp_command_[i] = (state_desired_.velocities[i] * ff_velocity_scale_[i]) +
                              pids_[i]->computeCommand(
                                state_error_.positions[i], state_error_.velocities[i],
                                (uint64_t)period.nanoseconds());
          }
        }

        // set values for next hardware write()
        if (has_position_command_interface_)
        {
          assign_interface_from_point(joint_command_interface_[0], state_desired_.positions);
        }
        if (has_velocity_command_interface_)
        {
          if (use_closed_loop_pid_adapter_)
          {
            assign_interface_from_point(joint_command_interface_[1], tmp_command_);
          }
          else
          {
            assign_interface_from_point(joint_command_interface_[1], state_desired_.velocities);
          }
        }
        if (has_acceleration_command_interface_)
        {
          assign_interface_from_point(joint_command_interface_[2], state_desired_.accelerations);
        }
        if (has_effort_command_interface_)
        {
          assign_interface_from_point(joint_command_interface_[3], tmp_command_);
        }

        // store the previous command. Used in open-loop control mode
        last_commanded_state_ = state_desired_;
      }

      if (active_goal)
      {
        // send feedback
        auto feedback = std::make_shared<FollowJTrajAction::Feedback>();
        feedback->header.stamp = time;
        feedback->joint_names = params_.joints;

        feedback->actual = state_current_;
        feedback->desired = state_desired_;
        feedback->error = state_error_;
        active_goal->setFeedback(feedback);

        // check abort
        if (tolerance_violated_while_moving)
        {
          auto result = std::make_shared<FollowJTrajAction::Result>();
          result->set__error_code(FollowJTrajAction::Result::PATH_TOLERANCE_VIOLATED);
          active_goal->setAborted(result);
          // TODO(matthew-reynolds): Need a lock-free write here
          // See https://github.com/ros-controls/ros2_controllers/issues/168
          rt_active_goal_.writeFromNonRT(RealtimeGoalHandlePtr());
          rt_has_pending_goal_.writeFromNonRT(false);

          RCLCPP_WARN(get_node()->get_logger(), "Aborted due to state tolerance violation");

          traj_msg_external_point_ptr_.reset();
          traj_msg_external_point_ptr_.initRT(set_hold_position());
        }
        // check goal tolerance
        else if (!before_last_point)
        {
          if (!outside_goal_tolerance)
          {
            auto res = std::make_shared<FollowJTrajAction::Result>();
            res->set__error_code(FollowJTrajAction::Result::SUCCESSFUL);
            active_goal->setSucceeded(res);
            // TODO(matthew-reynolds): Need a lock-free write here
            // See https://github.com/ros-controls/ros2_controllers/issues/168
            rt_active_goal_.writeFromNonRT(RealtimeGoalHandlePtr());
            rt_has_pending_goal_.writeFromNonRT(false);

            RCLCPP_INFO(get_node()->get_logger(), "Goal reached, success!");

            traj_msg_external_point_ptr_.reset();
            traj_msg_external_point_ptr_.initRT(set_hold_position());
          }
          else if (!within_goal_time)
          {
            auto result = std::make_shared<FollowJTrajAction::Result>();
            result->set__error_code(FollowJTrajAction::Result::GOAL_TOLERANCE_VIOLATED);
            active_goal->setAborted(result);
            // TODO(matthew-reynolds): Need a lock-free write here
            // See https://github.com/ros-controls/ros2_controllers/issues/168
            rt_active_goal_.writeFromNonRT(RealtimeGoalHandlePtr());
            rt_has_pending_goal_.writeFromNonRT(false);

            RCLCPP_WARN(
              get_node()->get_logger(), "Aborted due goal_time_tolerance exceeding by %f seconds",
              time_difference);

            traj_msg_external_point_ptr_.reset();
            traj_msg_external_point_ptr_.initRT(set_hold_position());
          }
          // else, run another cycle while waiting for outside_goal_tolerance
          // to be satisfied or violated within the goal_time_tolerance
        }
      }
      else if (tolerance_violated_while_moving && *(rt_has_pending_goal_.readFromRT()) == false)
      {
        // we need to ensure that there is no pending goal -> we get a race condition otherwise

        RCLCPP_ERROR(get_node()->get_logger(), "Holding position due to state tolerance violation");

        traj_msg_external_point_ptr_.reset();
        traj_msg_external_point_ptr_.initRT(set_hold_position());
      }
    }
  }

  publish_state(time, state_desired_, state_current_, state_error_);
  return controller_interface::return_type::OK;
}

void JointTrajectoryController::read_state_from_hardware(JointTrajectoryPoint & state)
{
  auto assign_point_from_interface =
    [&](std::vector<double> & trajectory_point_interface, const auto & joint_interface)
  {
    for (size_t index = 0; index < dof_; ++index)
    {
      trajectory_point_interface[index] = joint_interface[index].get().get_value();
    }
  };

  // Assign values from the hardware
  // Position states always exist
  assign_point_from_interface(state.positions, joint_state_interface_[0]);
  // velocity and acceleration states are optional
  if (has_velocity_state_interface_)
  {
    assign_point_from_interface(state.velocities, joint_state_interface_[1]);
    // Acceleration is used only in combination with velocity
    if (has_acceleration_state_interface_)
    {
      assign_point_from_interface(state.accelerations, joint_state_interface_[2]);
    }
    else
    {
      // Make empty so the property is ignored during interpolation
      state.accelerations.clear();
    }
  }
  else
  {
    // Make empty so the property is ignored during interpolation
    state.velocities.clear();
    state.accelerations.clear();
  }
}

bool JointTrajectoryController::read_state_from_command_interfaces(JointTrajectoryPoint & state)
{
  bool has_values = true;

  auto assign_point_from_interface =
    [&](std::vector<double> & trajectory_point_interface, const auto & joint_interface)
  {
    for (size_t index = 0; index < dof_; ++index)
    {
      trajectory_point_interface[index] = joint_interface[index].get().get_value();
    }
  };

  auto interface_has_values = [](const auto & joint_interface)
  {
    return std::find_if(
             joint_interface.begin(), joint_interface.end(),
             [](const auto & interface)
             { return std::isnan(interface.get().get_value()); }) == joint_interface.end();
  };

  // Assign values from the command interfaces as state. Therefore needs check for both.
  // Position state interface has to exist always
  if (has_position_command_interface_ && interface_has_values(joint_command_interface_[0]))
  {
    assign_point_from_interface(state.positions, joint_command_interface_[0]);
  }
  else
  {
    state.positions.clear();
    has_values = false;
  }
  // velocity and acceleration states are optional
  if (has_velocity_state_interface_)
  {
    if (has_velocity_command_interface_ && interface_has_values(joint_command_interface_[1]))
    {
      assign_point_from_interface(state.velocities, joint_command_interface_[1]);
    }
    else
    {
      state.velocities.clear();
      has_values = false;
    }
  }
  else
  {
    state.velocities.clear();
  }
  // Acceleration is used only in combination with velocity
  if (has_acceleration_state_interface_)
  {
    if (has_acceleration_command_interface_ && interface_has_values(joint_command_interface_[2]))
    {
      assign_point_from_interface(state.accelerations, joint_command_interface_[2]);
    }
    else
    {
      state.accelerations.clear();
      has_values = false;
    }
  }
  else
  {
    state.accelerations.clear();
  }

  return has_values;
}

bool JointTrajectoryController::read_commands_from_command_interfaces(
  JointTrajectoryPoint & commands)
{
  bool has_values = true;

  auto assign_point_from_interface =
    [&](std::vector<double> & trajectory_point_interface, const auto & joint_interface)
  {
    for (size_t index = 0; index < dof_; ++index)
    {
      trajectory_point_interface[index] = joint_interface[index].get().get_value();
    }
  };

  auto interface_has_values = [](const auto & joint_interface)
  {
    return std::find_if(
             joint_interface.begin(), joint_interface.end(),
             [](const auto & interface)
             { return std::isnan(interface.get().get_value()); }) == joint_interface.end();
  };

  // Assign values from the command interfaces as command.
  if (has_position_command_interface_)
  {
    if (interface_has_values(joint_command_interface_[0]))
    {
      assign_point_from_interface(commands.positions, joint_command_interface_[0]);
    }
    else
    {
      commands.positions.clear();
      has_values = false;
    }
  }
  if (has_velocity_command_interface_)
  {
    if (interface_has_values(joint_command_interface_[1]))
    {
      assign_point_from_interface(commands.velocities, joint_command_interface_[1]);
    }
    else
    {
      commands.velocities.clear();
      has_values = false;
    }
  }
  if (has_acceleration_command_interface_)
  {
    if (interface_has_values(joint_command_interface_[2]))
    {
      assign_point_from_interface(commands.accelerations, joint_command_interface_[2]);
    }
    else
    {
      commands.accelerations.clear();
      has_values = false;
    }
  }
  if (has_effort_command_interface_)
  {
    if (interface_has_values(joint_command_interface_[3]))
    {
      assign_point_from_interface(commands.effort, joint_command_interface_[3]);
    }
    else
    {
      commands.effort.clear();
      has_values = false;
    }
  }

  return has_values;
}

void JointTrajectoryController::query_state_service(
  const std::shared_ptr<control_msgs::srv::QueryTrajectoryState::Request> request,
  std::shared_ptr<control_msgs::srv::QueryTrajectoryState::Response> response)
{
  const auto logger = get_node()->get_logger();
  // Preconditions
  if (get_state().id() != lifecycle_msgs::msg::State::PRIMARY_STATE_ACTIVE)
  {
    RCLCPP_ERROR(logger, "Can't sample trajectory. Controller is not active.");
    response->success = false;
    return;
  }
  const auto active_goal = *rt_active_goal_.readFromRT();
  response->name = params_.joints;
  trajectory_msgs::msg::JointTrajectoryPoint state_requested = state_current_;
  if (has_active_trajectory())
  {
    TrajectoryPointConstIter start_segment_itr, end_segment_itr;
    response->success = traj_external_point_ptr_->sample(
      static_cast<rclcpp::Time>(request->time), interpolation_method_, state_requested,
      start_segment_itr, end_segment_itr);
    // If the requested sample time precedes the trajectory finish time respond as failure
    if (response->success)
    {
      if (end_segment_itr == traj_external_point_ptr_->end())
      {
        RCLCPP_ERROR(logger, "Requested sample time precedes the current trajectory end time.");
        response->success = false;
      }
    }
    else
    {
      RCLCPP_ERROR(
        logger, "Requested sample time is earlier than the current trajectory start time.");
    }
  }
  else
  {
    RCLCPP_ERROR(logger, "Currently there is no valid trajectory instance.");
    response->success = false;
  }
  response->position = state_requested.positions;
  response->velocity = state_requested.velocities;
  response->acceleration = state_requested.accelerations;
}

controller_interface::CallbackReturn JointTrajectoryController::on_configure(
  const rclcpp_lifecycle::State &)
{
  const auto logger = get_node()->get_logger();

  if (!param_listener_)
  {
    RCLCPP_ERROR(get_node()->get_logger(), "Error encountered during init");
    return controller_interface::CallbackReturn::ERROR;
  }

  // update the dynamic map parameters
  param_listener_->refresh_dynamic_parameters();

  // get parameters from the listener in case they were updated
  params_ = param_listener_->get_params();

  // Check if the DoF has changed
  if ((dof_ > 0) && (params_.joints.size() != dof_))
  {
    RCLCPP_ERROR(
      logger,
      "The JointTrajectoryController does not support restarting with a different number of DOF");
    // TODO(andyz): update vector lengths if num. joints did change and re-initialize them so we
    // can continue
    return CallbackReturn::FAILURE;
  }

  dof_ = params_.joints.size();

  // TODO(destogl): why is this here? Add comment or move
  if (!reset())
  {
    return CallbackReturn::FAILURE;
  }

  if (params_.joints.empty())
  {
    // TODO(destogl): is this correct? Can we really move-on if no joint names are not provided?
    RCLCPP_WARN(logger, "'joints' parameter is empty.");
  }

  command_joint_names_ = params_.command_joints;

  if (command_joint_names_.empty())
  {
    command_joint_names_ = params_.joints;
    RCLCPP_INFO(
      logger, "No specific joint names are used for command interfaces. Using 'joints' parameter.");
  }
  else if (command_joint_names_.size() != params_.joints.size())
  {
    RCLCPP_ERROR(
      logger, "'command_joints' parameter has to have the same size as 'joints' parameter.");
    return CallbackReturn::FAILURE;
  }

  //  // Specialized, child controllers set interfaces before calling configure function.
  //  if (command_interface_types_.empty())
  //  {
  //   command_interface_types_ = get_node()->get_parameter("command_interfaces").as_string_array();
  //  }

  if (params_.command_interfaces.empty())
  {
    RCLCPP_ERROR(logger, "'command_interfaces' parameter is empty.");
    return CallbackReturn::FAILURE;
  }

  // Check if only allowed interface types are used and initialize storage to avoid memory
  // allocation during activation
  joint_command_interface_.resize(allowed_interface_types_.size());

  has_position_command_interface_ =
    contains_interface_type(params_.command_interfaces, hardware_interface::HW_IF_POSITION);
  has_velocity_command_interface_ =
    contains_interface_type(params_.command_interfaces, hardware_interface::HW_IF_VELOCITY);
  has_acceleration_command_interface_ =
    contains_interface_type(params_.command_interfaces, hardware_interface::HW_IF_ACCELERATION);
  has_effort_command_interface_ =
    contains_interface_type(params_.command_interfaces, hardware_interface::HW_IF_EFFORT);

  // if there is only velocity or if there is effort command interface
  // then use also PID adapter
  use_closed_loop_pid_adapter_ =
    (has_velocity_command_interface_ && params_.command_interfaces.size() == 1 &&
     !params_.open_loop_control) ||
    has_effort_command_interface_;

  if (use_closed_loop_pid_adapter_)
  {
    pids_.resize(dof_);
    ff_velocity_scale_.resize(dof_);
    tmp_command_.resize(dof_, 0.0);

    // Init PID gains from ROS parameters
    for (size_t i = 0; i < dof_; ++i)
    {
      const auto & gains = params_.gains.joints_map.at(params_.joints[i]);
      pids_[i] = std::make_shared<control_toolbox::Pid>(
        gains.p, gains.i, gains.d, gains.i_clamp, -gains.i_clamp);

      ff_velocity_scale_[i] = gains.ff_velocity_scale;
    }
  }

  // Configure joint position error normalization from ROS parameters
  normalize_joint_error_.resize(dof_);
  for (size_t i = 0; i < dof_; ++i)
  {
    const auto & gains = params_.gains.joints_map.at(params_.joints[i]);
    normalize_joint_error_[i] = gains.normalize_error;
  }

  if (params_.state_interfaces.empty())
  {
    RCLCPP_ERROR(logger, "'state_interfaces' parameter is empty.");
    return CallbackReturn::FAILURE;
  }

  // Check if only allowed interface types are used and initialize storage to avoid memory
  // allocation during activation
  // Note: 'effort' storage is also here, but never used. Still, for this is OK.
  joint_state_interface_.resize(allowed_interface_types_.size());

  has_position_state_interface_ =
    contains_interface_type(params_.state_interfaces, hardware_interface::HW_IF_POSITION);
  has_velocity_state_interface_ =
    contains_interface_type(params_.state_interfaces, hardware_interface::HW_IF_VELOCITY);
  has_acceleration_state_interface_ =
    contains_interface_type(params_.state_interfaces, hardware_interface::HW_IF_ACCELERATION);

  // Validation of combinations of state and velocity together have to be done
  // here because the parameter validators only deal with each parameter
  // separately.
  if (
    has_velocity_command_interface_ && params_.command_interfaces.size() == 1 &&
    (!has_velocity_state_interface_ || !has_position_state_interface_))
  {
    RCLCPP_ERROR(
      logger,
      "'velocity' command interface can only be used alone if 'velocity' and "
      "'position' state interfaces are present");
    return CallbackReturn::FAILURE;
  }

  // effort is always used alone so no need for size check
  if (
    has_effort_command_interface_ &&
    (!has_velocity_state_interface_ || !has_position_state_interface_))
  {
    RCLCPP_ERROR(
      logger,
      "'effort' command interface can only be used alone if 'velocity' and "
      "'position' state interfaces are present");
    return CallbackReturn::FAILURE;
  }

  auto get_interface_list = [](const std::vector<std::string> & interface_types)
  {
    std::stringstream ss_interfaces;
    for (size_t index = 0; index < interface_types.size(); ++index)
    {
      if (index != 0)
      {
        ss_interfaces << " ";
      }
      ss_interfaces << interface_types[index];
    }
    return ss_interfaces.str();
  };

  // Print output so users can be sure the interface setup is correct
  RCLCPP_INFO(
    logger, "Command interfaces are [%s] and state interfaces are [%s].",
    get_interface_list(params_.command_interfaces).c_str(),
    get_interface_list(params_.state_interfaces).c_str());

  default_tolerances_ = get_segment_tolerances(params_);

  const std::string interpolation_string =
    get_node()->get_parameter("interpolation_method").as_string();
  interpolation_method_ = interpolation_methods::from_string(interpolation_string);
  RCLCPP_INFO(
    logger, "Using '%s' interpolation method.",
    interpolation_methods::InterpolationMethodMap.at(interpolation_method_).c_str());

  joint_command_subscriber_ =
    get_node()->create_subscription<trajectory_msgs::msg::JointTrajectory>(
      "~/joint_trajectory", rclcpp::SystemDefaultsQoS(),
      std::bind(&JointTrajectoryController::topic_callback, this, std::placeholders::_1));

  publisher_ = get_node()->create_publisher<ControllerStateMsg>(
    "~/controller_state", rclcpp::SystemDefaultsQoS());
  state_publisher_ = std::make_unique<StatePublisher>(publisher_);

  state_publisher_->lock();
  state_publisher_->msg_.joint_names = params_.joints;
  state_publisher_->msg_.reference.positions.resize(dof_);
  state_publisher_->msg_.reference.velocities.resize(dof_);
  state_publisher_->msg_.reference.accelerations.resize(dof_);
  state_publisher_->msg_.feedback.positions.resize(dof_);
  state_publisher_->msg_.error.positions.resize(dof_);
  if (has_velocity_state_interface_)
  {
    state_publisher_->msg_.feedback.velocities.resize(dof_);
    state_publisher_->msg_.error.velocities.resize(dof_);
  }
  if (has_acceleration_state_interface_)
  {
    state_publisher_->msg_.feedback.accelerations.resize(dof_);
    state_publisher_->msg_.error.accelerations.resize(dof_);
  }
  if (has_position_command_interface_)
  {
    state_publisher_->msg_.output.positions.resize(dof_);
  }
  if (has_velocity_command_interface_)
  {
    state_publisher_->msg_.output.velocities.resize(dof_);
  }
  if (has_acceleration_command_interface_)
  {
    state_publisher_->msg_.output.accelerations.resize(dof_);
  }
  if (has_effort_command_interface_)
  {
    state_publisher_->msg_.output.effort.resize(dof_);
  }

  state_publisher_->unlock();

  // action server configuration
  if (params_.allow_partial_joints_goal)
  {
    RCLCPP_INFO(logger, "Goals with partial set of joints are allowed");
  }

  RCLCPP_INFO(
    logger, "Action status changes will be monitored at %.2f Hz.", params_.action_monitor_rate);
  action_monitor_period_ = rclcpp::Duration::from_seconds(1.0 / params_.action_monitor_rate);

  using namespace std::placeholders;
  action_server_ = rclcpp_action::create_server<FollowJTrajAction>(
    get_node()->get_node_base_interface(), get_node()->get_node_clock_interface(),
    get_node()->get_node_logging_interface(), get_node()->get_node_waitables_interface(),
    std::string(get_node()->get_name()) + "/follow_joint_trajectory",
    std::bind(&JointTrajectoryController::goal_received_callback, this, _1, _2),
    std::bind(&JointTrajectoryController::goal_cancelled_callback, this, _1),
    std::bind(&JointTrajectoryController::goal_accepted_callback, this, _1));

  resize_joint_trajectory_point(state_current_, dof_);
  resize_joint_trajectory_point_command(command_current_, dof_);
  resize_joint_trajectory_point(state_desired_, dof_);
  resize_joint_trajectory_point(state_error_, dof_);
  resize_joint_trajectory_point(last_commanded_state_, dof_);

  query_state_srv_ = get_node()->create_service<control_msgs::srv::QueryTrajectoryState>(
    std::string(get_node()->get_name()) + "/query_state",
    std::bind(&JointTrajectoryController::query_state_service, this, _1, _2));

  if (params_.cmd_timeout > 0.0)
  {
    if (params_.cmd_timeout > default_tolerances_.goal_time_tolerance)
    {
      cmd_timeout_ = params_.cmd_timeout;
    }
    else
    {
      // deactivate timeout
      RCLCPP_WARN(
        logger, "Command timeout must be higher than goal_time tolerance (%f vs. %f)",
        params_.cmd_timeout, default_tolerances_.goal_time_tolerance);
      cmd_timeout_ = 0.0;
    }
  }
  else
  {
    cmd_timeout_ = 0.0;
  }

  return CallbackReturn::SUCCESS;
}

controller_interface::CallbackReturn JointTrajectoryController::on_activate(
  const rclcpp_lifecycle::State &)
{
  // order all joints in the storage
  for (const auto & interface : params_.command_interfaces)
  {
    auto it =
      std::find(allowed_interface_types_.begin(), allowed_interface_types_.end(), interface);
    auto index = std::distance(allowed_interface_types_.begin(), it);
    if (!controller_interface::get_ordered_interfaces(
          command_interfaces_, command_joint_names_, interface, joint_command_interface_[index]))
    {
      RCLCPP_ERROR(
        get_node()->get_logger(), "Expected %zu '%s' command interfaces, got %zu.", dof_,
        interface.c_str(), joint_command_interface_[index].size());
      return CallbackReturn::ERROR;
    }
  }
  for (const auto & interface : params_.state_interfaces)
  {
    auto it =
      std::find(allowed_interface_types_.begin(), allowed_interface_types_.end(), interface);
    auto index = std::distance(allowed_interface_types_.begin(), it);
    if (!controller_interface::get_ordered_interfaces(
          state_interfaces_, params_.joints, interface, joint_state_interface_[index]))
    {
      RCLCPP_ERROR(
        get_node()->get_logger(), "Expected %zu '%s' state interfaces, got %zu.", dof_,
        interface.c_str(), joint_state_interface_[index].size());
      return CallbackReturn::ERROR;
    }
  }

  // Store 'home' pose
  traj_msg_home_ptr_ = std::make_shared<trajectory_msgs::msg::JointTrajectory>();
  traj_msg_home_ptr_->header.stamp.sec = 0;
  traj_msg_home_ptr_->header.stamp.nanosec = 0;
  traj_msg_home_ptr_->points.resize(1);
  traj_msg_home_ptr_->points[0].time_from_start.sec = 0;
  traj_msg_home_ptr_->points[0].time_from_start.nanosec = 50000000;
  traj_msg_home_ptr_->points[0].positions.resize(joint_state_interface_[0].size());
  for (size_t index = 0; index < joint_state_interface_[0].size(); ++index)
  {
    traj_msg_home_ptr_->points[0].positions[index] =
      joint_state_interface_[0][index].get().get_value();
  }

  traj_external_point_ptr_ = std::make_shared<Trajectory>();
  traj_home_point_ptr_ = std::make_shared<Trajectory>();
  traj_msg_external_point_ptr_.writeFromNonRT(
    std::shared_ptr<trajectory_msgs::msg::JointTrajectory>());

  subscriber_is_active_ = true;

  // Initialize current state storage if hardware state has tracking offset
  read_state_from_hardware(state_current_);
  read_state_from_hardware(state_desired_);
  read_state_from_hardware(last_commanded_state_);
  // Handle restart of controller by reading from commands if
  // those are not nan
  trajectory_msgs::msg::JointTrajectoryPoint state;
  resize_joint_trajectory_point(state, dof_);
  if (read_state_from_command_interfaces(state))
  {
    state_current_ = state;
    state_desired_ = state;
    last_commanded_state_ = state;
  }

  // Should the controller start by holding position after on_configure?
  if (params_.start_with_holding)
  {
    add_new_trajectory_msg(set_hold_position());
  }

  return CallbackReturn::SUCCESS;
}

controller_interface::CallbackReturn JointTrajectoryController::on_deactivate(
  const rclcpp_lifecycle::State &)
{
  for (size_t index = 0; index < dof_; ++index)
  {
    if (has_position_command_interface_)
    {
      joint_command_interface_[0][index].get().set_value(
        joint_command_interface_[0][index].get().get_value());
    }

    if (has_velocity_command_interface_)
    {
      joint_command_interface_[1][index].get().set_value(0.0);
    }

    if (has_acceleration_command_interface_)
    {
      joint_command_interface_[2][index].get().set_value(0.0);
    }

    // TODO(anyone): How to halt when using effort commands?
    if (has_effort_command_interface_)
    {
      joint_command_interface_[3][index].get().set_value(0.0);
    }
  }

  for (size_t index = 0; index < allowed_interface_types_.size(); ++index)
  {
    joint_command_interface_[index].clear();
    joint_state_interface_[index].clear();
  }
  release_interfaces();

  subscriber_is_active_ = false;

  traj_external_point_ptr_.reset();
  traj_home_point_ptr_.reset();
  traj_msg_home_ptr_.reset();

  return CallbackReturn::SUCCESS;
}

controller_interface::CallbackReturn JointTrajectoryController::on_cleanup(
  const rclcpp_lifecycle::State &)
{
  // go home
  if (traj_home_point_ptr_ != nullptr)
  {
    traj_home_point_ptr_->update(traj_msg_home_ptr_);
    traj_external_point_ptr_ = traj_home_point_ptr_;
  }

  return CallbackReturn::SUCCESS;
}

controller_interface::CallbackReturn JointTrajectoryController::on_error(
  const rclcpp_lifecycle::State &)
{
  if (!reset())
  {
    return CallbackReturn::ERROR;
  }
  return CallbackReturn::SUCCESS;
}

bool JointTrajectoryController::reset()
{
  subscriber_is_active_ = false;
  joint_command_subscriber_.reset();

  for (const auto & pid : pids_)
  {
    if (pid)
    {
      pid->reset();
    }
  }

  // iterator has no default value
  // prev_traj_point_ptr_;
  traj_external_point_ptr_.reset();
  traj_home_point_ptr_.reset();
  traj_msg_home_ptr_.reset();

  return true;
}

controller_interface::CallbackReturn JointTrajectoryController::on_shutdown(
  const rclcpp_lifecycle::State &)
{
  // TODO(karsten1987): what to do?

  return CallbackReturn::SUCCESS;
}

void JointTrajectoryController::publish_state(
  const rclcpp::Time & time, const JointTrajectoryPoint & desired_state,
  const JointTrajectoryPoint & current_state, const JointTrajectoryPoint & state_error)
{
  if (state_publisher_->trylock())
  {
    state_publisher_->msg_.header.stamp = time;
    state_publisher_->msg_.reference.positions = desired_state.positions;
    state_publisher_->msg_.reference.velocities = desired_state.velocities;
    state_publisher_->msg_.reference.accelerations = desired_state.accelerations;
    state_publisher_->msg_.feedback.positions = current_state.positions;
    state_publisher_->msg_.error.positions = state_error.positions;
    if (has_velocity_state_interface_)
    {
      state_publisher_->msg_.feedback.velocities = current_state.velocities;
      state_publisher_->msg_.error.velocities = state_error.velocities;
    }
    if (has_acceleration_state_interface_)
    {
      state_publisher_->msg_.feedback.accelerations = current_state.accelerations;
      state_publisher_->msg_.error.accelerations = state_error.accelerations;
    }
    if (read_commands_from_command_interfaces(command_current_))
    {
      state_publisher_->msg_.output = command_current_;
    }

    state_publisher_->unlockAndPublish();
  }
}

void JointTrajectoryController::topic_callback(
  const std::shared_ptr<trajectory_msgs::msg::JointTrajectory> msg)
{
  if (!validate_trajectory_msg(*msg))
  {
    return;
  }
  // http://wiki.ros.org/joint_trajectory_controller/UnderstandingTrajectoryReplacement
  // always replace old msg with new one for now
  if (subscriber_is_active_)
  {
    add_new_trajectory_msg(msg);
  }
};

rclcpp_action::GoalResponse JointTrajectoryController::goal_received_callback(
  const rclcpp_action::GoalUUID &, std::shared_ptr<const FollowJTrajAction::Goal> goal)
{
  RCLCPP_INFO(get_node()->get_logger(), "Received new action goal");

  // Precondition: Running controller
  if (get_state().id() == lifecycle_msgs::msg::State::PRIMARY_STATE_INACTIVE)
  {
    RCLCPP_ERROR(
      get_node()->get_logger(), "Can't accept new action goals. Controller is not running.");
    return rclcpp_action::GoalResponse::REJECT;
  }

  if (!validate_trajectory_msg(goal->trajectory))
  {
    return rclcpp_action::GoalResponse::REJECT;
  }

  RCLCPP_INFO(get_node()->get_logger(), "Accepted new action goal");
  return rclcpp_action::GoalResponse::ACCEPT_AND_EXECUTE;
}

rclcpp_action::CancelResponse JointTrajectoryController::goal_cancelled_callback(
  const std::shared_ptr<rclcpp_action::ServerGoalHandle<FollowJTrajAction>> goal_handle)
{
  RCLCPP_INFO(get_node()->get_logger(), "Got request to cancel goal");

  // Check that cancel request refers to currently active goal (if any)
  const auto active_goal = *rt_active_goal_.readFromNonRT();
  if (active_goal && active_goal->gh_ == goal_handle)
  {
    RCLCPP_INFO(
      get_node()->get_logger(), "Canceling active action goal because cancel callback received.");

    // Mark the current goal as canceled
    rt_has_pending_goal_.writeFromNonRT(false);
    auto action_res = std::make_shared<FollowJTrajAction::Result>();
    active_goal->setCanceled(action_res);
    rt_active_goal_.writeFromNonRT(RealtimeGoalHandlePtr());

    // Enter hold current position mode
    add_new_trajectory_msg(set_hold_position());
  }
  return rclcpp_action::CancelResponse::ACCEPT;
}

void JointTrajectoryController::goal_accepted_callback(
  std::shared_ptr<rclcpp_action::ServerGoalHandle<FollowJTrajAction>> goal_handle)
{
  // mark a pending goal
  rt_has_pending_goal_.writeFromNonRT(true);

  // Update new trajectory
  {
    preempt_active_goal();
    auto traj_msg =
      std::make_shared<trajectory_msgs::msg::JointTrajectory>(goal_handle->get_goal()->trajectory);

    add_new_trajectory_msg(traj_msg);
  }

  // Update the active goal
  RealtimeGoalHandlePtr rt_goal = std::make_shared<RealtimeGoalHandle>(goal_handle);
  rt_goal->preallocated_feedback_->joint_names = params_.joints;
  rt_goal->execute();
  rt_active_goal_.writeFromNonRT(rt_goal);

  // Set smartpointer to expire for create_wall_timer to delete previous entry from timer list
  goal_handle_timer_.reset();

  // Setup goal status checking timer
  goal_handle_timer_ = get_node()->create_wall_timer(
    action_monitor_period_.to_chrono<std::chrono::nanoseconds>(),
    std::bind(&RealtimeGoalHandle::runNonRealtime, rt_goal));
}

void JointTrajectoryController::fill_partial_goal(
  std::shared_ptr<trajectory_msgs::msg::JointTrajectory> trajectory_msg) const
{
  // joint names in the goal are a subset of existing joints, as checked in goal_callback
  // so if the size matches, the goal contains all controller joints
  if (dof_ == trajectory_msg->joint_names.size())
  {
    return;
  }

  trajectory_msg->joint_names.reserve(dof_);

  for (size_t index = 0; index < dof_; ++index)
  {
    {
      if (
        std::find(
          trajectory_msg->joint_names.begin(), trajectory_msg->joint_names.end(),
          params_.joints[index]) != trajectory_msg->joint_names.end())
      {
        // joint found on msg
        continue;
      }
      trajectory_msg->joint_names.push_back(params_.joints[index]);

      for (auto & it : trajectory_msg->points)
      {
        // Assume hold position with 0 velocity and acceleration for missing joints
        if (!it.positions.empty())
        {
          if (
            has_position_command_interface_ &&
            !std::isnan(joint_command_interface_[0][index].get().get_value()))
          {
            // copy last command if cmd interface exists
            it.positions.push_back(joint_command_interface_[0][index].get().get_value());
          }
          else if (has_position_state_interface_)
          {
            // copy current state if state interface exists
            it.positions.push_back(joint_state_interface_[0][index].get().get_value());
          }
        }
        if (!it.velocities.empty())
        {
          it.velocities.push_back(0.0);
        }
        if (!it.accelerations.empty())
        {
          it.accelerations.push_back(0.0);
        }
        if (!it.effort.empty())
        {
          it.effort.push_back(0.0);
        }
      }
    }
  }
}

void JointTrajectoryController::sort_to_local_joint_order(
  std::shared_ptr<trajectory_msgs::msg::JointTrajectory> trajectory_msg)
{
  // rearrange all points in the trajectory message based on mapping
  std::vector<size_t> mapping_vector = mapping(trajectory_msg->joint_names, params_.joints);
  auto remap = [this](
                 const std::vector<double> & to_remap,
                 const std::vector<size_t> & mapping) -> std::vector<double>
  {
    if (to_remap.empty())
    {
      return to_remap;
    }
    if (to_remap.size() != mapping.size())
    {
      RCLCPP_WARN(
        get_node()->get_logger(), "Invalid input size (%zu) for sorting", to_remap.size());
      return to_remap;
    }
    static std::vector<double> output(dof_, 0.0);
    // Only resize if necessary since it's an expensive operation
    if (output.size() != mapping.size())
    {
      output.resize(mapping.size(), 0.0);
    }
    for (size_t index = 0; index < mapping.size(); ++index)
    {
      auto map_index = mapping[index];
      output[map_index] = to_remap[index];
    }
    return output;
  };

  for (size_t index = 0; index < trajectory_msg->points.size(); ++index)
  {
    trajectory_msg->points[index].positions =
      remap(trajectory_msg->points[index].positions, mapping_vector);

    trajectory_msg->points[index].velocities =
      remap(trajectory_msg->points[index].velocities, mapping_vector);

    trajectory_msg->points[index].accelerations =
      remap(trajectory_msg->points[index].accelerations, mapping_vector);

    trajectory_msg->points[index].effort =
      remap(trajectory_msg->points[index].effort, mapping_vector);
  }
}

bool JointTrajectoryController::validate_trajectory_point_field(
  size_t joint_names_size, const std::vector<double> & vector_field,
  const std::string & string_for_vector_field, size_t i, bool allow_empty) const
{
  if (allow_empty && vector_field.empty())
  {
    return true;
  }
  if (joint_names_size != vector_field.size())
  {
    RCLCPP_ERROR(
      get_node()->get_logger(),
      "Mismatch between joint_names size (%zu) and %s (%zu) at point #%zu.", joint_names_size,
      string_for_vector_field.c_str(), vector_field.size(), i);
    return false;
  }
  return true;
}

bool JointTrajectoryController::validate_trajectory_msg(
  const trajectory_msgs::msg::JointTrajectory & trajectory) const
{
  // If partial joints goals are not allowed, goal should specify all controller joints
  if (!params_.allow_partial_joints_goal)
  {
    if (trajectory.joint_names.size() != dof_)
    {
      RCLCPP_ERROR(
        get_node()->get_logger(),
        "Joints on incoming trajectory don't match the controller joints.");
      return false;
    }
  }

  if (trajectory.joint_names.empty())
  {
    RCLCPP_ERROR(get_node()->get_logger(), "Empty joint names on incoming trajectory.");
    return false;
  }

  const auto trajectory_start_time = static_cast<rclcpp::Time>(trajectory.header.stamp);
  // If the starting time it set to 0.0, it means the controller should start it now.
  // Otherwise we check if the trajectory ends before the current time,
  // in which case it can be ignored.
  if (trajectory_start_time.seconds() != 0.0)
  {
    auto trajectory_end_time = trajectory_start_time;
    for (const auto & p : trajectory.points)
    {
      trajectory_end_time += p.time_from_start;
    }
    if (trajectory_end_time < get_node()->now())
    {
      RCLCPP_ERROR(
        get_node()->get_logger(),
        "Received trajectory with non-zero start time (%f) that ends in the past (%f)",
        trajectory_start_time.seconds(), trajectory_end_time.seconds());
      return false;
    }
  }

  for (size_t i = 0; i < trajectory.joint_names.size(); ++i)
  {
    const std::string & incoming_joint_name = trajectory.joint_names[i];

    auto it = std::find(params_.joints.begin(), params_.joints.end(), incoming_joint_name);
    if (it == params_.joints.end())
    {
      RCLCPP_ERROR(
        get_node()->get_logger(), "Incoming joint %s doesn't match the controller's joints.",
        incoming_joint_name.c_str());
      return false;
    }
  }

  if (!params_.allow_nonzero_velocity_at_trajectory_end)
  {
    for (size_t i = 0; i < trajectory.points.back().velocities.size(); ++i)
    {
      if (trajectory.points.back().velocities.at(i) != 0.)
      {
        RCLCPP_ERROR(
          get_node()->get_logger(), "Velocity of last trajectory point of joint %s is not zero: %f",
          trajectory.joint_names.at(i).c_str(), trajectory.points.back().velocities.at(i));
        return false;
      }
    }
  }

  rclcpp::Duration previous_traj_time(0ms);
  for (size_t i = 0; i < trajectory.points.size(); ++i)
  {
    if ((i > 0) && (rclcpp::Duration(trajectory.points[i].time_from_start) <= previous_traj_time))
    {
      RCLCPP_ERROR(
        get_node()->get_logger(),
        "Time between points %zu and %zu is not strictly increasing, it is %f and %f respectively",
        i - 1, i, previous_traj_time.seconds(),
        rclcpp::Duration(trajectory.points[i].time_from_start).seconds());
      return false;
    }
    previous_traj_time = trajectory.points[i].time_from_start;

    const size_t joint_count = trajectory.joint_names.size();
    const auto & points = trajectory.points;
    // This currently supports only position, velocity and acceleration inputs
    if (params_.allow_integration_in_goal_trajectories)
    {
      const bool all_empty = points[i].positions.empty() && points[i].velocities.empty() &&
                             points[i].accelerations.empty();
      const bool position_error =
        !points[i].positions.empty() &&
        !validate_trajectory_point_field(joint_count, points[i].positions, "positions", i, false);
      const bool velocity_error =
        !points[i].velocities.empty() &&
        !validate_trajectory_point_field(joint_count, points[i].velocities, "velocities", i, false);
      const bool acceleration_error =
        !points[i].accelerations.empty() &&
        !validate_trajectory_point_field(
          joint_count, points[i].accelerations, "accelerations", i, false);
      if (all_empty || position_error || velocity_error || acceleration_error)
      {
        return false;
      }
    }
    else if (
      !validate_trajectory_point_field(joint_count, points[i].positions, "positions", i, false) ||
      !validate_trajectory_point_field(joint_count, points[i].velocities, "velocities", i, true) ||
      !validate_trajectory_point_field(
        joint_count, points[i].accelerations, "accelerations", i, true))
    {
      return false;
    }
    // reject effort entries
    if (!points[i].effort.empty())
    {
      RCLCPP_ERROR(
        get_node()->get_logger(), "Trajectories with effort fields are currently not supported.");
      return false;
    }
  }
  return true;
}

void JointTrajectoryController::add_new_trajectory_msg(
  const std::shared_ptr<trajectory_msgs::msg::JointTrajectory> & traj_msg)
{
  traj_msg_external_point_ptr_.writeFromNonRT(traj_msg);
}

void JointTrajectoryController::preempt_active_goal()
{
  const auto active_goal = *rt_active_goal_.readFromNonRT();
  if (active_goal)
  {
    add_new_trajectory_msg(set_hold_position());
    auto action_res = std::make_shared<FollowJTrajAction::Result>();
    action_res->set__error_code(FollowJTrajAction::Result::INVALID_GOAL);
    action_res->set__error_string("Current goal cancelled due to new incoming action.");
    active_goal->setCanceled(action_res);
    rt_active_goal_.writeFromNonRT(RealtimeGoalHandlePtr());
  }
}

std::shared_ptr<trajectory_msgs::msg::JointTrajectory>
JointTrajectoryController::set_hold_position()
{
  // Command to stay at current position
  trajectory_msgs::msg::JointTrajectory current_pose_msg;
  current_pose_msg.header.stamp =
    rclcpp::Time(0.0, 0.0, get_node()->get_clock()->get_clock_type());  // start immediately
  current_pose_msg.joint_names = params_.joints;
  current_pose_msg.points.push_back(state_current_);
  current_pose_msg.points[0].velocities.clear();
  current_pose_msg.points[0].accelerations.clear();
  current_pose_msg.points[0].effort.clear();
  if (has_velocity_command_interface_)
  {
    // ensure no velocity (PID will fix this)
    current_pose_msg.points[0].velocities.resize(dof_, 0.0);
  }
  if (has_acceleration_command_interface_)
  {
    // ensure no acceleration
    current_pose_msg.points[0].accelerations.resize(dof_, 0.0);
  }
  if (has_effort_command_interface_)
  {
    // ensure no explicit effort (PID will fix this)
    current_pose_msg.points[0].effort.resize(dof_, 0.0);
  }

  return std::make_shared<trajectory_msgs::msg::JointTrajectory>(current_pose_msg);
}

bool JointTrajectoryController::contains_interface_type(
  const std::vector<std::string> & interface_type_list, const std::string & interface_type)
{
  return std::find(interface_type_list.begin(), interface_type_list.end(), interface_type) !=
         interface_type_list.end();
}

void JointTrajectoryController::resize_joint_trajectory_point(
  trajectory_msgs::msg::JointTrajectoryPoint & point, size_t size)
{
  point.positions.resize(size, 0.0);
  if (has_velocity_state_interface_)
  {
    point.velocities.resize(size, 0.0);
  }
  if (has_acceleration_state_interface_)
  {
    point.accelerations.resize(size, 0.0);
  }
}

void JointTrajectoryController::resize_joint_trajectory_point_command(
  trajectory_msgs::msg::JointTrajectoryPoint & point, size_t size)
{
  if (has_position_command_interface_)
  {
    point.positions.resize(size, 0.0);
  }
  if (has_velocity_command_interface_)
  {
    point.velocities.resize(size, 0.0);
  }
  if (has_acceleration_command_interface_)
  {
    point.accelerations.resize(size, 0.0);
  }
  if (has_effort_command_interface_)
  {
    point.effort.resize(size, 0.0);
  }
}

bool JointTrajectoryController::has_active_trajectory()
{
<<<<<<< HEAD
  return traj_point_active_ptr_ && (*traj_point_active_ptr_)->has_trajectory_msg();
=======
  return traj_external_point_ptr_ != nullptr && traj_external_point_ptr_->has_trajectory_msg();
>>>>>>> 5178503f
}

}  // namespace joint_trajectory_controller

#include "pluginlib/class_list_macros.hpp"

PLUGINLIB_EXPORT_CLASS(
  joint_trajectory_controller::JointTrajectoryController, controller_interface::ControllerInterface)<|MERGE_RESOLUTION|>--- conflicted
+++ resolved
@@ -169,12 +169,6 @@
     sort_to_local_joint_order(*new_external_msg);
     // TODO(denis): Add here integration of position and velocity
     traj_external_point_ptr_->update(*new_external_msg);
-<<<<<<< HEAD
-    // set the active trajectory pointer to the new goal
-    RCLCPP_DEBUG(get_node()->get_logger(), "set the active trajectory pointer to the new goal");
-    traj_point_active_ptr_ = &traj_external_point_ptr_;
-=======
->>>>>>> 5178503f
   }
 
   // TODO(anyone): can I here also use const on joint_interface since the reference_wrapper is not
@@ -192,11 +186,7 @@
   state_current_.time_from_start.set__sec(0);
   read_state_from_hardware(state_current_);
 
-<<<<<<< HEAD
   // currently carrying out a trajectory
-=======
-  // currently carrying out a trajectory.
->>>>>>> 5178503f
   if (has_active_trajectory())
   {
     bool first_sample = false;
@@ -221,7 +211,7 @@
 
     if (valid_point)
     {
-      const rclcpp::Time traj_start = (*traj_point_active_ptr_)->time_from_start();
+      const rclcpp::Time traj_start = traj_external_point_ptr_->time_from_start();
       // this is the time instance
       // - started with the first segment: when the first point will be reached (in the future)
       // - later: when the point of the current segment was reached
@@ -233,21 +223,16 @@
       bool tolerance_violated_while_moving = false;
       bool outside_goal_tolerance = false;
       bool within_goal_time = true;
-<<<<<<< HEAD
-      const bool before_last_point = end_segment_itr != (*traj_point_active_ptr_)->end();
-=======
-      double time_difference = 0.0;
       const bool before_last_point = end_segment_itr != traj_external_point_ptr_->end();
->>>>>>> 5178503f
 
       // have we reached the end and is a timeout configured? Check independently of other
       // tolerances
       if (!before_last_point && cmd_timeout_ > 0.0 && time_difference > cmd_timeout_)
       {
         RCLCPP_WARN(get_node()->get_logger(), "Aborted due to command timeout");
-        set_hold_position();
-        // remove the active trajectory pointer so that we stop commanding the hardware
-        traj_point_active_ptr_ = nullptr;
+
+        traj_msg_external_point_ptr_.reset();
+        traj_msg_external_point_ptr_.initRT(set_hold_position());
       }
 
       // Check state/goal tolerance
@@ -274,15 +259,6 @@
 
           if (default_tolerances_.goal_time_tolerance != 0.0)
           {
-            // if we exceed goal_time_tolerance set it to aborted
-<<<<<<< HEAD
-=======
-            const rclcpp::Time traj_start = traj_external_point_ptr_->get_trajectory_start_time();
-            const rclcpp::Time traj_end = traj_start + start_segment_itr->time_from_start;
-
-            time_difference = time.seconds() - traj_end.seconds();
-
->>>>>>> 5178503f
             if (time_difference > default_tolerances_.goal_time_tolerance)
             {
               within_goal_time = false;
@@ -1575,11 +1551,7 @@
 
 bool JointTrajectoryController::has_active_trajectory()
 {
-<<<<<<< HEAD
-  return traj_point_active_ptr_ && (*traj_point_active_ptr_)->has_trajectory_msg();
-=======
   return traj_external_point_ptr_ != nullptr && traj_external_point_ptr_->has_trajectory_msg();
->>>>>>> 5178503f
 }
 
 }  // namespace joint_trajectory_controller
