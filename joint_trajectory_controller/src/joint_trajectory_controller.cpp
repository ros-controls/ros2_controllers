--- conflicted
+++ resolved
@@ -69,19 +69,14 @@
   node_->declare_parameter<bool>("allow_partial_joints_goal", allow_partial_joints_goal_);
   node_->declare_parameter<bool>(
     "hardware_state_has_offset", hardware_state_has_offset_);
-<<<<<<< HEAD
-  node_->declare_parameter<bool>(
-    "deduce_states_from_derivatives", deduce_states_from_derivatives_);
-=======
->>>>>>> cff86c1a
   node_->declare_parameter<double>("constraints.stopped_velocity_tolerance", 0.01);
   node_->declare_parameter<double>("constraints.goal_time", 0.0);
 
   return controller_interface::return_type::OK;
 }
 
-controller_interface::InterfaceConfiguration
-JointTrajectoryController::command_interface_configuration() const
+controller_interface::InterfaceConfiguration JointTrajectoryController::
+command_interface_configuration() const
 {
   controller_interface::InterfaceConfiguration conf;
   conf.type = controller_interface::interface_configuration_type::INDIVIDUAL;
@@ -94,8 +89,8 @@
   return conf;
 }
 
-controller_interface::InterfaceConfiguration
-JointTrajectoryController::state_interface_configuration() const
+controller_interface::InterfaceConfiguration JointTrajectoryController::
+state_interface_configuration() const
 {
   controller_interface::InterfaceConfiguration conf;
   conf.type = controller_interface::interface_configuration_type::INDIVIDUAL;
@@ -135,7 +130,6 @@
   if (current_external_msg != *new_external_msg) {
     fill_partial_goal(*new_external_msg);
     sort_to_local_joint_order(*new_external_msg);
-    // TODO(denis): Add here integration of position and velocity
     traj_external_point_ptr_->update(*new_external_msg);
   }
 
@@ -318,8 +312,6 @@
   }
 }
 
-<<<<<<< HEAD
-=======
 bool JointTrajectoryController::read_state_from_command_interfaces(JointTrajectoryPoint & state)
 {
   bool has_values = true;
@@ -375,7 +367,6 @@
   return has_values;
 }
 
->>>>>>> cff86c1a
 rclcpp_lifecycle::node_interfaces::LifecycleNodeInterface::CallbackReturn
 JointTrajectoryController::on_configure(const rclcpp_lifecycle::State &)
 {
@@ -387,8 +378,6 @@
   if (!reset()) {
     return rclcpp_lifecycle::node_interfaces::LifecycleNodeInterface::CallbackReturn::FAILURE;
   }
-  // The controller should be in halted state after creation otherwise memory corruption
-  is_halted_ = true;
 
   if (joint_names_.empty()) {
     RCLCPP_WARN(logger, "'joints' parameter is empty.");
@@ -401,11 +390,7 @@
 
   if (command_interface_types_.empty()) {
     RCLCPP_ERROR(logger, "'command_interfaces' parameter is empty.");
-<<<<<<< HEAD
-    return CallbackReturn::ERROR;
-=======
     return CallbackReturn::FAILURE;
->>>>>>> cff86c1a
   }
 
   // Check if only allowed interface types are used and initialize storage to avoid memory
@@ -416,11 +401,7 @@
       allowed_interface_types_.begin(), allowed_interface_types_.end(), interface);
     if (it == allowed_interface_types_.end()) {
       RCLCPP_ERROR(logger, "Command interface type '" + interface + "' not allowed!");
-<<<<<<< HEAD
-      return CallbackReturn::ERROR;
-=======
       return CallbackReturn::FAILURE;
->>>>>>> cff86c1a
     }
   }
 
@@ -438,60 +419,6 @@
       use_closed_loop_pid_adapter = true;
       // TODO(anyone): remove the next two lines when implemented
       RCLCPP_ERROR(logger, "using 'effort' command interface alone is not yet implemented yet.");
-<<<<<<< HEAD
-      return CallbackReturn::ERROR;
-    } else {
-      RCLCPP_ERROR(logger, "'effort' command interface has to be used alone.");
-      return CallbackReturn::ERROR;
-    }
-  }
-
-  if (contains_interface_type(command_interface_types_, hardware_interface::HW_IF_POSITION)) {
-    has_position_command_interface_ = true;
-  }
-  if (contains_interface_type(command_interface_types_, hardware_interface::HW_IF_VELOCITY)) {
-    has_velocity_command_interface_ = true;
-  }
-  if (contains_interface_type(command_interface_types_, hardware_interface::HW_IF_ACCELERATION)) {
-    has_acceleration_command_interface_ = true;
-  }
-
-  if (has_velocity_command_interface_) {
-    // if there is only velocity then use also PID adapter
-    if (command_interface_types_.size() == 1) {
-      use_closed_loop_pid_adapter = true;
-      // TODO(anyone): remove this when implemented
-      RCLCPP_ERROR(logger, "using 'velocity' command interface alone is not yet implemented yet.");
-      return CallbackReturn::ERROR;
-      // if velocity interface can be used without position if multiple defined
-    } else if (!has_position_command_interface_) {
-      RCLCPP_ERROR(
-        logger, "'velocity' command interface can be used either alone or 'position' "
-        "interface has to be present.");
-      return CallbackReturn::ERROR;
-    }
-    // invalid: acceleration is defined and no velocity
-  } else if (has_acceleration_command_interface_) {
-    RCLCPP_ERROR(
-      logger, "'acceleration' command interface can only be used if 'velocity' and "
-      "'position' interfaces are present");
-    return CallbackReturn::ERROR;
-  }
-
-  // Read always state interfaces from the parameter because they can be used
-  // independently from the controller's type.
-  // Specialized, child controllers should set its default value.
-  state_interface_types_ = node_->get_parameter("state_interfaces").as_string_array();
-
-  if (state_interface_types_.empty()) {
-    RCLCPP_ERROR(logger, "'state_interfaces' parameter is empty.");
-    return CallbackReturn::ERROR;
-  }
-
-  if (contains_interface_type(state_interface_types_, hardware_interface::HW_IF_EFFORT)) {
-    RCLCPP_ERROR(logger, "State interface type 'effort' not allowed!");
-    return CallbackReturn::ERROR;
-=======
       return CallbackReturn::FAILURE;
     } else {
       RCLCPP_ERROR(logger, "'effort' command interface has to be used alone.");
@@ -544,7 +471,6 @@
   if (contains_interface_type(state_interface_types_, hardware_interface::HW_IF_EFFORT)) {
     RCLCPP_ERROR(logger, "State interface type 'effort' not allowed!");
     return CallbackReturn::FAILURE;
->>>>>>> cff86c1a
   }
 
   // Check if only allowed interface types are used and initialize storage to avoid memory
@@ -556,11 +482,7 @@
       allowed_interface_types_.begin(), allowed_interface_types_.end(), interface);
     if (it == allowed_interface_types_.end()) {
       RCLCPP_ERROR(logger, "State interface type '" + interface + "' not allowed!");
-<<<<<<< HEAD
-      return CallbackReturn::ERROR;
-=======
       return CallbackReturn::FAILURE;
->>>>>>> cff86c1a
     }
   }
 
@@ -576,21 +498,13 @@
       RCLCPP_ERROR(
         logger, "'velocity' state interface cannot be used if 'position' interface "
         "is missing.");
-<<<<<<< HEAD
-      return CallbackReturn::ERROR;
-=======
       return CallbackReturn::FAILURE;
->>>>>>> cff86c1a
     }
   } else if (has_acceleration_state_interface_) {
     RCLCPP_ERROR(
       logger, "'acceleration' state interface cannot be used if 'position' and 'velocity' "
       "interfaces are not present.");
-<<<<<<< HEAD
-    return CallbackReturn::ERROR;
-=======
     return CallbackReturn::FAILURE;
->>>>>>> cff86c1a
   }
 
   auto get_interface_list = [](const std::vector<std::string> & interface_types) {
@@ -615,11 +529,6 @@
   // Read parameters customizing controller for special cases
   hardware_state_has_offset_ =
     node_->get_parameter("hardware_state_has_offset").get_value<bool>();
-<<<<<<< HEAD
-  deduce_states_from_derivatives_ =
-    node_->get_parameter("deduce_states_from_derivatives").get_value<bool>();
-=======
->>>>>>> cff86c1a
 
   // subscriber callback
   // non realtime
@@ -788,8 +697,6 @@
   // Initialize current state storage if hardware state has tracking offset
   resize_joint_trajectory_point(current_state_when_offset_, joint_names_.size());
   read_state_from_hardware(current_state_when_offset_);
-<<<<<<< HEAD
-=======
   // Handle restart of controller by reading current_state_when_offset_ from commands is
   // those are not nan
   trajectory_msgs::msg::JointTrajectoryPoint state;
@@ -797,7 +704,6 @@
   if (read_state_from_command_interfaces(state)) {
     current_state_when_offset_ = state;
   }
->>>>>>> cff86c1a
 
   // TODO(karsten1987): activate subscriptions of subscriber
   return rclcpp_lifecycle::node_interfaces::LifecycleNodeInterface::CallbackReturn::SUCCESS;
@@ -916,9 +822,6 @@
   if (!validate_trajectory_msg(goal->trajectory)) {
     return rclcpp_action::GoalResponse::REJECT;
   }
-
-  // TODO(denis): is here the following line missing?
-//   add_new_trajectory_msg(std::make_shared(goal->trajectory));
 
   RCLCPP_INFO(node_->get_logger(), "Accepted new action goal");
   return rclcpp_action::GoalResponse::ACCEPT_AND_EXECUTE;
@@ -1137,26 +1040,11 @@
 
     const size_t joint_count = trajectory.joint_names.size();
     const auto & points = trajectory.points;
-    // TODO(anyone): This currently supports only position, velocity and acceleration inputs
-    if (deduce_states_from_derivatives_) {
-      const bool all_empty = points[i].positions.empty() && points[i].velocities.empty() &&
-        points[i].accelerations.empty();
-      const bool position_error = !points[i].positions.empty() &&
-        !validate_trajectory_point_field(joint_count, points[i].positions, "positions", i, false);
-      const bool velocity_error = !points[i].velocities.empty() &&
-        !validate_trajectory_point_field(joint_count, points[i].velocities, "velocities", i, false);
-      const bool acceleration_error = !points[i].accelerations.empty() &&
-        !validate_trajectory_point_field(
-        joint_count, points[i].accelerations, "accelerations", i, false);
-      if (all_empty || position_error || velocity_error || acceleration_error) {
-        return false;
-      }
-    } else if (
-      !validate_trajectory_point_field(joint_count, points[i].positions, "positions", i, false) ||
+    if (!validate_trajectory_point_field(joint_count, points[i].positions, "positions", i, false) ||
       !validate_trajectory_point_field(joint_count, points[i].velocities, "velocities", i, true) ||
       !validate_trajectory_point_field(
-        joint_count, points[i].accelerations, "accelerations", i, true) ||
-      // TODO(denis): should this be deleted, since effort goals are not supported?
+        joint_count, points[i].accelerations, "accelerations", i,
+        true) ||
       !validate_trajectory_point_field(joint_count, points[i].effort, "effort", i, true))
     {
       return false;
