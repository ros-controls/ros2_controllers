--- conflicted
+++ resolved
@@ -1380,11 +1380,7 @@
     joint_command_interface_[index].clear();
     joint_state_interface_[index].clear();
   }
-<<<<<<< HEAD
   traj_ctr_state_interfaces_.clear();
-  release_interfaces();
-=======
->>>>>>> 7b7ecb7f
 
   subscriber_is_active_ = false;
 
