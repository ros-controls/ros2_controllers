// Copyright (c) 2021 ros2_control Development Team
//
// Licensed under the Apache License, Version 2.0 (the "License");
// you may not use this file except in compliance with the License.
// You may obtain a copy of the License at
//
//     http://www.apache.org/licenses/LICENSE-2.0
//
// Unless required by applicable law or agreed to in writing, software
// distributed under the License is distributed on an "AS IS" BASIS,
// WITHOUT WARRANTIES OR CONDITIONS OF ANY KIND, either express or implied.
// See the License for the specific language governing permissions and
// limitations under the License.

#include "joint_trajectory_controller/joint_trajectory_controller.hpp"

#include <chrono>
#include <functional>
#include <memory>
<<<<<<< HEAD
#include <numeric>
=======

#include <stdexcept>
>>>>>>> 694d6f18
#include <string>
#include <vector>

#include "angles/angles.h"
#include "controller_interface/helpers.hpp"
#include "hardware_interface/types/hardware_interface_type_values.hpp"
#include "joint_trajectory_controller/trajectory.hpp"
#include "lifecycle_msgs/msg/state.hpp"
#include "rclcpp/logging.hpp"
#include "rclcpp/qos.hpp"
#include "rclcpp/time.hpp"
#include "rclcpp_action/create_server.hpp"
#include "rclcpp_action/server_goal_handle.hpp"
#include "rclcpp_lifecycle/state.hpp"

#include "rclcpp/version.h"
#if RCLCPP_VERSION_GTE(29, 0, 0)
#include "urdf/model.hpp"
#else
#include "urdf/model.h"
#endif

namespace joint_trajectory_controller
{
JointTrajectoryController::JointTrajectoryController()
: controller_interface::ControllerInterface(), dof_(0), num_cmd_joints_(0)
{
}

controller_interface::CallbackReturn JointTrajectoryController::on_init()
{
  try
  {
    // Create the parameter listener and get the parameters
    param_listener_ = std::make_shared<ParamListener>(get_node());
    params_ = param_listener_->get_params();
  }
  catch (const std::exception & e)
  {
    fprintf(stderr, "Exception thrown during init stage with message: %s \n", e.what());
    return CallbackReturn::ERROR;
  }

  const std::string & urdf = get_robot_description();
  if (!urdf.empty())
  {
    urdf::Model model;
    if (!model.initString(urdf))
    {
      RCLCPP_ERROR(get_node()->get_logger(), "Failed to parse robot description!");
      return CallbackReturn::ERROR;
    }
    else
    {
      /// initialize the URDF model and update the joint angles wraparound vector
      // Configure joint position error normalization (angle_wraparound)
      joints_angle_wraparound_.resize(params_.joints.size(), false);
      for (size_t i = 0; i < params_.joints.size(); ++i)
      {
        auto urdf_joint = model.getJoint(params_.joints[i]);
        if (urdf_joint && urdf_joint->type == urdf::Joint::CONTINUOUS)
        {
          RCLCPP_DEBUG(
            get_node()->get_logger(), "joint '%s' is of type continuous, use angle_wraparound.",
            params_.joints[i].c_str());
          joints_angle_wraparound_[i] = true;
        }
        // do nothing if joint is not found in the URDF
      }
      RCLCPP_DEBUG(get_node()->get_logger(), "Successfully parsed URDF file");
    }
  }
  else
  {
    // empty URDF is used for some tests
    RCLCPP_DEBUG(get_node()->get_logger(), "No URDF file given");
  }

  return CallbackReturn::SUCCESS;
}

controller_interface::InterfaceConfiguration
JointTrajectoryController::command_interface_configuration() const
{
  controller_interface::InterfaceConfiguration conf;
  conf.type = controller_interface::interface_configuration_type::INDIVIDUAL;
  conf.names.reserve(num_cmd_joints_ * params_.command_interfaces.size());
  for (const auto & joint_name : command_joint_names_)
  {
    for (const auto & interface_type : params_.command_interfaces)
    {
      conf.names.push_back(joint_name + "/" + interface_type);
    }
  }
  return conf;
}

controller_interface::InterfaceConfiguration
JointTrajectoryController::state_interface_configuration() const
{
  controller_interface::InterfaceConfiguration conf;
  conf.type = controller_interface::interface_configuration_type::INDIVIDUAL;
  conf.names.reserve(dof_ * params_.state_interfaces.size());
  for (const auto & joint_name : params_.joints)
  {
    for (const auto & interface_type : params_.state_interfaces)
    {
      conf.names.push_back(joint_name + "/" + interface_type);
    }
  }
  return conf;
}

controller_interface::return_type JointTrajectoryController::update(
  const rclcpp::Time & time, const rclcpp::Duration & period)
{
  if (get_lifecycle_state().id() == lifecycle_msgs::msg::State::PRIMARY_STATE_INACTIVE)
  {
    return controller_interface::return_type::OK;
  }
  auto logger = this->get_node()->get_logger();
  // update dynamic parameters
  if (param_listener_->is_old(params_))
  {
    params_ = param_listener_->get_params();
    default_tolerances_ = get_segment_tolerances(logger, params_);
    // update the PID gains
    // variable use_closed_loop_pid_adapter_ is updated in on_configure only
    if (use_closed_loop_pid_adapter_)
    {
      update_pids();
    }
  }

  // don't update goal after we sampled the trajectory to avoid any racecondition
  const auto active_goal = *rt_active_goal_.readFromRT();

  // Check if a new external message has been received from nonRT threads
  auto current_external_msg = traj_external_point_ptr_->get_trajectory_msg();
  auto new_external_msg = traj_msg_external_point_ptr_.readFromRT();
  // Discard, if a goal is pending but still not active (somewhere stuck in goal_handle_timer_)
  if (
    current_external_msg != *new_external_msg &&
    (*(rt_has_pending_goal_.readFromRT()) && !active_goal) == false)
  {
    fill_partial_goal(*new_external_msg);
    sort_to_local_joint_order(*new_external_msg);
    // TODO(denis): Add here integration of position and velocity
    traj_external_point_ptr_->update(*new_external_msg);
  }

  // current state update
  state_current_.time_from_start.set__sec(0);
  read_state_from_state_interfaces(state_current_);

  // currently carrying out a trajectory
  if (has_active_trajectory())
  {
    bool first_sample = false;
    TrajectoryPointConstIter start_segment_itr, end_segment_itr;
    // if sampling the first time, set the point before you sample
    if (!traj_external_point_ptr_->is_sampled_already())
    {
      first_sample = true;
      if (params_.open_loop_control)
      {
        traj_external_point_ptr_->set_point_before_trajectory_msg(
          time, last_commanded_state_, joints_angle_wraparound_);
      }
      else
      {
        traj_external_point_ptr_->set_point_before_trajectory_msg(
          time, state_current_, joints_angle_wraparound_);
      }
      traj_time_ = time;
    }
    else
    {
      traj_time_ += period;
    }

    // Sample expected state from the trajectory
    traj_external_point_ptr_->sample(
      traj_time_, interpolation_method_, state_desired_, start_segment_itr, end_segment_itr);

    // Sample setpoint for next control cycle
    const bool valid_point = traj_external_point_ptr_->sample(
      traj_time_ + update_period_, interpolation_method_, command_next_, start_segment_itr,
      end_segment_itr, false);

    if (valid_point)
    {
      const rclcpp::Time traj_start = traj_external_point_ptr_->time_from_start();
      // this is the time instance
      // - started with the first segment: when the first point will be reached (in the future)
      // - later: when the point of the current segment was reached
      const rclcpp::Time segment_time_from_start = traj_start + start_segment_itr->time_from_start;
      // time_difference is
      // - negative until first point is reached
      // - counting from zero to time_from_start of next point
      double time_difference = traj_time_.seconds() - segment_time_from_start.seconds();
      bool tolerance_violated_while_moving = false;
      bool outside_goal_tolerance = false;
      bool within_goal_time = true;
      const bool before_last_point = end_segment_itr != traj_external_point_ptr_->end();
      auto active_tol = active_tolerances_.readFromRT();

      // have we reached the end, are not holding position, and is a timeout configured?
      // Check independently of other tolerances
      if (
        !before_last_point && *(rt_is_holding_.readFromRT()) == false && cmd_timeout_ > 0.0 &&
        time_difference > cmd_timeout_)
      {
        RCLCPP_WARN(logger, "Aborted due to command timeout");

        traj_msg_external_point_ptr_.reset();
        traj_msg_external_point_ptr_.initRT(set_hold_position());
      }

      // Check state/goal tolerance
      for (size_t index = 0; index < dof_; ++index)
      {
        compute_error_for_joint(state_error_, index, state_current_, state_desired_);

        // Always check the state tolerance on the first sample in case the first sample
        // is the last point
        // print output per default, goal will be aborted afterwards
        if (
          (before_last_point || first_sample) && *(rt_is_holding_.readFromRT()) == false &&
          !check_state_tolerance_per_joint(
            state_error_, index, active_tol->state_tolerance[index], true /* show_errors */))
        {
          tolerance_violated_while_moving = true;
        }
        // past the final point, check that we end up inside goal tolerance
        if (
          !before_last_point && *(rt_is_holding_.readFromRT()) == false &&
          !check_state_tolerance_per_joint(
            state_error_, index, active_tol->goal_state_tolerance[index], false /* show_errors */))
        {
          outside_goal_tolerance = true;

          if (active_tol->goal_time_tolerance != 0.0)
          {
            // if we exceed goal_time_tolerance set it to aborted
            if (time_difference > active_tol->goal_time_tolerance)
            {
              within_goal_time = false;
              // print once, goal will be aborted afterwards
              check_state_tolerance_per_joint(
                state_error_, index, default_tolerances_.goal_state_tolerance[index],
                true /* show_errors */);
            }
          }
        }
      }

      // set values for next hardware write() if tolerance is met
      if (!tolerance_violated_while_moving && within_goal_time)
      {
        if (use_closed_loop_pid_adapter_)
        {
          // Update PIDs
          for (auto i = 0ul; i < num_cmd_joints_; ++i)
          {
<<<<<<< HEAD
            size_t index_cmd_joint = map_cmd_to_joints_[i];
            tmp_command_[index_cmd_joint] =
              (state_desired_.velocities[index_cmd_joint] * ff_velocity_scale_[i]) +
              pids_[i]->computeCommand(
                state_error_.positions[index_cmd_joint], state_error_.velocities[index_cmd_joint],
                (uint64_t)period.nanoseconds());
=======
            tmp_command_[i] = (command_next_.velocities[i] * ff_velocity_scale_[i]) +
                              pids_[i]->computeCommand(
                                state_error_.positions[i], state_error_.velocities[i],
                                (uint64_t)period.nanoseconds());
>>>>>>> 694d6f18
          }
        }

        // set values for next hardware write()
        if (has_position_command_interface_)
        {
          assign_interface_from_point(joint_command_interface_[0], command_next_.positions);
        }
        if (has_velocity_command_interface_)
        {
          if (use_closed_loop_pid_adapter_)
          {
            assign_interface_from_point(joint_command_interface_[1], tmp_command_);
          }
          else
          {
            assign_interface_from_point(joint_command_interface_[1], command_next_.velocities);
          }
        }
        if (has_acceleration_command_interface_)
        {
          assign_interface_from_point(joint_command_interface_[2], command_next_.accelerations);
        }
        if (has_effort_command_interface_)
        {
          assign_interface_from_point(joint_command_interface_[3], tmp_command_);
        }

        // store the previous command. Used in open-loop control mode
        last_commanded_state_ = command_next_;
      }

      if (active_goal)
      {
        // send feedback
        auto feedback = std::make_shared<FollowJTrajAction::Feedback>();
        feedback->header.stamp = time;
        feedback->joint_names = params_.joints;

        feedback->actual = state_current_;
        feedback->desired = state_desired_;
        feedback->error = state_error_;
        active_goal->setFeedback(feedback);

        // check abort
        if (tolerance_violated_while_moving)
        {
          auto result = std::make_shared<FollowJTrajAction::Result>();
          result->set__error_code(FollowJTrajAction::Result::PATH_TOLERANCE_VIOLATED);
          result->set__error_string("Aborted due to path tolerance violation");
          active_goal->setAborted(result);
          // TODO(matthew-reynolds): Need a lock-free write here
          // See https://github.com/ros-controls/ros2_controllers/issues/168
          rt_active_goal_.writeFromNonRT(RealtimeGoalHandlePtr());
          rt_has_pending_goal_.writeFromNonRT(false);

          RCLCPP_WARN(logger, "Aborted due to state tolerance violation");

          traj_msg_external_point_ptr_.reset();
          traj_msg_external_point_ptr_.initRT(set_hold_position());
        }
        // check goal tolerance
        else if (!before_last_point)
        {
          if (!outside_goal_tolerance)
          {
            auto result = std::make_shared<FollowJTrajAction::Result>();
            result->set__error_code(FollowJTrajAction::Result::SUCCESSFUL);
            result->set__error_string("Goal successfully reached!");
            active_goal->setSucceeded(result);
            // TODO(matthew-reynolds): Need a lock-free write here
            // See https://github.com/ros-controls/ros2_controllers/issues/168
            rt_active_goal_.writeFromNonRT(RealtimeGoalHandlePtr());
            rt_has_pending_goal_.writeFromNonRT(false);

            RCLCPP_INFO(logger, "Goal reached, success!");

            traj_msg_external_point_ptr_.reset();
            traj_msg_external_point_ptr_.initRT(set_success_trajectory_point());
          }
          else if (!within_goal_time)
          {
            const std::string error_string = "Aborted due to goal_time_tolerance exceeding by " +
                                             std::to_string(time_difference) + " seconds";

            auto result = std::make_shared<FollowJTrajAction::Result>();
            result->set__error_code(FollowJTrajAction::Result::GOAL_TOLERANCE_VIOLATED);
            result->set__error_string(error_string);
            active_goal->setAborted(result);
            // TODO(matthew-reynolds): Need a lock-free write here
            // See https://github.com/ros-controls/ros2_controllers/issues/168
            rt_active_goal_.writeFromNonRT(RealtimeGoalHandlePtr());
            rt_has_pending_goal_.writeFromNonRT(false);

            RCLCPP_WARN(logger, "%s", error_string.c_str());

            traj_msg_external_point_ptr_.reset();
            traj_msg_external_point_ptr_.initRT(set_hold_position());
          }
        }
      }
      else if (tolerance_violated_while_moving && *(rt_has_pending_goal_.readFromRT()) == false)
      {
        // we need to ensure that there is no pending goal -> we get a race condition otherwise
        RCLCPP_ERROR(logger, "Holding position due to state tolerance violation");

        traj_msg_external_point_ptr_.reset();
        traj_msg_external_point_ptr_.initRT(set_hold_position());
      }
      else if (
        !before_last_point && !within_goal_time && *(rt_has_pending_goal_.readFromRT()) == false)
      {
        RCLCPP_ERROR(logger, "Exceeded goal_time_tolerance: holding position...");

        traj_msg_external_point_ptr_.reset();
        traj_msg_external_point_ptr_.initRT(set_hold_position());
      }
      // else, run another cycle while waiting for outside_goal_tolerance
      // to be satisfied (will stay in this state until new message arrives)
      // or outside_goal_tolerance violated within the goal_time_tolerance
    }
  }

  publish_state(time, state_desired_, state_current_, state_error_);
  return controller_interface::return_type::OK;
}

void JointTrajectoryController::read_state_from_state_interfaces(JointTrajectoryPoint & state)
{
  auto assign_point_from_interface =
    [&](std::vector<double> & trajectory_point_interface, const auto & joint_interface)
  {
    for (size_t index = 0; index < dof_; ++index)
    {
      trajectory_point_interface[index] = joint_interface[index].get().get_value();
    }
  };

  // Assign values from the hardware
  // Position states always exist
  assign_point_from_interface(state.positions, joint_state_interface_[0]);
  // velocity and acceleration states are optional
  if (has_velocity_state_interface_)
  {
    assign_point_from_interface(state.velocities, joint_state_interface_[1]);
    // Acceleration is used only in combination with velocity
    if (has_acceleration_state_interface_)
    {
      assign_point_from_interface(state.accelerations, joint_state_interface_[2]);
    }
    else
    {
      // Make empty so the property is ignored during interpolation
      state.accelerations.clear();
    }
  }
  else
  {
    // Make empty so the property is ignored during interpolation
    state.velocities.clear();
    state.accelerations.clear();
  }
}

bool JointTrajectoryController::read_state_from_command_interfaces(JointTrajectoryPoint & state)
{
  bool has_values = true;

  auto assign_point_from_interface =
    [&](std::vector<double> & trajectory_point_interface, const auto & joint_interface)
  {
    for (size_t index = 0; index < num_cmd_joints_; ++index)
    {
      trajectory_point_interface[map_cmd_to_joints_[index]] =
        joint_interface[index].get().get_value();
    }
  };

  auto interface_has_values = [](const auto & joint_interface)
  {
    return std::find_if(
             joint_interface.begin(), joint_interface.end(), [](const auto & interface)
             { return std::isnan(interface.get().get_value()); }) == joint_interface.end();
  };

  // Assign values from the command interfaces as state. Therefore needs check for both.
  // Position state interface has to exist always
  if (has_position_command_interface_ && interface_has_values(joint_command_interface_[0]))
  {
    assign_point_from_interface(state.positions, joint_command_interface_[0]);
  }
  else
  {
    state.positions.clear();
    has_values = false;
  }
  // velocity and acceleration states are optional
  if (has_velocity_state_interface_)
  {
    if (has_velocity_command_interface_ && interface_has_values(joint_command_interface_[1]))
    {
      assign_point_from_interface(state.velocities, joint_command_interface_[1]);
    }
    else
    {
      state.velocities.clear();
      has_values = false;
    }
  }
  else
  {
    state.velocities.clear();
  }
  // Acceleration is used only in combination with velocity
  if (has_acceleration_state_interface_)
  {
    if (has_acceleration_command_interface_ && interface_has_values(joint_command_interface_[2]))
    {
      assign_point_from_interface(state.accelerations, joint_command_interface_[2]);
    }
    else
    {
      state.accelerations.clear();
      has_values = false;
    }
  }
  else
  {
    state.accelerations.clear();
  }

  return has_values;
}

bool JointTrajectoryController::read_commands_from_command_interfaces(
  JointTrajectoryPoint & commands)
{
  bool has_values = true;

  auto assign_point_from_interface =
    [&](std::vector<double> & trajectory_point_interface, const auto & joint_interface)
  {
    for (size_t index = 0; index < num_cmd_joints_; ++index)
    {
      trajectory_point_interface[map_cmd_to_joints_[index]] =
        joint_interface[index].get().get_value();
    }
  };

  auto interface_has_values = [](const auto & joint_interface)
  {
    return std::find_if(
             joint_interface.begin(), joint_interface.end(), [](const auto & interface)
             { return std::isnan(interface.get().get_value()); }) == joint_interface.end();
  };

  // Assign values from the command interfaces as command.
  if (has_position_command_interface_)
  {
    if (interface_has_values(joint_command_interface_[0]))
    {
      assign_point_from_interface(commands.positions, joint_command_interface_[0]);
    }
    else
    {
      commands.positions.clear();
      has_values = false;
    }
  }
  if (has_velocity_command_interface_)
  {
    if (interface_has_values(joint_command_interface_[1]))
    {
      assign_point_from_interface(commands.velocities, joint_command_interface_[1]);
    }
    else
    {
      commands.velocities.clear();
      has_values = false;
    }
  }
  if (has_acceleration_command_interface_)
  {
    if (interface_has_values(joint_command_interface_[2]))
    {
      assign_point_from_interface(commands.accelerations, joint_command_interface_[2]);
    }
    else
    {
      commands.accelerations.clear();
      has_values = false;
    }
  }
  if (has_effort_command_interface_)
  {
    if (interface_has_values(joint_command_interface_[3]))
    {
      assign_point_from_interface(commands.effort, joint_command_interface_[3]);
    }
    else
    {
      commands.effort.clear();
      has_values = false;
    }
  }

  return has_values;
}

void JointTrajectoryController::query_state_service(
  const std::shared_ptr<control_msgs::srv::QueryTrajectoryState::Request> request,
  std::shared_ptr<control_msgs::srv::QueryTrajectoryState::Response> response)
{
  const auto logger = get_node()->get_logger();
  // Preconditions
  if (get_lifecycle_state().id() != lifecycle_msgs::msg::State::PRIMARY_STATE_ACTIVE)
  {
    RCLCPP_ERROR(logger, "Can't sample trajectory. Controller is not active.");
    response->success = false;
    return;
  }
  const auto active_goal = *rt_active_goal_.readFromRT();
  response->name = params_.joints;
  trajectory_msgs::msg::JointTrajectoryPoint state_requested = state_current_;
  if (has_active_trajectory())
  {
    TrajectoryPointConstIter start_segment_itr, end_segment_itr;
    response->success = traj_external_point_ptr_->sample(
      static_cast<rclcpp::Time>(request->time), interpolation_method_, state_requested,
      start_segment_itr, end_segment_itr);
    // If the requested sample time precedes the trajectory finish time respond as failure
    if (response->success)
    {
      if (end_segment_itr == traj_external_point_ptr_->end())
      {
        RCLCPP_ERROR(logger, "Requested sample time precedes the current trajectory end time.");
        response->success = false;
      }
    }
    else
    {
      RCLCPP_ERROR(
        logger, "Requested sample time is earlier than the current trajectory start time.");
    }
  }
  else
  {
    RCLCPP_ERROR(logger, "Currently there is no valid trajectory instance.");
    response->success = false;
  }
  response->position = state_requested.positions;
  response->velocity = state_requested.velocities;
  response->acceleration = state_requested.accelerations;
}

controller_interface::CallbackReturn JointTrajectoryController::on_configure(
  const rclcpp_lifecycle::State &)
{
  auto logger = get_node()->get_logger();

  if (!param_listener_)
  {
    RCLCPP_ERROR(logger, "Error encountered during init");
    return controller_interface::CallbackReturn::ERROR;
  }

  // update the dynamic map parameters
  param_listener_->refresh_dynamic_parameters();

  // get parameters from the listener in case they were updated
  params_ = param_listener_->get_params();

  // get degrees of freedom
  dof_ = params_.joints.size();

  // TODO(destogl): why is this here? Add comment or move
  if (!reset())
  {
    return CallbackReturn::FAILURE;
  }

  if (params_.joints.empty())
  {
    RCLCPP_WARN(logger, "'joints' parameter is empty.");
    return CallbackReturn::FAILURE;
  }

  command_joint_names_ = params_.command_joints;

  if (command_joint_names_.empty())
  {
    command_joint_names_ = params_.joints;
    RCLCPP_INFO(
      logger, "No specific joint names are used for command interfaces. Using 'joints' parameter.");
  }
  num_cmd_joints_ = command_joint_names_.size();

  if (num_cmd_joints_ > dof_)
  {
    RCLCPP_ERROR(
      logger, "'command_joints' parameter must not have greater size as 'joints' parameter.");
    return CallbackReturn::FAILURE;
  }
  else if (num_cmd_joints_ < dof_)
  {
    // create a map for the command joints
    map_cmd_to_joints_ = mapping(command_joint_names_, params_.joints);
    if (map_cmd_to_joints_.size() != num_cmd_joints_)
    {
      RCLCPP_ERROR(
        logger,
        "'command_joints' parameter must be a subset of 'joints' parameter, if their size is not "
        "equal.");
      return CallbackReturn::FAILURE;
    }
    for (size_t i = 0; i < command_joint_names_.size(); i++)
    {
      RCLCPP_DEBUG(
        logger, "Command joint %lu: '%s' maps to joint %lu: '%s'.", i,
        command_joint_names_[i].c_str(), map_cmd_to_joints_[i],
        params_.joints.at(map_cmd_to_joints_[i]).c_str());
    }
  }
  else
  {
    // create a map for the command joints, trivial if the size is the same
    map_cmd_to_joints_.resize(num_cmd_joints_);
    std::iota(map_cmd_to_joints_.begin(), map_cmd_to_joints_.end(), 0);
  }

  if (params_.command_interfaces.empty())
  {
    RCLCPP_ERROR(logger, "'command_interfaces' parameter is empty.");
    return CallbackReturn::FAILURE;
  }

  // Check if only allowed interface types are used and initialize storage to avoid memory
  // allocation during activation
  joint_command_interface_.resize(allowed_interface_types_.size());

  has_position_command_interface_ =
    contains_interface_type(params_.command_interfaces, hardware_interface::HW_IF_POSITION);
  has_velocity_command_interface_ =
    contains_interface_type(params_.command_interfaces, hardware_interface::HW_IF_VELOCITY);
  has_acceleration_command_interface_ =
    contains_interface_type(params_.command_interfaces, hardware_interface::HW_IF_ACCELERATION);
  has_effort_command_interface_ =
    contains_interface_type(params_.command_interfaces, hardware_interface::HW_IF_EFFORT);

  // if there is only velocity or if there is effort command interface
  // then use also PID adapter
  use_closed_loop_pid_adapter_ =
    (has_velocity_command_interface_ && params_.command_interfaces.size() == 1 &&
     !params_.open_loop_control) ||
    has_effort_command_interface_;

  if (use_closed_loop_pid_adapter_)
  {
    pids_.resize(num_cmd_joints_);
    ff_velocity_scale_.resize(num_cmd_joints_);
    tmp_command_.resize(dof_, std::numeric_limits<double>::quiet_NaN());

    update_pids();
  }

  if (params_.state_interfaces.empty())
  {
    RCLCPP_ERROR(logger, "'state_interfaces' parameter is empty.");
    return CallbackReturn::FAILURE;
  }

  // Check if only allowed interface types are used and initialize storage to avoid memory
  // allocation during activation
  // Note: 'effort' storage is also here, but never used. Still, for this is OK.
  joint_state_interface_.resize(allowed_interface_types_.size());

  has_position_state_interface_ =
    contains_interface_type(params_.state_interfaces, hardware_interface::HW_IF_POSITION);
  has_velocity_state_interface_ =
    contains_interface_type(params_.state_interfaces, hardware_interface::HW_IF_VELOCITY);
  has_acceleration_state_interface_ =
    contains_interface_type(params_.state_interfaces, hardware_interface::HW_IF_ACCELERATION);

  // Validation of combinations of state and velocity together have to be done
  // here because the parameter validators only deal with each parameter
  // separately.
  if (
    has_velocity_command_interface_ && params_.command_interfaces.size() == 1 &&
    (!has_velocity_state_interface_ || !has_position_state_interface_))
  {
    RCLCPP_ERROR(
      logger,
      "'velocity' command interface can only be used alone if 'velocity' and "
      "'position' state interfaces are present");
    return CallbackReturn::FAILURE;
  }

  // effort is always used alone so no need for size check
  if (
    has_effort_command_interface_ &&
    (!has_velocity_state_interface_ || !has_position_state_interface_))
  {
    RCLCPP_ERROR(
      logger,
      "'effort' command interface can only be used alone if 'velocity' and "
      "'position' state interfaces are present");
    return CallbackReturn::FAILURE;
  }

  auto get_interface_list = [](const std::vector<std::string> & interface_types)
  {
    std::stringstream ss_interfaces;
    for (size_t index = 0; index < interface_types.size(); ++index)
    {
      if (index != 0)
      {
        ss_interfaces << " ";
      }
      ss_interfaces << interface_types[index];
    }
    return ss_interfaces.str();
  };

  // Print output so users can be sure the interface setup is correct
  RCLCPP_INFO(
    logger, "Command interfaces are [%s] and state interfaces are [%s].",
    get_interface_list(params_.command_interfaces).c_str(),
    get_interface_list(params_.state_interfaces).c_str());

  // parse remaining parameters
  default_tolerances_ = get_segment_tolerances(logger, params_);
  active_tolerances_.initRT(default_tolerances_);
  const std::string interpolation_string =
    get_node()->get_parameter("interpolation_method").as_string();
  interpolation_method_ = interpolation_methods::from_string(interpolation_string);
  RCLCPP_INFO(
    logger, "Using '%s' interpolation method.",
    interpolation_methods::InterpolationMethodMap.at(interpolation_method_).c_str());

  // prepare hold_position_msg
  init_hold_position_msg();

  // create subscriber and publishers
  joint_command_subscriber_ =
    get_node()->create_subscription<trajectory_msgs::msg::JointTrajectory>(
      "~/joint_trajectory", rclcpp::SystemDefaultsQoS(),
      std::bind(&JointTrajectoryController::topic_callback, this, std::placeholders::_1));

  publisher_ = get_node()->create_publisher<ControllerStateMsg>(
    "~/controller_state", rclcpp::SystemDefaultsQoS());
  state_publisher_ = std::make_unique<StatePublisher>(publisher_);

  state_publisher_->lock();
  state_publisher_->msg_.joint_names = params_.joints;
  state_publisher_->msg_.reference.positions.resize(dof_);
  state_publisher_->msg_.reference.velocities.resize(dof_);
  state_publisher_->msg_.reference.accelerations.resize(dof_);
  state_publisher_->msg_.feedback.positions.resize(dof_);
  state_publisher_->msg_.error.positions.resize(dof_);
  if (has_velocity_state_interface_)
  {
    state_publisher_->msg_.feedback.velocities.resize(dof_);
    state_publisher_->msg_.error.velocities.resize(dof_);
  }
  if (has_acceleration_state_interface_)
  {
    state_publisher_->msg_.feedback.accelerations.resize(dof_);
    state_publisher_->msg_.error.accelerations.resize(dof_);
  }
  if (has_position_command_interface_)
  {
    state_publisher_->msg_.output.positions.resize(dof_);
  }
  if (has_velocity_command_interface_)
  {
    state_publisher_->msg_.output.velocities.resize(dof_);
  }
  if (has_acceleration_command_interface_)
  {
    state_publisher_->msg_.output.accelerations.resize(dof_);
  }
  if (has_effort_command_interface_)
  {
    state_publisher_->msg_.output.effort.resize(dof_);
  }

  state_publisher_->unlock();

  // action server configuration
  if (params_.allow_partial_joints_goal)
  {
    RCLCPP_INFO(logger, "Goals with partial set of joints are allowed");
  }

  RCLCPP_INFO(
    logger, "Action status changes will be monitored at %.2f Hz.", params_.action_monitor_rate);
  action_monitor_period_ = rclcpp::Duration::from_seconds(1.0 / params_.action_monitor_rate);

  using namespace std::placeholders;
  action_server_ = rclcpp_action::create_server<FollowJTrajAction>(
    get_node()->get_node_base_interface(), get_node()->get_node_clock_interface(),
    get_node()->get_node_logging_interface(), get_node()->get_node_waitables_interface(),
    std::string(get_node()->get_name()) + "/follow_joint_trajectory",
    std::bind(&JointTrajectoryController::goal_received_callback, this, _1, _2),
    std::bind(&JointTrajectoryController::goal_cancelled_callback, this, _1),
    std::bind(&JointTrajectoryController::goal_accepted_callback, this, _1));

  resize_joint_trajectory_point(state_current_, dof_);
  resize_joint_trajectory_point_command(
    command_current_, dof_, std::numeric_limits<double>::quiet_NaN());
  resize_joint_trajectory_point(state_desired_, dof_);
  resize_joint_trajectory_point(state_error_, dof_);
  resize_joint_trajectory_point(
    last_commanded_state_, dof_, std::numeric_limits<double>::quiet_NaN());

  query_state_srv_ = get_node()->create_service<control_msgs::srv::QueryTrajectoryState>(
    std::string(get_node()->get_name()) + "/query_state",
    std::bind(&JointTrajectoryController::query_state_service, this, _1, _2));

  if (get_update_rate() == 0)
  {
    throw std::runtime_error("Controller's update rate is set to 0. This should not happen!");
  }
  update_period_ =
    rclcpp::Duration(0.0, static_cast<uint32_t>(1.0e9 / static_cast<double>(get_update_rate())));

  return CallbackReturn::SUCCESS;
}

controller_interface::CallbackReturn JointTrajectoryController::on_activate(
  const rclcpp_lifecycle::State &)
{
  auto logger = get_node()->get_logger();

  // update the dynamic map parameters
  param_listener_->refresh_dynamic_parameters();

  // get parameters from the listener in case they were updated
  params_ = param_listener_->get_params();

  // parse remaining parameters
  default_tolerances_ = get_segment_tolerances(logger, params_);

  // order all joints in the storage
  for (const auto & interface : params_.command_interfaces)
  {
    auto it =
      std::find(allowed_interface_types_.begin(), allowed_interface_types_.end(), interface);
    auto index = static_cast<size_t>(std::distance(allowed_interface_types_.begin(), it));
    if (!controller_interface::get_ordered_interfaces(
          command_interfaces_, command_joint_names_, interface, joint_command_interface_[index]))
    {
      RCLCPP_ERROR(
<<<<<<< HEAD
        get_node()->get_logger(), "Expected %zu '%s' command interfaces, got %zu.", num_cmd_joints_,
        interface.c_str(), joint_command_interface_[index].size());
=======
        logger, "Expected %zu '%s' command interfaces, got %zu.", dof_, interface.c_str(),
        joint_command_interface_[index].size());
>>>>>>> 694d6f18
      return CallbackReturn::ERROR;
    }
  }
  for (const auto & interface : params_.state_interfaces)
  {
    auto it =
      std::find(allowed_interface_types_.begin(), allowed_interface_types_.end(), interface);
    auto index = static_cast<size_t>(std::distance(allowed_interface_types_.begin(), it));
    if (!controller_interface::get_ordered_interfaces(
          state_interfaces_, params_.joints, interface, joint_state_interface_[index]))
    {
      RCLCPP_ERROR(
        logger, "Expected %zu '%s' state interfaces, got %zu.", dof_, interface.c_str(),
        joint_state_interface_[index].size());
      return CallbackReturn::ERROR;
    }
  }

  traj_external_point_ptr_ = std::make_shared<Trajectory>();
  traj_msg_external_point_ptr_.writeFromNonRT(
    std::shared_ptr<trajectory_msgs::msg::JointTrajectory>());

  subscriber_is_active_ = true;

  // Handle restart of controller by reading from commands if those are not NaN (a controller was
  // running already)
  trajectory_msgs::msg::JointTrajectoryPoint state;
  resize_joint_trajectory_point(state, dof_);
<<<<<<< HEAD
  // read from cmd joints only if all joints have command interface
  // otherwise it leaves the entries of joints without command interface NaN.
  // if no open_loop control, state_current_ is then used for `set_point_before_trajectory_msg` and
  // future trajectory sampling will always give NaN for these joints
  if (dof_ == num_cmd_joints_ && read_state_from_command_interfaces(state))
=======
  if (
    params_.set_last_command_interface_value_as_state_on_activation &&
    read_state_from_command_interfaces(state))
>>>>>>> 694d6f18
  {
    state_current_ = state;
    last_commanded_state_ = state;
  }
  else
  {
    // Initialize current state storage from hardware
    read_state_from_state_interfaces(state_current_);
    read_state_from_state_interfaces(last_commanded_state_);
  }

  // The controller should start by holding position at the beginning of active state
  add_new_trajectory_msg(set_hold_position());
  rt_is_holding_.writeFromNonRT(true);

  // parse timeout parameter
  if (params_.cmd_timeout > 0.0)
  {
    if (params_.cmd_timeout > default_tolerances_.goal_time_tolerance)
    {
      cmd_timeout_ = params_.cmd_timeout;
    }
    else
    {
      // deactivate timeout
      RCLCPP_WARN(
        logger, "Command timeout must be higher than goal_time tolerance (%f vs. %f)",
        params_.cmd_timeout, default_tolerances_.goal_time_tolerance);
      cmd_timeout_ = 0.0;
    }
  }
  else
  {
    cmd_timeout_ = 0.0;
  }

  return CallbackReturn::SUCCESS;
}

controller_interface::CallbackReturn JointTrajectoryController::on_deactivate(
  const rclcpp_lifecycle::State &)
{
  const auto active_goal = *rt_active_goal_.readFromNonRT();
  if (active_goal)
  {
    rt_has_pending_goal_.writeFromNonRT(false);
    auto action_res = std::make_shared<FollowJTrajAction::Result>();
    action_res->set__error_code(FollowJTrajAction::Result::INVALID_GOAL);
    action_res->set__error_string("Current goal cancelled during deactivate transition.");
    active_goal->setCanceled(action_res);
    rt_active_goal_.writeFromNonRT(RealtimeGoalHandlePtr());
  }

  for (size_t index = 0; index < num_cmd_joints_; ++index)
  {
    if (has_position_command_interface_)
    {
      joint_command_interface_[0][index].get().set_value(
        joint_command_interface_[0][index].get().get_value());
    }

    if (has_velocity_command_interface_)
    {
      joint_command_interface_[1][index].get().set_value(0.0);
    }

    if (has_acceleration_command_interface_)
    {
      joint_command_interface_[2][index].get().set_value(0.0);
    }

    // TODO(anyone): How to halt when using effort commands?
    if (has_effort_command_interface_)
    {
      joint_command_interface_[3][index].get().set_value(0.0);
    }
  }

  for (size_t index = 0; index < allowed_interface_types_.size(); ++index)
  {
    joint_command_interface_[index].clear();
    joint_state_interface_[index].clear();
  }
  release_interfaces();

  subscriber_is_active_ = false;

  traj_external_point_ptr_.reset();

  return CallbackReturn::SUCCESS;
}

controller_interface::CallbackReturn JointTrajectoryController::on_error(
  const rclcpp_lifecycle::State &)
{
  if (!reset())
  {
    return CallbackReturn::ERROR;
  }
  return CallbackReturn::SUCCESS;
}

bool JointTrajectoryController::reset()
{
  subscriber_is_active_ = false;
  joint_command_subscriber_.reset();

  for (const auto & pid : pids_)
  {
    if (pid)
    {
      pid->reset();
    }
  }

  traj_external_point_ptr_.reset();

  return true;
}

void JointTrajectoryController::publish_state(
  const rclcpp::Time & time, const JointTrajectoryPoint & desired_state,
  const JointTrajectoryPoint & current_state, const JointTrajectoryPoint & state_error)
{
  if (state_publisher_->trylock())
  {
    state_publisher_->msg_.header.stamp = time;
    state_publisher_->msg_.reference.positions = desired_state.positions;
    state_publisher_->msg_.reference.velocities = desired_state.velocities;
    state_publisher_->msg_.reference.accelerations = desired_state.accelerations;
    state_publisher_->msg_.feedback.positions = current_state.positions;
    state_publisher_->msg_.error.positions = state_error.positions;
    if (has_velocity_state_interface_)
    {
      state_publisher_->msg_.feedback.velocities = current_state.velocities;
      state_publisher_->msg_.error.velocities = state_error.velocities;
    }
    if (has_acceleration_state_interface_)
    {
      state_publisher_->msg_.feedback.accelerations = current_state.accelerations;
      state_publisher_->msg_.error.accelerations = state_error.accelerations;
    }
    if (read_commands_from_command_interfaces(command_current_))
    {
      state_publisher_->msg_.output = command_current_;
    }

    state_publisher_->unlockAndPublish();
  }
}

void JointTrajectoryController::topic_callback(
  const std::shared_ptr<trajectory_msgs::msg::JointTrajectory> msg)
{
  if (!validate_trajectory_msg(*msg))
  {
    return;
  }
  // http://wiki.ros.org/joint_trajectory_controller/UnderstandingTrajectoryReplacement
  // always replace old msg with new one for now
  if (subscriber_is_active_)
  {
    add_new_trajectory_msg(msg);
    rt_is_holding_.writeFromNonRT(false);
  }
};

rclcpp_action::GoalResponse JointTrajectoryController::goal_received_callback(
  const rclcpp_action::GoalUUID &, std::shared_ptr<const FollowJTrajAction::Goal> goal)
{
  RCLCPP_INFO(get_node()->get_logger(), "Received new action goal");

  // Precondition: Running controller
  if (get_lifecycle_state().id() == lifecycle_msgs::msg::State::PRIMARY_STATE_INACTIVE)
  {
    RCLCPP_ERROR(
      get_node()->get_logger(), "Can't accept new action goals. Controller is not running.");
    return rclcpp_action::GoalResponse::REJECT;
  }

  if (!validate_trajectory_msg(goal->trajectory))
  {
    return rclcpp_action::GoalResponse::REJECT;
  }

  RCLCPP_INFO(get_node()->get_logger(), "Accepted new action goal");
  return rclcpp_action::GoalResponse::ACCEPT_AND_EXECUTE;
}

rclcpp_action::CancelResponse JointTrajectoryController::goal_cancelled_callback(
  const std::shared_ptr<rclcpp_action::ServerGoalHandle<FollowJTrajAction>> goal_handle)
{
  RCLCPP_INFO(get_node()->get_logger(), "Got request to cancel goal");

  // Check that cancel request refers to currently active goal (if any)
  const auto active_goal = *rt_active_goal_.readFromNonRT();
  if (active_goal && active_goal->gh_ == goal_handle)
  {
    RCLCPP_INFO(
      get_node()->get_logger(), "Canceling active action goal because cancel callback received.");

    // Mark the current goal as canceled
    rt_has_pending_goal_.writeFromNonRT(false);
    auto action_res = std::make_shared<FollowJTrajAction::Result>();
    active_goal->setCanceled(action_res);
    rt_active_goal_.writeFromNonRT(RealtimeGoalHandlePtr());

    // Enter hold current position mode
    add_new_trajectory_msg(set_hold_position());
  }
  return rclcpp_action::CancelResponse::ACCEPT;
}

void JointTrajectoryController::goal_accepted_callback(
  std::shared_ptr<rclcpp_action::ServerGoalHandle<FollowJTrajAction>> goal_handle)
{
  // mark a pending goal
  rt_has_pending_goal_.writeFromNonRT(true);

  // Update new trajectory
  {
    preempt_active_goal();
    auto traj_msg =
      std::make_shared<trajectory_msgs::msg::JointTrajectory>(goal_handle->get_goal()->trajectory);

    add_new_trajectory_msg(traj_msg);
    rt_is_holding_.writeFromNonRT(false);
  }

  // Update the active goal
  RealtimeGoalHandlePtr rt_goal = std::make_shared<RealtimeGoalHandle>(goal_handle);
  rt_goal->preallocated_feedback_->joint_names = params_.joints;
  rt_goal->execute();
  rt_active_goal_.writeFromNonRT(rt_goal);

  // Update tolerances if specified in the goal
  auto logger = this->get_node()->get_logger();
  active_tolerances_.writeFromNonRT(get_segment_tolerances(
    logger, default_tolerances_, *(goal_handle->get_goal()), params_.joints));

  // Set smartpointer to expire for create_wall_timer to delete previous entry from timer list
  goal_handle_timer_.reset();

  // Setup goal status checking timer
  goal_handle_timer_ = get_node()->create_wall_timer(
    action_monitor_period_.to_chrono<std::chrono::nanoseconds>(),
    std::bind(&RealtimeGoalHandle::runNonRealtime, rt_goal));
}

void JointTrajectoryController::compute_error_for_joint(
  JointTrajectoryPoint & error, const size_t index, const JointTrajectoryPoint & current,
  const JointTrajectoryPoint & desired) const
{
  // error defined as the difference between current and desired
  if (joints_angle_wraparound_[index])
  {
    // if desired, the shortest_angular_distance is calculated, i.e., the error is
    //  normalized between -pi<error<pi
    error.positions[index] =
      angles::shortest_angular_distance(current.positions[index], desired.positions[index]);
  }
  else
  {
    error.positions[index] = desired.positions[index] - current.positions[index];
  }
  if (
    has_velocity_state_interface_ &&
    (has_velocity_command_interface_ || has_effort_command_interface_))
  {
    error.velocities[index] = desired.velocities[index] - current.velocities[index];
  }
  if (has_acceleration_state_interface_ && has_acceleration_command_interface_)
  {
    error.accelerations[index] = desired.accelerations[index] - current.accelerations[index];
  }
}

void JointTrajectoryController::fill_partial_goal(
  std::shared_ptr<trajectory_msgs::msg::JointTrajectory> trajectory_msg) const
{
  // joint names in the goal are a subset of existing joints, as checked in goal_callback
  // so if the size matches, the goal contains all controller joints
  if (dof_ == trajectory_msg->joint_names.size())
  {
    return;
  }

  trajectory_msg->joint_names.reserve(dof_);

  for (size_t index = 0; index < dof_; ++index)
  {
    {
      if (
        std::find(
          trajectory_msg->joint_names.begin(), trajectory_msg->joint_names.end(),
          params_.joints[index]) != trajectory_msg->joint_names.end())
      {
        // joint found on msg
        continue;
      }
      trajectory_msg->joint_names.push_back(params_.joints[index]);

      for (auto & it : trajectory_msg->points)
      {
        // Assume hold position with 0 velocity and acceleration for missing joints
        if (!it.positions.empty())
        {
          if (
            has_position_command_interface_ &&
            !std::isnan(joint_command_interface_[0][index].get().get_value()))
          {
            // copy last command if cmd interface exists
            it.positions.push_back(joint_command_interface_[0][index].get().get_value());
          }
          else if (has_position_state_interface_)
          {
            // copy current state if state interface exists
            it.positions.push_back(joint_state_interface_[0][index].get().get_value());
          }
        }
        if (!it.velocities.empty())
        {
          it.velocities.push_back(0.0);
        }
        if (!it.accelerations.empty())
        {
          it.accelerations.push_back(0.0);
        }
        if (!it.effort.empty())
        {
          it.effort.push_back(0.0);
        }
      }
    }
  }
}

void JointTrajectoryController::sort_to_local_joint_order(
  std::shared_ptr<trajectory_msgs::msg::JointTrajectory> trajectory_msg) const
{
  // rearrange all points in the trajectory message based on mapping
  std::vector<size_t> mapping_vector = mapping(trajectory_msg->joint_names, params_.joints);
  auto remap = [this](
                 const std::vector<double> & to_remap,
                 const std::vector<size_t> & mapping) -> std::vector<double>
  {
    if (to_remap.empty())
    {
      return to_remap;
    }
    if (to_remap.size() != mapping.size())
    {
      RCLCPP_WARN(
        get_node()->get_logger(), "Invalid input size (%zu) for sorting", to_remap.size());
      return to_remap;
    }
    static std::vector<double> output(dof_, 0.0);
    // Only resize if necessary since it's an expensive operation
    if (output.size() != mapping.size())
    {
      output.resize(mapping.size(), 0.0);
    }
    for (size_t index = 0; index < mapping.size(); ++index)
    {
      auto map_index = mapping[index];
      output[map_index] = to_remap[index];
    }
    return output;
  };

  for (size_t index = 0; index < trajectory_msg->points.size(); ++index)
  {
    trajectory_msg->points[index].positions =
      remap(trajectory_msg->points[index].positions, mapping_vector);

    trajectory_msg->points[index].velocities =
      remap(trajectory_msg->points[index].velocities, mapping_vector);

    trajectory_msg->points[index].accelerations =
      remap(trajectory_msg->points[index].accelerations, mapping_vector);

    trajectory_msg->points[index].effort =
      remap(trajectory_msg->points[index].effort, mapping_vector);
  }
}

bool JointTrajectoryController::validate_trajectory_point_field(
  size_t joint_names_size, const std::vector<double> & vector_field,
  const std::string & string_for_vector_field, size_t i, bool allow_empty) const
{
  if (allow_empty && vector_field.empty())
  {
    return true;
  }
  if (joint_names_size != vector_field.size())
  {
    RCLCPP_ERROR(
      get_node()->get_logger(),
      "Mismatch between joint_names size (%zu) and %s (%zu) at point #%zu.", joint_names_size,
      string_for_vector_field.c_str(), vector_field.size(), i);
    return false;
  }
  return true;
}

bool JointTrajectoryController::validate_trajectory_msg(
  const trajectory_msgs::msg::JointTrajectory & trajectory) const
{
  // If partial joints goals are not allowed, goal should specify all controller joints
  if (!params_.allow_partial_joints_goal)
  {
    if (trajectory.joint_names.size() != dof_)
    {
      RCLCPP_ERROR(
        get_node()->get_logger(),
        "Joints on incoming trajectory don't match the controller joints.");
      return false;
    }
  }

  if (trajectory.joint_names.empty())
  {
    RCLCPP_ERROR(get_node()->get_logger(), "Empty joint names on incoming trajectory.");
    return false;
  }

  if (trajectory.points.empty())
  {
    RCLCPP_ERROR(get_node()->get_logger(), "Empty trajectory received.");
    return false;
  }

  const auto trajectory_start_time = static_cast<rclcpp::Time>(trajectory.header.stamp);
  // If the starting time it set to 0.0, it means the controller should start it now.
  // Otherwise we check if the trajectory ends before the current time,
  // in which case it can be ignored.
  if (trajectory_start_time.seconds() != 0.0)
  {
    auto const trajectory_end_time =
      trajectory_start_time + trajectory.points.back().time_from_start;
    if (trajectory_end_time < get_node()->now())
    {
      RCLCPP_ERROR(
        get_node()->get_logger(),
        "Received trajectory with non-zero start time (%f) that ends in the past (%f)",
        trajectory_start_time.seconds(), trajectory_end_time.seconds());
      return false;
    }
  }

  for (size_t i = 0; i < trajectory.joint_names.size(); ++i)
  {
    const std::string & incoming_joint_name = trajectory.joint_names[i];

    auto it = std::find(params_.joints.begin(), params_.joints.end(), incoming_joint_name);
    if (it == params_.joints.end())
    {
      RCLCPP_ERROR(
        get_node()->get_logger(), "Incoming joint %s doesn't match the controller's joints.",
        incoming_joint_name.c_str());
      return false;
    }
  }

  if (!params_.allow_nonzero_velocity_at_trajectory_end)
  {
    for (size_t i = 0; i < trajectory.points.back().velocities.size(); ++i)
    {
      if (fabs(trajectory.points.back().velocities.at(i)) > std::numeric_limits<float>::epsilon())
      {
        RCLCPP_ERROR(
          get_node()->get_logger(),
          "Velocity of last trajectory point of joint %s is not zero: %.15f",
          trajectory.joint_names.at(i).c_str(), trajectory.points.back().velocities.at(i));
        return false;
      }
    }
  }

  rclcpp::Duration previous_traj_time(0ms);
  for (size_t i = 0; i < trajectory.points.size(); ++i)
  {
    if ((i > 0) && (rclcpp::Duration(trajectory.points[i].time_from_start) <= previous_traj_time))
    {
      RCLCPP_ERROR(
        get_node()->get_logger(),
        "Time between points %zu and %zu is not strictly increasing, it is %f and %f respectively",
        i - 1, i, previous_traj_time.seconds(),
        rclcpp::Duration(trajectory.points[i].time_from_start).seconds());
      return false;
    }
    previous_traj_time = trajectory.points[i].time_from_start;

    const size_t joint_count = trajectory.joint_names.size();
    const auto & points = trajectory.points;
    // This currently supports only position, velocity and acceleration inputs
    if (params_.allow_integration_in_goal_trajectories)
    {
      if (
        points[i].positions.empty() && points[i].velocities.empty() &&
        points[i].accelerations.empty())
      {
        RCLCPP_ERROR(
          get_node()->get_logger(),
          "The given trajectory has no position, velocity, or acceleration points.");
        return false;
      }
      const bool position_error =
        !points[i].positions.empty() &&
        !validate_trajectory_point_field(joint_count, points[i].positions, "positions", i, false);
      const bool velocity_error =
        !points[i].velocities.empty() &&
        !validate_trajectory_point_field(joint_count, points[i].velocities, "velocities", i, false);
      const bool acceleration_error =
        !points[i].accelerations.empty() &&
        !validate_trajectory_point_field(
          joint_count, points[i].accelerations, "accelerations", i, false);
      if (position_error || velocity_error || acceleration_error)
      {
        return false;
      }
    }
    else if (
      !validate_trajectory_point_field(joint_count, points[i].positions, "positions", i, false) ||
      !validate_trajectory_point_field(joint_count, points[i].velocities, "velocities", i, true) ||
      !validate_trajectory_point_field(
        joint_count, points[i].accelerations, "accelerations", i, true))
    {
      return false;
    }
    // reject effort entries
    if (!points[i].effort.empty())
    {
      RCLCPP_ERROR(
        get_node()->get_logger(), "Trajectories with effort fields are currently not supported.");
      return false;
    }
  }
  return true;
}

void JointTrajectoryController::add_new_trajectory_msg(
  const std::shared_ptr<trajectory_msgs::msg::JointTrajectory> & traj_msg)
{
  traj_msg_external_point_ptr_.writeFromNonRT(traj_msg);
}

void JointTrajectoryController::preempt_active_goal()
{
  const auto active_goal = *rt_active_goal_.readFromNonRT();
  if (active_goal)
  {
    auto action_res = std::make_shared<FollowJTrajAction::Result>();
    action_res->set__error_code(FollowJTrajAction::Result::INVALID_GOAL);
    action_res->set__error_string("Current goal cancelled due to new incoming action.");
    active_goal->setCanceled(action_res);
    rt_active_goal_.writeFromNonRT(RealtimeGoalHandlePtr());
  }
}

std::shared_ptr<trajectory_msgs::msg::JointTrajectory>
JointTrajectoryController::set_hold_position()
{
  // Command to stay at current position
  hold_position_msg_ptr_->points[0].positions = state_current_.positions;

  // set flag, otherwise tolerances will be checked with holding position too
  rt_is_holding_.writeFromNonRT(true);

  return hold_position_msg_ptr_;
}

std::shared_ptr<trajectory_msgs::msg::JointTrajectory>
JointTrajectoryController::set_success_trajectory_point()
{
  // set last command to be repeated at success, no matter if it has nonzero velocity or
  // acceleration
  hold_position_msg_ptr_->points[0] = traj_external_point_ptr_->get_trajectory_msg()->points.back();
  hold_position_msg_ptr_->points[0].time_from_start = rclcpp::Duration(0, 0);

  // set flag, otherwise tolerances will be checked with success_trajectory_point too
  rt_is_holding_.writeFromNonRT(true);

  return hold_position_msg_ptr_;
}

bool JointTrajectoryController::contains_interface_type(
  const std::vector<std::string> & interface_type_list, const std::string & interface_type)
{
  return std::find(interface_type_list.begin(), interface_type_list.end(), interface_type) !=
         interface_type_list.end();
}

void JointTrajectoryController::resize_joint_trajectory_point(
  trajectory_msgs::msg::JointTrajectoryPoint & point, size_t size, double value)
{
  point.positions.resize(size, value);
  if (has_velocity_state_interface_)
  {
    point.velocities.resize(size, value);
  }
  if (has_acceleration_state_interface_)
  {
    point.accelerations.resize(size, value);
  }
}

void JointTrajectoryController::resize_joint_trajectory_point_command(
  trajectory_msgs::msg::JointTrajectoryPoint & point, size_t size, double value)
{
  if (has_position_command_interface_)
  {
    point.positions.resize(size, value);
  }
  if (has_velocity_command_interface_)
  {
    point.velocities.resize(size, value);
  }
  if (has_acceleration_command_interface_)
  {
    point.accelerations.resize(size, value);
  }
  if (has_effort_command_interface_)
  {
    point.effort.resize(size, value);
  }
}

bool JointTrajectoryController::has_active_trajectory() const
{
  return traj_external_point_ptr_ != nullptr && traj_external_point_ptr_->has_trajectory_msg();
}

void JointTrajectoryController::update_pids()
{
  for (size_t i = 0; i < num_cmd_joints_; ++i)
  {
    const auto & gains = params_.gains.joints_map.at(params_.joints.at(map_cmd_to_joints_[i]));
    if (pids_[i])
    {
      // update PIDs with gains from ROS parameters
      pids_[i]->setGains(gains.p, gains.i, gains.d, gains.i_clamp, -gains.i_clamp);
    }
    else
    {
      // Init PIDs with gains from ROS parameters
      pids_[i] = std::make_shared<control_toolbox::Pid>(
        gains.p, gains.i, gains.d, gains.i_clamp, -gains.i_clamp);
    }
    ff_velocity_scale_[i] = gains.ff_velocity_scale;
  }
}

void JointTrajectoryController::init_hold_position_msg()
{
  hold_position_msg_ptr_ = std::make_shared<trajectory_msgs::msg::JointTrajectory>();
  hold_position_msg_ptr_->header.stamp =
    rclcpp::Time(0.0, 0.0, get_node()->get_clock()->get_clock_type());  // start immediately
  hold_position_msg_ptr_->joint_names = params_.joints;
  hold_position_msg_ptr_->points.resize(1);  // a trivial msg only
  hold_position_msg_ptr_->points[0].velocities.clear();
  hold_position_msg_ptr_->points[0].accelerations.clear();
  hold_position_msg_ptr_->points[0].effort.clear();
  if (has_velocity_command_interface_ || has_acceleration_command_interface_)
  {
    // add velocity, so that trajectory sampling returns velocity points in any case
    hold_position_msg_ptr_->points[0].velocities.resize(dof_, 0.0);
  }
  if (has_acceleration_command_interface_)
  {
    // add velocity, so that trajectory sampling returns acceleration points in any case
    hold_position_msg_ptr_->points[0].accelerations.resize(dof_, 0.0);
  }
}

}  // namespace joint_trajectory_controller

#include "pluginlib/class_list_macros.hpp"

PLUGINLIB_EXPORT_CLASS(
  joint_trajectory_controller::JointTrajectoryController, controller_interface::ControllerInterface)<|MERGE_RESOLUTION|>--- conflicted
+++ resolved
@@ -17,12 +17,8 @@
 #include <chrono>
 #include <functional>
 #include <memory>
-<<<<<<< HEAD
 #include <numeric>
-=======
-
 #include <stdexcept>
->>>>>>> 694d6f18
 #include <string>
 #include <vector>
 
@@ -288,19 +284,12 @@
           // Update PIDs
           for (auto i = 0ul; i < num_cmd_joints_; ++i)
           {
-<<<<<<< HEAD
             size_t index_cmd_joint = map_cmd_to_joints_[i];
             tmp_command_[index_cmd_joint] =
-              (state_desired_.velocities[index_cmd_joint] * ff_velocity_scale_[i]) +
+              (command_next_.velocities[index_cmd_joint] * ff_velocity_scale_[i]) +
               pids_[i]->computeCommand(
                 state_error_.positions[index_cmd_joint], state_error_.velocities[index_cmd_joint],
                 (uint64_t)period.nanoseconds());
-=======
-            tmp_command_[i] = (command_next_.velocities[i] * ff_velocity_scale_[i]) +
-                              pids_[i]->computeCommand(
-                                state_error_.positions[i], state_error_.velocities[i],
-                                (uint64_t)period.nanoseconds());
->>>>>>> 694d6f18
           }
         }
 
@@ -954,13 +943,8 @@
           command_interfaces_, command_joint_names_, interface, joint_command_interface_[index]))
     {
       RCLCPP_ERROR(
-<<<<<<< HEAD
-        get_node()->get_logger(), "Expected %zu '%s' command interfaces, got %zu.", num_cmd_joints_,
+        logge, "Expected %zu '%s' command interfaces, got %zu.", num_cmd_joints_,
         interface.c_str(), joint_command_interface_[index].size());
-=======
-        logger, "Expected %zu '%s' command interfaces, got %zu.", dof_, interface.c_str(),
-        joint_command_interface_[index].size());
->>>>>>> 694d6f18
       return CallbackReturn::ERROR;
     }
   }
@@ -989,17 +973,13 @@
   // running already)
   trajectory_msgs::msg::JointTrajectoryPoint state;
   resize_joint_trajectory_point(state, dof_);
-<<<<<<< HEAD
   // read from cmd joints only if all joints have command interface
   // otherwise it leaves the entries of joints without command interface NaN.
   // if no open_loop control, state_current_ is then used for `set_point_before_trajectory_msg` and
   // future trajectory sampling will always give NaN for these joints
-  if (dof_ == num_cmd_joints_ && read_state_from_command_interfaces(state))
-=======
   if (
     params_.set_last_command_interface_value_as_state_on_activation &&
-    read_state_from_command_interfaces(state))
->>>>>>> 694d6f18
+    dof_ == num_cmd_joints_ && read_state_from_command_interfaces(state))
   {
     state_current_ = state;
     last_commanded_state_ = state;
