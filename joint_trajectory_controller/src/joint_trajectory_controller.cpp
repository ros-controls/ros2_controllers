// Copyright (c) 2021 ros2_control Development Team
//
// Licensed under the Apache License, Version 2.0 (the "License");
// you may not use this file except in compliance with the License.
// You may obtain a copy of the License at
//
//     http://www.apache.org/licenses/LICENSE-2.0
//
// Unless required by applicable law or agreed to in writing, software
// distributed under the License is distributed on an "AS IS" BASIS,
// WITHOUT WARRANTIES OR CONDITIONS OF ANY KIND, either express or implied.
// See the License for the specific language governing permissions and
// limitations under the License.

#include "joint_trajectory_controller/joint_trajectory_controller.hpp"

#include <stddef.h>
#include <chrono>
#include <functional>
#include <memory>
#include <ostream>
#include <ratio>
#include <string>
#include <vector>

#include "angles/angles.h"
#include "builtin_interfaces/msg/duration.hpp"
#include "builtin_interfaces/msg/time.hpp"
#include "controller_interface/helpers.hpp"
#include "hardware_interface/types/hardware_interface_return_values.hpp"
#include "hardware_interface/types/hardware_interface_type_values.hpp"
//#include "joint_limits/joint_limits_rosparam.hpp"
#include "joint_trajectory_controller/trajectory.hpp"
#include "lifecycle_msgs/msg/state.hpp"
#include "rclcpp/logging.hpp"
#include "rclcpp/parameter.hpp"
#include "rclcpp/qos.hpp"
#include "rclcpp/qos_event.hpp"
#include "rclcpp/time.hpp"
#include "rclcpp_action/create_server.hpp"
#include "rclcpp_action/server_goal_handle.hpp"
#include "rclcpp_lifecycle/lifecycle_node.hpp"
#include "rclcpp_lifecycle/node_interfaces/lifecycle_node_interface.hpp"
#include "rclcpp_lifecycle/state.hpp"
#include "std_msgs/msg/header.hpp"

namespace joint_trajectory_controller
{
JointTrajectoryController::JointTrajectoryController()
: controller_interface::ControllerInterface(), joint_names_({}), dof_(0)
{
}

controller_interface::CallbackReturn JointTrajectoryController::on_init()
{
  try
  {
    // with the lifecycle node being initialized, we can declare parameters
    joint_names_ = auto_declare<std::vector<std::string>>("joints", joint_names_);
    command_joint_names_ =
<<<<<<< HEAD
      auto_declare<std::vector<std::string>>("command_joints", command_interface_types_);
=======
      auto_declare<std::vector<std::string>>("command_joints", command_joint_names_);
>>>>>>> 93fa9fec
    command_interface_types_ =
      auto_declare<std::vector<std::string>>("command_interfaces", command_interface_types_);
    state_interface_types_ =
      auto_declare<std::vector<std::string>>("state_interfaces", state_interface_types_);
    allow_partial_joints_goal_ =
      auto_declare<bool>("allow_partial_joints_goal", allow_partial_joints_goal_);
    open_loop_control_ = auto_declare<bool>("open_loop_control", open_loop_control_);
    allow_integration_in_goal_trajectories_ = auto_declare<bool>(
      "allow_integration_in_goal_trajectories", allow_integration_in_goal_trajectories_);
    state_publish_rate_ = auto_declare<double>("state_publish_rate", 50.0);
    action_monitor_rate_ = auto_declare<double>("action_monitor_rate", 20.0);

    const std::string interpolation_string = auto_declare<std::string>(
      "interpolation_method", interpolation_methods::InterpolationMethodMap.at(
                                interpolation_methods::DEFAULT_INTERPOLATION));
    interpolation_method_ = interpolation_methods::from_string(interpolation_string);
    auto_declare<double>("constraints.stopped_velocity_tolerance", 0.01);
    auto_declare<double>("constraints.goal_time", 0.0);
  }
  catch (const std::exception & e)
  {
    fprintf(stderr, "Exception thrown during init stage with message: %s \n", e.what());
    return CallbackReturn::ERROR;
  }

  return CallbackReturn::SUCCESS;
}

controller_interface::InterfaceConfiguration
JointTrajectoryController::command_interface_configuration() const
{
  if (dof_ == 0)
  {
    fprintf(
      stderr,
      "During ros2_control interface configuration, degrees of freedom is not valid;"
      " it should be positive. Actual DOF is %zu\n",
      dof_);
    std::exit(EXIT_FAILURE);
  }
<<<<<<< HEAD
  controller_interface::InterfaceConfiguration conf;
  conf.type = controller_interface::interface_configuration_type::INDIVIDUAL;
  conf.names.reserve(command_joint_names_.size() * command_interface_types_.size());
=======
  conf.names.reserve(dof_ * command_interface_types_.size());
>>>>>>> 93fa9fec
  for (const auto & joint_name : command_joint_names_)
  {
    for (const auto & interface_type : command_interface_types_)
    {
      conf.names.push_back(joint_name + "/" + interface_type);
    }
  }
  return conf;
}

controller_interface::InterfaceConfiguration
JointTrajectoryController::state_interface_configuration() const
{
  controller_interface::InterfaceConfiguration conf;
  conf.type = controller_interface::interface_configuration_type::INDIVIDUAL;
  conf.names.reserve(dof_ * state_interface_types_.size());
  for (const auto & joint_name : joint_names_)
  {
    for (const auto & interface_type : state_interface_types_)
    {
      conf.names.push_back(joint_name + "/" + interface_type);
    }
  }
  return conf;
}

controller_interface::return_type JointTrajectoryController::update(
  const rclcpp::Time & time, const rclcpp::Duration & period)
{
  if (get_state().id() == lifecycle_msgs::msg::State::PRIMARY_STATE_INACTIVE)
  {
    return controller_interface::return_type::OK;
  }

  auto compute_error_for_joint = [&](
                                   JointTrajectoryPoint & error, int index,
                                   const JointTrajectoryPoint & current,
                                   const JointTrajectoryPoint & desired)
  {
    // error defined as the difference between current and desired
    if (has_position_state_interface_ && has_position_command_interface_)
    {
      error.positions[index] =
        angles::shortest_angular_distance(current.positions[index], desired.positions[index]);
    }
    if (has_velocity_state_interface_ && has_velocity_command_interface_)
    {
      error.velocities[index] = desired.velocities[index] - current.velocities[index];
    }
    if (has_acceleration_state_interface_ && has_acceleration_command_interface_)
    {
      error.accelerations[index] = desired.accelerations[index] - current.accelerations[index];
    }
  };

  // Check if a new external message has been received from nonRT threads
  auto current_external_msg = traj_external_point_ptr_->get_trajectory_msg();
  auto new_external_msg = traj_msg_external_point_ptr_.readFromRT();
  if (current_external_msg != *new_external_msg)
  {
    fill_partial_goal(*new_external_msg);
    sort_to_local_joint_order(*new_external_msg);
    // TODO(denis): Add here integration of position and velocity
    traj_external_point_ptr_->update(*new_external_msg);
  }

  // TODO(anyone): can I here also use const on joint_interface since the reference_wrapper is not
  // changed, but its value only?
  auto assign_interface_from_point =
    [&](auto & joint_interface, const std::vector<double> & trajectory_point_interface)
  {
    for (size_t index = 0; index < dof_; ++index)
    {
      joint_interface[index].get().set_value(trajectory_point_interface[index]);
    }
  };

  // current state update
  state_current_.time_from_start.set__sec(0);
  read_state_from_hardware(state_current_);

  // currently carrying out a trajectory
  if (traj_point_active_ptr_ && (*traj_point_active_ptr_)->has_trajectory_msg())
  {
    bool first_sample = false;
    // if sampling the first time, set the point before you sample
    if (!(*traj_point_active_ptr_)->is_sampled_already())
    {
      first_sample = true;

      if (open_loop_control_)
      {
        (*traj_point_active_ptr_)->set_point_before_trajectory_msg(time, last_commanded_state_);
      }
      else
      {
        (*traj_point_active_ptr_)->set_point_before_trajectory_msg(time, state_current_);
      }
    }

    // find segment for current timestamp
    TrajectoryPointConstIter start_segment_itr, end_segment_itr;
    const bool valid_point =
      (*traj_point_active_ptr_)
        ->sample(time, interpolation_method_, state_desired_, start_segment_itr, end_segment_itr);

    if (!valid_point)
    {
      return controller_interface::return_type::ERROR;
    }

    bool tolerance_violated_while_moving = false;
    bool outside_goal_tolerance = false;
    bool within_goal_time = true;
    double time_difference = 0.0;
    const bool before_last_point = end_segment_itr != (*traj_point_active_ptr_)->end();

    // Check state/goal tolerance
    for (size_t index = 0; index < dof_; ++index)
    {
      compute_error_for_joint(state_error_, index, state_current_, state_desired_);

      // Always check the state tolerance on the first sample in case the first sample
      // is the last point
      if (
        (before_last_point || first_sample) &&
        !check_state_tolerance_per_joint(
          state_error_, index, default_tolerances_.state_tolerance[index], false))
      {
        tolerance_violated_while_moving = true;
      }
      // past the final point, check that we end up inside goal tolerance
      if (
        !before_last_point &&
        !check_state_tolerance_per_joint(
          state_error_, index, default_tolerances_.goal_state_tolerance[index], false))
      {
        outside_goal_tolerance = true;

        if (default_tolerances_.goal_time_tolerance != 0.0)
        {
          // if we exceed goal_time_tolerance set it to aborted
          const rclcpp::Time traj_start = (*traj_point_active_ptr_)->get_trajectory_start_time();
          const rclcpp::Time traj_end = traj_start + start_segment_itr->time_from_start;

          time_difference = get_node()->now().seconds() - traj_end.seconds();

          if (time_difference > default_tolerances_.goal_time_tolerance)
          {
            within_goal_time = false;
          }
        }
      }
    }

    // set values for next hardware write() if tolerance is met
    if (!tolerance_violated_while_moving && within_goal_time)
    {
      if (use_closed_loop_pid_adapter_)
      {
        // Update PIDs
        for (auto i = 0ul; i < dof_; ++i)
        {
          tmp_command_[i] = (state_desired_.velocities[i] * ff_velocity_scale_[i]) +
                            pids_[i]->computeCommand(
                              state_desired_.positions[i] - state_current_.positions[i],
                              state_desired_.velocities[i] - state_current_.velocities[i],
                              (uint64_t)period.nanoseconds());
        }
      }

      // set values for next hardware write()
      if (has_position_command_interface_)
      {
        assign_interface_from_point(joint_command_interface_[0], state_desired_.positions);
      }
      if (has_velocity_command_interface_)
      {
        if (use_closed_loop_pid_adapter_)
        {
          assign_interface_from_point(joint_command_interface_[1], tmp_command_);
        }
        else
        {
          assign_interface_from_point(joint_command_interface_[1], state_desired_.velocities);
        }
      }
      if (has_acceleration_command_interface_)
      {
        assign_interface_from_point(joint_command_interface_[2], state_desired_.accelerations);
      }
      if (has_effort_command_interface_)
      {
        if (use_closed_loop_pid_adapter_)
        {
          assign_interface_from_point(joint_command_interface_[3], tmp_command_);
        }
        else
        {
          assign_interface_from_point(joint_command_interface_[3], state_desired_.effort);
        }
      }

      // store the previous command. Used in open-loop control mode
      last_commanded_state_ = state_desired_;
    }

    const auto active_goal = *rt_active_goal_.readFromRT();
    if (active_goal)
    {
      // send feedback
      auto feedback = std::make_shared<FollowJTrajAction::Feedback>();
      feedback->header.stamp = time;
      feedback->joint_names = joint_names_;

      feedback->actual = state_current_;
      feedback->desired = state_desired_;
      feedback->error = state_error_;
      active_goal->setFeedback(feedback);

      // check abort
      if (tolerance_violated_while_moving)
      {
        set_hold_position();
        auto result = std::make_shared<FollowJTrajAction::Result>();
        RCLCPP_WARN(get_node()->get_logger(), "Aborted due to state tolerance violation");
        result->set__error_code(FollowJTrajAction::Result::PATH_TOLERANCE_VIOLATED);
        active_goal->setAborted(result);
        // TODO(matthew-reynolds): Need a lock-free write here
        // See https://github.com/ros-controls/ros2_controllers/issues/168
        rt_active_goal_.writeFromNonRT(RealtimeGoalHandlePtr());

        // check goal tolerance
      }
      else if (!before_last_point)
      {
        if (!outside_goal_tolerance)
        {
          auto res = std::make_shared<FollowJTrajAction::Result>();
          res->set__error_code(FollowJTrajAction::Result::SUCCESSFUL);
          active_goal->setSucceeded(res);
          // TODO(matthew-reynolds): Need a lock-free write here
          // See https://github.com/ros-controls/ros2_controllers/issues/168
          rt_active_goal_.writeFromNonRT(RealtimeGoalHandlePtr());

          RCLCPP_INFO(get_node()->get_logger(), "Goal reached, success!");
        }
        else if (!within_goal_time)
        {
          set_hold_position();
          auto result = std::make_shared<FollowJTrajAction::Result>();
          result->set__error_code(FollowJTrajAction::Result::GOAL_TOLERANCE_VIOLATED);
          active_goal->setAborted(result);
          // TODO(matthew-reynolds): Need a lock-free write here
          // See https://github.com/ros-controls/ros2_controllers/issues/168
          rt_active_goal_.writeFromNonRT(RealtimeGoalHandlePtr());
          RCLCPP_WARN(
            get_node()->get_logger(), "Aborted due goal_time_tolerance exceeding by %f seconds",
            time_difference);
        }
        // else, run another cycle while waiting for outside_goal_tolerance
        // to be satisfied or violated within the goal_time_tolerance
      }
    }
  }

  publish_state(state_desired_, state_current_, state_error_);
  return controller_interface::return_type::OK;
}

void JointTrajectoryController::read_state_from_hardware(JointTrajectoryPoint & state)
{
  auto assign_point_from_interface =
    [&](std::vector<double> & trajectory_point_interface, const auto & joint_interface)
  {
    for (size_t index = 0; index < dof_; ++index)
    {
      trajectory_point_interface[index] = joint_interface[index].get().get_value();
    }
  };

  // Assign values from the hardware
  // Position states always exist
  assign_point_from_interface(state.positions, joint_state_interface_[0]);
  // velocity and acceleration states are optional
  if (has_velocity_state_interface_)
  {
    assign_point_from_interface(state.velocities, joint_state_interface_[1]);
    // Acceleration is used only in combination with velocity
    if (has_acceleration_state_interface_)
    {
      assign_point_from_interface(state.accelerations, joint_state_interface_[2]);
    }
    else
    {
      // Make empty so the property is ignored during interpolation
      state.accelerations.clear();
    }
  }
  else
  {
    // Make empty so the property is ignored during interpolation
    state.velocities.clear();
    state.accelerations.clear();
  }
}

bool JointTrajectoryController::read_state_from_command_interfaces(JointTrajectoryPoint & state)
{
  bool has_values = true;

  auto assign_point_from_interface =
    [&](std::vector<double> & trajectory_point_interface, const auto & joint_interface)
  {
    for (size_t index = 0; index < dof_; ++index)
    {
      trajectory_point_interface[index] = joint_interface[index].get().get_value();
    }
  };

  auto interface_has_values = [](const auto & joint_interface)
  {
    return std::find_if(
             joint_interface.begin(), joint_interface.end(),
             [](const auto & interface)
             { return std::isnan(interface.get().get_value()); }) == joint_interface.end();
  };

  // Assign values from the command interfaces as state. Therefore needs check for both.
  // Position state interface has to exist always
  if (has_position_command_interface_ && interface_has_values(joint_command_interface_[0]))
  {
    assign_point_from_interface(state.positions, joint_command_interface_[0]);
  }
  else
  {
    state.positions.clear();
    has_values = false;
  }
  // velocity and acceleration states are optional
  if (has_velocity_state_interface_)
  {
    if (has_velocity_command_interface_ && interface_has_values(joint_command_interface_[1]))
    {
      assign_point_from_interface(state.velocities, joint_command_interface_[1]);
    }
    else
    {
      state.velocities.clear();
      has_values = false;
    }
  }
  else
  {
    state.velocities.clear();
  }
  // Acceleration is used only in combination with velocity
  if (has_acceleration_state_interface_)
  {
    if (has_acceleration_command_interface_ && interface_has_values(joint_command_interface_[2]))
    {
      assign_point_from_interface(state.accelerations, joint_command_interface_[2]);
    }
    else
    {
      state.accelerations.clear();
      has_values = false;
    }
  }
  else
  {
    state.accelerations.clear();
  }

  return has_values;
}

controller_interface::CallbackReturn JointTrajectoryController::on_configure(
  const rclcpp_lifecycle::State &)
{
  const auto logger = get_node()->get_logger();

  // update parameters
  joint_names_ = get_node()->get_parameter("joints").as_string_array();
  if ((dof_ > 0) && (joint_names_.size() != dof_))
  {
    RCLCPP_ERROR(
      logger,
      "The JointTrajectoryController does not support restarting with a different number of DOF");
    // TODO(andyz): update vector lengths if num. joints did change and re-initialize them so we
    // can continue
    return CallbackReturn::FAILURE;
  }

  dof_ = joint_names_.size();

  // TODO(destogl): why is this here? Add comment or move
  if (!reset())
  {
    return CallbackReturn::FAILURE;
  }

  if (joint_names_.empty())
  {
    // TODO(destogl): is this correct? Can we really move-on if no joint names are not provided?
    RCLCPP_WARN(logger, "'joints' parameter is empty.");
  }

  command_joint_names_ = get_node()->get_parameter("command_joints").as_string_array();

  if (command_joint_names_.empty())
  {
    command_joint_names_ = joint_names_;
    RCLCPP_INFO(
      logger, "No specific joint names are used for command interfaces. Using 'joints' parameter.");
  }
  else if (command_joint_names_.size() != joint_names_.size())
  {
    RCLCPP_ERROR(
      logger, "'command_joints' parameter has to have the same size as 'joints' parameter.");
    return CallbackReturn::FAILURE;
  }

  // Specialized, child controllers set interfaces before calling configure function.
  if (command_interface_types_.empty())
  {
    command_interface_types_ = get_node()->get_parameter("command_interfaces").as_string_array();
  }

  if (command_interface_types_.empty())
  {
    RCLCPP_ERROR(logger, "'command_interfaces' parameter is empty.");
    return CallbackReturn::FAILURE;
  }

  // Check if only allowed interface types are used and initialize storage to avoid memory
  // allocation during activation
  joint_command_interface_.resize(allowed_interface_types_.size());
  for (const auto & interface : command_interface_types_)
  {
    auto it =
      std::find(allowed_interface_types_.begin(), allowed_interface_types_.end(), interface);
    if (it == allowed_interface_types_.end())
    {
      RCLCPP_ERROR(logger, "Command interface type '%s' not allowed!", interface.c_str());
      return CallbackReturn::FAILURE;
    }
  }

  // Check if command interfaces combination is valid. Valid combinations are:
  // 1. effort
  // 2. velocity
  // 2. position [velocity, [acceleration]]

  has_position_command_interface_ =
    contains_interface_type(command_interface_types_, hardware_interface::HW_IF_POSITION);
  has_velocity_command_interface_ =
    contains_interface_type(command_interface_types_, hardware_interface::HW_IF_VELOCITY);
  has_acceleration_command_interface_ =
    contains_interface_type(command_interface_types_, hardware_interface::HW_IF_ACCELERATION);
  has_effort_command_interface_ =
    contains_interface_type(command_interface_types_, hardware_interface::HW_IF_EFFORT);

  if (has_velocity_command_interface_)
  {
    // if there is only velocity then use also PID adapter
    if (command_interface_types_.size() == 1)
    {
      use_closed_loop_pid_adapter_ = true;
    }
    else if (!has_position_command_interface_)
    {
      RCLCPP_ERROR(
        logger,
        "'velocity' command interface can be used either alone or 'position' "
        "interface has to be present.");
      return CallbackReturn::FAILURE;
    }
    // invalid: acceleration is defined and no velocity
  }
  else if (has_acceleration_command_interface_)
  {
    RCLCPP_ERROR(
      logger,
      "'acceleration' command interface can only be used if 'velocity' and "
      "'position' interfaces are present");
    return CallbackReturn::FAILURE;
  }

  // effort can't be combined with other interfaces
  if (has_effort_command_interface_)
  {
    if (command_interface_types_.size() == 1)
    {
      use_closed_loop_pid_adapter_ = true;
    }
    else
    {
      RCLCPP_ERROR(logger, "'effort' command interface has to be used alone.");
      return CallbackReturn::FAILURE;
    }
  }

  if (use_closed_loop_pid_adapter_)
  {
    pids_.resize(dof_);
    ff_velocity_scale_.resize(dof_);
    tmp_command_.resize(dof_, 0.0);

    // Init PID gains from ROS parameter server
    for (size_t i = 0; i < pids_.size(); ++i)
    {
      const std::string prefix = "gains." + command_joint_names_[i];
      const auto k_p = auto_declare<double>(prefix + ".p", 0.0);
      const auto k_i = auto_declare<double>(prefix + ".i", 0.0);
      const auto k_d = auto_declare<double>(prefix + ".d", 0.0);
      const auto i_clamp = auto_declare<double>(prefix + ".i_clamp", 0.0);
      ff_velocity_scale_[i] =
        auto_declare<double>("ff_velocity_scale/" + command_joint_names_[i], 0.0);
      // Initialize PID
      pids_[i] = std::make_shared<control_toolbox::Pid>(k_p, k_i, k_d, i_clamp, -i_clamp);
    }
  }

  // Read always state interfaces from the parameter because they can be used
  // independently from the controller's type.
  // Specialized, child controllers should set its default value.
  state_interface_types_ = get_node()->get_parameter("state_interfaces").as_string_array();

  if (state_interface_types_.empty())
  {
    RCLCPP_ERROR(logger, "'state_interfaces' parameter is empty.");
    return CallbackReturn::FAILURE;
  }

  if (contains_interface_type(state_interface_types_, hardware_interface::HW_IF_EFFORT))
  {
    RCLCPP_ERROR(logger, "State interface type 'effort' not allowed!");
    return CallbackReturn::FAILURE;
  }

  // Check if only allowed interface types are used and initialize storage to avoid memory
  // allocation during activation
  // Note: 'effort' storage is also here, but never used. Still, for this is OK.
  joint_state_interface_.resize(allowed_interface_types_.size());
  for (const auto & interface : state_interface_types_)
  {
    auto it =
      std::find(allowed_interface_types_.begin(), allowed_interface_types_.end(), interface);
    if (it == allowed_interface_types_.end())
    {
      RCLCPP_ERROR(logger, "State interface type '%s' not allowed!", interface.c_str());
      return CallbackReturn::FAILURE;
    }
  }

  has_position_state_interface_ =
    contains_interface_type(state_interface_types_, hardware_interface::HW_IF_POSITION);
  has_velocity_state_interface_ =
    contains_interface_type(state_interface_types_, hardware_interface::HW_IF_VELOCITY);
  has_acceleration_state_interface_ =
    contains_interface_type(state_interface_types_, hardware_interface::HW_IF_ACCELERATION);

  if (has_velocity_state_interface_)
  {
    if (!has_position_state_interface_)
    {
      RCLCPP_ERROR(
        logger,
        "'velocity' state interface cannot be used if 'position' interface "
        "is missing.");
      return CallbackReturn::FAILURE;
    }
  }
  else
  {
    if (has_acceleration_state_interface_)
    {
      RCLCPP_ERROR(
        logger,
        "'acceleration' state interface cannot be used if 'position' and 'velocity' "
        "interfaces are not present.");
      return CallbackReturn::FAILURE;
    }
    if (has_velocity_command_interface_ && command_interface_types_.size() == 1)
    {
      RCLCPP_ERROR(
        logger,
        "'velocity' command interface can only be used alone if 'velocity' and "
        "'position' state interfaces are present");
      return CallbackReturn::FAILURE;
    }
    // effort is always used alone so no need for size check
    if (has_effort_command_interface_)
    {
      RCLCPP_ERROR(
        logger,
        "'effort' command interface can only be used alone if 'velocity' and "
        "'position' state interfaces are present");
      return CallbackReturn::FAILURE;
    }
  }

  auto get_interface_list = [](const std::vector<std::string> & interface_types)
  {
    std::stringstream ss_interfaces;
    for (size_t index = 0; index < interface_types.size(); ++index)
    {
      if (index != 0)
      {
        ss_interfaces << " ";
      }
      ss_interfaces << interface_types[index];
    }
    return ss_interfaces.str();
  };

  // Print output so users can be sure the interface setup is correct
  RCLCPP_INFO(
    logger, "Command interfaces are [%s] and state interfaces are [%s].",
    get_interface_list(command_interface_types_).c_str(),
    get_interface_list(state_interface_types_).c_str());

  default_tolerances_ = get_segment_tolerances(*get_node(), command_joint_names_);

  // Read parameters customizing controller for special cases
  open_loop_control_ = get_node()->get_parameter("open_loop_control").get_value<bool>();
  allow_integration_in_goal_trajectories_ =
    get_node()->get_parameter("allow_integration_in_goal_trajectories").get_value<bool>();

  const std::string interpolation_string =
    get_node()->get_parameter("interpolation_method").as_string();
  interpolation_method_ = interpolation_methods::from_string(interpolation_string);
  RCLCPP_INFO(
    logger, "Using '%s' interpolation method.",
    interpolation_methods::InterpolationMethodMap.at(interpolation_method_).c_str());

  // subscriber callback
  // non realtime
  // TODO(karsten): check if traj msg and point time are valid
  auto callback = [this](const std::shared_ptr<trajectory_msgs::msg::JointTrajectory> msg) -> void
  {
    if (!validate_trajectory_msg(*msg))
    {
      return;
    }

    // http://wiki.ros.org/joint_trajectory_controller/UnderstandingTrajectoryReplacement
    // always replace old msg with new one for now
    if (subscriber_is_active_)
    {
      add_new_trajectory_msg(msg);
    }
  };

  // TODO(karsten1987): create subscriber with subscription deactivated
  joint_command_subscriber_ =
    get_node()->create_subscription<trajectory_msgs::msg::JointTrajectory>(
      "~/joint_trajectory", rclcpp::SystemDefaultsQoS(), callback);

  // TODO(karsten1987): no lifecycle for subscriber yet
  // joint_command_subscriber_->on_activate();

  // State publisher
  state_publish_rate_ = get_node()->get_parameter("state_publish_rate").get_value<double>();
  RCLCPP_INFO(logger, "Controller state will be published at %.2f Hz.", state_publish_rate_);
  if (state_publish_rate_ > 0.0)
  {
    state_publisher_period_ = rclcpp::Duration::from_seconds(1.0 / state_publish_rate_);
  }
  else
  {
    state_publisher_period_ = rclcpp::Duration::from_seconds(0.0);
  }

  publisher_ =
    get_node()->create_publisher<ControllerStateMsg>("~/state", rclcpp::SystemDefaultsQoS());
  state_publisher_ = std::make_unique<StatePublisher>(publisher_);

  state_publisher_->lock();
  state_publisher_->msg_.joint_names = command_joint_names_;
  state_publisher_->msg_.desired.positions.resize(dof_);
  state_publisher_->msg_.desired.velocities.resize(dof_);
  state_publisher_->msg_.desired.accelerations.resize(dof_);
  state_publisher_->msg_.actual.positions.resize(dof_);
  state_publisher_->msg_.error.positions.resize(dof_);
  if (has_velocity_state_interface_)
  {
    state_publisher_->msg_.actual.velocities.resize(dof_);
    state_publisher_->msg_.error.velocities.resize(dof_);
  }
  if (has_acceleration_state_interface_)
  {
    state_publisher_->msg_.actual.accelerations.resize(dof_);
    state_publisher_->msg_.error.accelerations.resize(dof_);
  }
  state_publisher_->unlock();

  last_state_publish_time_ = get_node()->now();

  // action server configuration
  allow_partial_joints_goal_ =
    get_node()->get_parameter("allow_partial_joints_goal").get_value<bool>();
  if (allow_partial_joints_goal_)
  {
    RCLCPP_INFO(logger, "Goals with partial set of joints are allowed");
  }

  action_monitor_rate_ = get_node()->get_parameter("action_monitor_rate").get_value<double>();
  RCLCPP_INFO(logger, "Action status changes will be monitored at %.2f Hz.", action_monitor_rate_);
  action_monitor_period_ = rclcpp::Duration::from_seconds(1.0 / action_monitor_rate_);

  using namespace std::placeholders;
  action_server_ = rclcpp_action::create_server<FollowJTrajAction>(
    get_node()->get_node_base_interface(), get_node()->get_node_clock_interface(),
    get_node()->get_node_logging_interface(), get_node()->get_node_waitables_interface(),
    std::string(get_node()->get_name()) + "/follow_joint_trajectory",
    std::bind(&JointTrajectoryController::goal_callback, this, _1, _2),
    std::bind(&JointTrajectoryController::cancel_callback, this, _1),
    std::bind(&JointTrajectoryController::feedback_setup_callback, this, _1));

  RCLCPP_ERROR(get_node()->get_logger(), "configure called!!!");

  return CallbackReturn::SUCCESS;
}

controller_interface::CallbackReturn JointTrajectoryController::on_activate(
  const rclcpp_lifecycle::State &)
{
  // order all joints in the storage
  for (const auto & interface : command_interface_types_)
  {
    auto it =
      std::find(allowed_interface_types_.begin(), allowed_interface_types_.end(), interface);
    auto index = std::distance(allowed_interface_types_.begin(), it);
    if (!controller_interface::get_ordered_interfaces(
          command_interfaces_, command_joint_names_, interface, joint_command_interface_[index]))
    {
      RCLCPP_ERROR(
        get_node()->get_logger(), "Expected %zu '%s' command interfaces, got %zu.", dof_,
        interface.c_str(), joint_command_interface_[index].size());
      return controller_interface::CallbackReturn::ERROR;
    }
  }
  for (const auto & interface : state_interface_types_)
  {
    auto it =
      std::find(allowed_interface_types_.begin(), allowed_interface_types_.end(), interface);
    auto index = std::distance(allowed_interface_types_.begin(), it);
    if (!controller_interface::get_ordered_interfaces(
          state_interfaces_, joint_names_, interface, joint_state_interface_[index]))
    {
      RCLCPP_ERROR(
        get_node()->get_logger(), "Expected %zu '%s' state interfaces, got %zu.", dof_,
        interface.c_str(), joint_state_interface_[index].size());
      return controller_interface::CallbackReturn::ERROR;
    }
  }

  // Store 'home' pose
  traj_msg_home_ptr_ = std::make_shared<trajectory_msgs::msg::JointTrajectory>();
  traj_msg_home_ptr_->header.stamp.sec = 0;
  traj_msg_home_ptr_->header.stamp.nanosec = 0;
  traj_msg_home_ptr_->points.resize(1);
  traj_msg_home_ptr_->points[0].time_from_start.sec = 0;
  traj_msg_home_ptr_->points[0].time_from_start.nanosec = 50000000;
  traj_msg_home_ptr_->points[0].positions.resize(joint_state_interface_[0].size());
  for (size_t index = 0; index < joint_state_interface_[0].size(); ++index)
  {
    traj_msg_home_ptr_->points[0].positions[index] =
      joint_state_interface_[0][index].get().get_value();
  }

  traj_external_point_ptr_ = std::make_shared<Trajectory>();
  traj_home_point_ptr_ = std::make_shared<Trajectory>();
  traj_msg_external_point_ptr_.writeFromNonRT(
    std::shared_ptr<trajectory_msgs::msg::JointTrajectory>());

  subscriber_is_active_ = true;
  traj_point_active_ptr_ = &traj_external_point_ptr_;
  last_state_publish_time_ = get_node()->now();

  // Initialize current state storage if hardware state has tracking offset
  resize_joint_trajectory_point(state_current_, dof_);
  resize_joint_trajectory_point(state_desired_, dof_);
  resize_joint_trajectory_point(state_error_, dof_);
  resize_joint_trajectory_point(last_commanded_state_, dof_);

  RCLCPP_ERROR(get_node()->get_logger(), "activate called!!!");
  read_state_from_hardware(state_current_);
  read_state_from_hardware(state_desired_);
  read_state_from_hardware(last_commanded_state_);
  // Handle restart of controller by reading from commands if
  // those are not nan
  trajectory_msgs::msg::JointTrajectoryPoint state;
  resize_joint_trajectory_point(state, dof_);
  if (read_state_from_command_interfaces(state))
  {
    state_current_ = state;
    state_desired_ = state;
    last_commanded_state_ = state;
  }

  // TODO(karsten1987): activate subscriptions of subscriber
  return CallbackReturn::SUCCESS;
}

controller_interface::CallbackReturn JointTrajectoryController::on_deactivate(
  const rclcpp_lifecycle::State &)
{
  // TODO(anyone): How to halt when using effort commands?
  for (size_t index = 0; index < dof_; ++index)
  {
    if (has_position_command_interface_)
    {
      joint_command_interface_[0][index].get().set_value(
        joint_command_interface_[0][index].get().get_value());
    }

    if (has_velocity_command_interface_)
    {
      joint_command_interface_[1][index].get().set_value(0.0);
    }

    if (has_effort_command_interface_)
    {
      joint_command_interface_[3][index].get().set_value(0.0);
    }
  }

  for (size_t index = 0; index < allowed_interface_types_.size(); ++index)
  {
    joint_command_interface_[index].clear();
    joint_state_interface_[index].clear();
  }
  release_interfaces();

  subscriber_is_active_ = false;

  return CallbackReturn::SUCCESS;
}

controller_interface::CallbackReturn JointTrajectoryController::on_cleanup(
  const rclcpp_lifecycle::State &)
{
  // go home
  traj_home_point_ptr_->update(traj_msg_home_ptr_);
  traj_point_active_ptr_ = &traj_home_point_ptr_;

  return CallbackReturn::SUCCESS;
}

controller_interface::CallbackReturn JointTrajectoryController::on_error(
  const rclcpp_lifecycle::State &)
{
  if (!reset())
  {
    return CallbackReturn::ERROR;
  }
  return CallbackReturn::SUCCESS;
}

bool JointTrajectoryController::reset()
{
  subscriber_is_active_ = false;
  joint_command_subscriber_.reset();

  for (const auto & pid : pids_)
  {
    pid->reset();
  }

  // iterator has no default value
  // prev_traj_point_ptr_;
  traj_point_active_ptr_ = nullptr;
  traj_external_point_ptr_.reset();
  traj_home_point_ptr_.reset();
  traj_msg_home_ptr_.reset();

  // reset pids
  for (const auto & pid : pids_)
  {
    pid->reset();
  }

  return true;
}

controller_interface::CallbackReturn JointTrajectoryController::on_shutdown(
  const rclcpp_lifecycle::State &)
{
  // TODO(karsten1987): what to do?

  return CallbackReturn::SUCCESS;
}

void JointTrajectoryController::publish_state(
  const JointTrajectoryPoint & desired_state, const JointTrajectoryPoint & current_state,
  const JointTrajectoryPoint & state_error)
{
  if (state_publisher_period_.seconds() <= 0.0)
  {
    return;
  }

  if (get_node()->now() < (last_state_publish_time_ + state_publisher_period_))
  {
    return;
  }

  if (state_publisher_ && state_publisher_->trylock())
  {
    last_state_publish_time_ = get_node()->now();
    state_publisher_->msg_.header.stamp = last_state_publish_time_;
    state_publisher_->msg_.desired.positions = desired_state.positions;
    state_publisher_->msg_.desired.velocities = desired_state.velocities;
    state_publisher_->msg_.desired.accelerations = desired_state.accelerations;
    state_publisher_->msg_.actual.positions = current_state.positions;
    state_publisher_->msg_.error.positions = state_error.positions;
    if (has_velocity_state_interface_)
    {
      state_publisher_->msg_.actual.velocities = current_state.velocities;
      state_publisher_->msg_.error.velocities = state_error.velocities;
    }
    if (has_acceleration_state_interface_)
    {
      state_publisher_->msg_.actual.accelerations = current_state.accelerations;
      state_publisher_->msg_.error.accelerations = state_error.accelerations;
    }

    state_publisher_->unlockAndPublish();
  }
}

rclcpp_action::GoalResponse JointTrajectoryController::goal_callback(
  const rclcpp_action::GoalUUID &, std::shared_ptr<const FollowJTrajAction::Goal> goal)
{
  RCLCPP_INFO(get_node()->get_logger(), "Received new action goal");

  // Precondition: Running controller
  if (get_state().id() == lifecycle_msgs::msg::State::PRIMARY_STATE_INACTIVE)
  {
    RCLCPP_ERROR(
      get_node()->get_logger(), "Can't accept new action goals. Controller is not running.");
    return rclcpp_action::GoalResponse::REJECT;
  }

  if (!validate_trajectory_msg(goal->trajectory))
  {
    return rclcpp_action::GoalResponse::REJECT;
  }

  RCLCPP_INFO(get_node()->get_logger(), "Accepted new action goal");
  return rclcpp_action::GoalResponse::ACCEPT_AND_EXECUTE;
}

rclcpp_action::CancelResponse JointTrajectoryController::cancel_callback(
  const std::shared_ptr<rclcpp_action::ServerGoalHandle<FollowJTrajAction>> goal_handle)
{
  RCLCPP_INFO(get_node()->get_logger(), "Got request to cancel goal");

  // Check that cancel request refers to currently active goal (if any)
  const auto active_goal = *rt_active_goal_.readFromNonRT();
  if (active_goal && active_goal->gh_ == goal_handle)
  {
    // Controller uptime
    // Enter hold current position mode
    set_hold_position();

    RCLCPP_DEBUG(
      get_node()->get_logger(), "Canceling active action goal because cancel callback received.");

    // Mark the current goal as canceled
    auto action_res = std::make_shared<FollowJTrajAction::Result>();
    active_goal->setCanceled(action_res);
    rt_active_goal_.writeFromNonRT(RealtimeGoalHandlePtr());
  }
  return rclcpp_action::CancelResponse::ACCEPT;
}

void JointTrajectoryController::feedback_setup_callback(
  std::shared_ptr<rclcpp_action::ServerGoalHandle<FollowJTrajAction>> goal_handle)
{
  // Update new trajectory
  {
    preempt_active_goal();
    auto traj_msg =
      std::make_shared<trajectory_msgs::msg::JointTrajectory>(goal_handle->get_goal()->trajectory);

    add_new_trajectory_msg(traj_msg);
  }

  // Update the active goal
  RealtimeGoalHandlePtr rt_goal = std::make_shared<RealtimeGoalHandle>(goal_handle);
  rt_goal->preallocated_feedback_->joint_names = joint_names_;
  rt_goal->execute();
  rt_active_goal_.writeFromNonRT(rt_goal);

  // Setup goal status checking timer
  goal_handle_timer_ = get_node()->create_wall_timer(
    action_monitor_period_.to_chrono<std::chrono::seconds>(),
    std::bind(&RealtimeGoalHandle::runNonRealtime, rt_goal));
}

void JointTrajectoryController::fill_partial_goal(
  std::shared_ptr<trajectory_msgs::msg::JointTrajectory> trajectory_msg) const
{
  // joint names in the goal are a subset of existing joints, as checked in goal_callback
  // so if the size matches, the goal contains all controller joints
  if (dof_ == trajectory_msg->joint_names.size())
  {
    return;
  }

  trajectory_msg->joint_names.reserve(dof_);

  for (size_t index = 0; index < dof_; ++index)
  {
    {
      if (
        std::find(
          trajectory_msg->joint_names.begin(), trajectory_msg->joint_names.end(),
          joint_names_[index]) != trajectory_msg->joint_names.end())
      {
        // joint found on msg
        continue;
      }
      trajectory_msg->joint_names.push_back(joint_names_[index]);

      for (auto & it : trajectory_msg->points)
      {
        // Assume hold position with 0 velocity and acceleration for missing joints
        if (!it.positions.empty())
        {
          if (
            has_position_command_interface_ &&
            !std::isnan(joint_command_interface_[0][index].get().get_value()))
          {
            // copy last command if cmd interface exists
            it.positions.push_back(joint_command_interface_[0][index].get().get_value());
          }
          else if (has_position_state_interface_)
          {
            // copy current state if state interface exists
            it.positions.push_back(joint_state_interface_[0][index].get().get_value());
          }
        }
        if (!it.velocities.empty())
        {
          it.velocities.push_back(0.0);
        }
        if (!it.accelerations.empty())
        {
          it.accelerations.push_back(0.0);
        }
        if (!it.effort.empty())
        {
          it.effort.push_back(0.0);
        }
      }
    }
  }
}

void JointTrajectoryController::sort_to_local_joint_order(
  std::shared_ptr<trajectory_msgs::msg::JointTrajectory> trajectory_msg)
{
  // rearrange all points in the trajectory message based on mapping
  std::vector<size_t> mapping_vector = mapping(trajectory_msg->joint_names, joint_names_);
  auto remap = [this](
                 const std::vector<double> & to_remap,
                 const std::vector<size_t> & mapping) -> std::vector<double>
  {
    if (to_remap.empty())
    {
      return to_remap;
    }
    if (to_remap.size() != mapping.size())
    {
      RCLCPP_WARN(
        get_node()->get_logger(), "Invalid input size (%zu) for sorting", to_remap.size());
      return to_remap;
    }
    std::vector<double> output;
    output.resize(mapping.size(), 0.0);
    for (size_t index = 0; index < mapping.size(); ++index)
    {
      auto map_index = mapping[index];
      output[map_index] = to_remap[index];
    }
    return output;
  };

  for (size_t index = 0; index < trajectory_msg->points.size(); ++index)
  {
    trajectory_msg->points[index].positions =
      remap(trajectory_msg->points[index].positions, mapping_vector);

    trajectory_msg->points[index].velocities =
      remap(trajectory_msg->points[index].velocities, mapping_vector);

    trajectory_msg->points[index].accelerations =
      remap(trajectory_msg->points[index].accelerations, mapping_vector);

    trajectory_msg->points[index].effort =
      remap(trajectory_msg->points[index].effort, mapping_vector);
  }
}

bool JointTrajectoryController::validate_trajectory_point_field(
  size_t joint_names_size, const std::vector<double> & vector_field,
  const std::string & string_for_vector_field, size_t i, bool allow_empty) const
{
  if (allow_empty && vector_field.empty())
  {
    return true;
  }
  if (joint_names_size != vector_field.size())
  {
    RCLCPP_ERROR(
      get_node()->get_logger(), "Mismatch between joint_names (%zu) and %s (%zu) at point #%zu.",
      joint_names_size, string_for_vector_field.c_str(), vector_field.size(), i);
    return false;
  }
  return true;
}

bool JointTrajectoryController::validate_trajectory_msg(
  const trajectory_msgs::msg::JointTrajectory & trajectory) const
{
  // If partial joints goals are not allowed, goal should specify all controller joints
  if (!allow_partial_joints_goal_)
  {
    if (trajectory.joint_names.size() != dof_)
    {
      RCLCPP_ERROR(
        get_node()->get_logger(),
        "Joints on incoming trajectory don't match the controller joints.");
      return false;
    }
  }

  if (trajectory.joint_names.empty())
  {
    RCLCPP_ERROR(get_node()->get_logger(), "Empty joint names on incoming trajectory.");
    return false;
  }

  const auto trajectory_start_time = static_cast<rclcpp::Time>(trajectory.header.stamp);
  // If the starting time it set to 0.0, it means the controller should start it now.
  // Otherwise we check if the trajectory ends before the current time,
  // in which case it can be ignored.
  if (trajectory_start_time.seconds() != 0.0)
  {
    auto trajectory_end_time = trajectory_start_time;
    for (const auto & p : trajectory.points)
    {
      trajectory_end_time += p.time_from_start;
    }
    if (trajectory_end_time < get_node()->now())
    {
      RCLCPP_ERROR(
        get_node()->get_logger(),
        "Received trajectory with non zero time start time (%f) that ends on the past (%f)",
        trajectory_start_time.seconds(), trajectory_end_time.seconds());
      return false;
    }
  }

  //    for (size_t i = 0; i < trajectory.joint_names.size(); ++i)
  //    {
  //      const std::string & incoming_joint_name = trajectory.joint_names[i];
  //
  //      auto it =
  //          std::find(command_joint_names_.begin(), command_joint_names_.end(), incoming_joint_name);
  //      if (it == command_joint_names_.end())
  //      {
  //        RCLCPP_ERROR(
  //            get_node()->get_logger(), "Incoming joint %s doesn't match the controller's joints.",
  //            incoming_joint_name.c_str());
  //        return false;
  //      }
  //    }

  rclcpp::Duration previous_traj_time(0ms);
  for (size_t i = 0; i < trajectory.points.size(); ++i)
  {
    if ((i > 0) && (rclcpp::Duration(trajectory.points[i].time_from_start) <= previous_traj_time))
    {
      RCLCPP_ERROR(
        get_node()->get_logger(),
        "Time between points %zu and %zu is not strictly increasing, it is %f and %f respectively",
        i - 1, i, previous_traj_time.seconds(),
        rclcpp::Duration(trajectory.points[i].time_from_start).seconds());
      return false;
    }
    previous_traj_time = trajectory.points[i].time_from_start;

    const size_t joint_count = trajectory.joint_names.size();
    const auto & points = trajectory.points;
    // This currently supports only position, velocity and acceleration inputs
    if (allow_integration_in_goal_trajectories_)
    {
      const bool all_empty = points[i].positions.empty() && points[i].velocities.empty() &&
                             points[i].accelerations.empty();
      const bool position_error =
        !points[i].positions.empty() &&
        !validate_trajectory_point_field(joint_count, points[i].positions, "positions", i, false);
      const bool velocity_error =
        !points[i].velocities.empty() &&
        !validate_trajectory_point_field(joint_count, points[i].velocities, "velocities", i, false);
      const bool acceleration_error =
        !points[i].accelerations.empty() &&
        !validate_trajectory_point_field(
          joint_count, points[i].accelerations, "accelerations", i, false);
      if (all_empty || position_error || velocity_error || acceleration_error)
      {
        return false;
      }
    }
    else if (
      !validate_trajectory_point_field(joint_count, points[i].positions, "positions", i, false) ||
      !validate_trajectory_point_field(joint_count, points[i].velocities, "velocities", i, true) ||
      !validate_trajectory_point_field(
        joint_count, points[i].accelerations, "accelerations", i, true) ||
      !validate_trajectory_point_field(joint_count, points[i].effort, "effort", i, true))
    {
      return false;
    }
  }
  return true;
}

void JointTrajectoryController::add_new_trajectory_msg(
  const std::shared_ptr<trajectory_msgs::msg::JointTrajectory> & traj_msg)
{
  traj_msg_external_point_ptr_.writeFromNonRT(traj_msg);
}

void JointTrajectoryController::preempt_active_goal()
{
  const auto active_goal = *rt_active_goal_.readFromNonRT();
  if (active_goal)
  {
    set_hold_position();
    auto action_res = std::make_shared<FollowJTrajAction::Result>();
    action_res->set__error_code(FollowJTrajAction::Result::INVALID_GOAL);
    action_res->set__error_string("Current goal cancelled due to new incoming action.");
    active_goal->setCanceled(action_res);
    rt_active_goal_.writeFromNonRT(RealtimeGoalHandlePtr());
  }
}

void JointTrajectoryController::set_hold_position()
{
  trajectory_msgs::msg::JointTrajectory empty_msg;
  empty_msg.header.stamp = rclcpp::Time(0);

  auto traj_msg = std::make_shared<trajectory_msgs::msg::JointTrajectory>(empty_msg);
  add_new_trajectory_msg(traj_msg);
}

bool JointTrajectoryController::contains_interface_type(
  const std::vector<std::string> & interface_type_list, const std::string & interface_type)
{
  return std::find(interface_type_list.begin(), interface_type_list.end(), interface_type) !=
         interface_type_list.end();
}

void JointTrajectoryController::resize_joint_trajectory_point(
  trajectory_msgs::msg::JointTrajectoryPoint & point, size_t size)
{
  point.positions.resize(size, 0.0);
  if (has_velocity_state_interface_)
  {
    point.velocities.resize(size, 0.0);
  }
  if (has_acceleration_state_interface_)
  {
    point.accelerations.resize(size, 0.0);
  }
}

}  // namespace joint_trajectory_controller

#include "pluginlib/class_list_macros.hpp"

PLUGINLIB_EXPORT_CLASS(
  joint_trajectory_controller::JointTrajectoryController, controller_interface::ControllerInterface)<|MERGE_RESOLUTION|>--- conflicted
+++ resolved
@@ -29,7 +29,6 @@
 #include "controller_interface/helpers.hpp"
 #include "hardware_interface/types/hardware_interface_return_values.hpp"
 #include "hardware_interface/types/hardware_interface_type_values.hpp"
-//#include "joint_limits/joint_limits_rosparam.hpp"
 #include "joint_trajectory_controller/trajectory.hpp"
 #include "lifecycle_msgs/msg/state.hpp"
 #include "rclcpp/logging.hpp"
@@ -58,11 +57,7 @@
     // with the lifecycle node being initialized, we can declare parameters
     joint_names_ = auto_declare<std::vector<std::string>>("joints", joint_names_);
     command_joint_names_ =
-<<<<<<< HEAD
-      auto_declare<std::vector<std::string>>("command_joints", command_interface_types_);
-=======
       auto_declare<std::vector<std::string>>("command_joints", command_joint_names_);
->>>>>>> 93fa9fec
     command_interface_types_ =
       auto_declare<std::vector<std::string>>("command_interfaces", command_interface_types_);
     state_interface_types_ =
@@ -79,8 +74,6 @@
       "interpolation_method", interpolation_methods::InterpolationMethodMap.at(
                                 interpolation_methods::DEFAULT_INTERPOLATION));
     interpolation_method_ = interpolation_methods::from_string(interpolation_string);
-    auto_declare<double>("constraints.stopped_velocity_tolerance", 0.01);
-    auto_declare<double>("constraints.goal_time", 0.0);
   }
   catch (const std::exception & e)
   {
@@ -94,6 +87,8 @@
 controller_interface::InterfaceConfiguration
 JointTrajectoryController::command_interface_configuration() const
 {
+  controller_interface::InterfaceConfiguration conf;
+  conf.type = controller_interface::interface_configuration_type::INDIVIDUAL;
   if (dof_ == 0)
   {
     fprintf(
@@ -103,13 +98,7 @@
       dof_);
     std::exit(EXIT_FAILURE);
   }
-<<<<<<< HEAD
-  controller_interface::InterfaceConfiguration conf;
-  conf.type = controller_interface::interface_configuration_type::INDIVIDUAL;
-  conf.names.reserve(command_joint_names_.size() * command_interface_types_.size());
-=======
   conf.names.reserve(dof_ * command_interface_types_.size());
->>>>>>> 93fa9fec
   for (const auto & joint_name : command_joint_names_)
   {
     for (const auto & interface_type : command_interface_types_)
@@ -150,11 +139,8 @@
                                    const JointTrajectoryPoint & desired)
   {
     // error defined as the difference between current and desired
-    if (has_position_state_interface_ && has_position_command_interface_)
-    {
-      error.positions[index] =
-        angles::shortest_angular_distance(current.positions[index], desired.positions[index]);
-    }
+    error.positions[index] =
+      angles::shortest_angular_distance(current.positions[index], desired.positions[index]);
     if (has_velocity_state_interface_ && has_velocity_command_interface_)
     {
       error.velocities[index] = desired.velocities[index] - current.velocities[index];
@@ -199,7 +185,6 @@
     if (!(*traj_point_active_ptr_)->is_sampled_already())
     {
       first_sample = true;
-
       if (open_loop_control_)
       {
         (*traj_point_active_ptr_)->set_point_before_trajectory_msg(time, last_commanded_state_);
@@ -216,162 +201,166 @@
       (*traj_point_active_ptr_)
         ->sample(time, interpolation_method_, state_desired_, start_segment_itr, end_segment_itr);
 
-    if (!valid_point)
-    {
-      return controller_interface::return_type::ERROR;
-    }
-
-    bool tolerance_violated_while_moving = false;
-    bool outside_goal_tolerance = false;
-    bool within_goal_time = true;
-    double time_difference = 0.0;
-    const bool before_last_point = end_segment_itr != (*traj_point_active_ptr_)->end();
-
-    // Check state/goal tolerance
-    for (size_t index = 0; index < dof_; ++index)
-    {
-      compute_error_for_joint(state_error_, index, state_current_, state_desired_);
-
-      // Always check the state tolerance on the first sample in case the first sample
-      // is the last point
-      if (
-        (before_last_point || first_sample) &&
-        !check_state_tolerance_per_joint(
-          state_error_, index, default_tolerances_.state_tolerance[index], false))
+    if (valid_point)
+    {
+      bool tolerance_violated_while_moving = false;
+      bool outside_goal_tolerance = false;
+      bool within_goal_time = true;
+      double time_difference = 0.0;
+      const bool before_last_point = end_segment_itr != (*traj_point_active_ptr_)->end();
+
+      // Check state/goal tolerance
+      for (size_t index = 0; index < dof_; ++index)
       {
-        tolerance_violated_while_moving = true;
-      }
-      // past the final point, check that we end up inside goal tolerance
-      if (
-        !before_last_point &&
-        !check_state_tolerance_per_joint(
-          state_error_, index, default_tolerances_.goal_state_tolerance[index], false))
-      {
-        outside_goal_tolerance = true;
-
-        if (default_tolerances_.goal_time_tolerance != 0.0)
+        compute_error_for_joint(state_error_, index, state_current_, state_desired_);
+
+        // Always check the state tolerance on the first sample in case the first sample
+        // is the last point
+        if (
+          (before_last_point || first_sample) &&
+          !check_state_tolerance_per_joint(
+            state_error_, index, default_tolerances_.state_tolerance[index], false))
         {
-          // if we exceed goal_time_tolerance set it to aborted
-          const rclcpp::Time traj_start = (*traj_point_active_ptr_)->get_trajectory_start_time();
-          const rclcpp::Time traj_end = traj_start + start_segment_itr->time_from_start;
-
-          time_difference = get_node()->now().seconds() - traj_end.seconds();
-
-          if (time_difference > default_tolerances_.goal_time_tolerance)
+          tolerance_violated_while_moving = true;
+        }
+        // past the final point, check that we end up inside goal tolerance
+        if (
+          !before_last_point &&
+          !check_state_tolerance_per_joint(
+            state_error_, index, default_tolerances_.goal_state_tolerance[index], false))
+        {
+          outside_goal_tolerance = true;
+
+          if (default_tolerances_.goal_time_tolerance != 0.0)
           {
-            within_goal_time = false;
+            // if we exceed goal_time_tolerance set it to aborted
+            const rclcpp::Time traj_start = (*traj_point_active_ptr_)->get_trajectory_start_time();
+            const rclcpp::Time traj_end = traj_start + start_segment_itr->time_from_start;
+
+            time_difference = get_node()->now().seconds() - traj_end.seconds();
+
+            if (time_difference > default_tolerances_.goal_time_tolerance)
+            {
+              within_goal_time = false;
+            }
           }
         }
       }
-    }
-
-    // set values for next hardware write() if tolerance is met
-    if (!tolerance_violated_while_moving && within_goal_time)
-    {
-      if (use_closed_loop_pid_adapter_)
-      {
-        // Update PIDs
-        for (auto i = 0ul; i < dof_; ++i)
-        {
-          tmp_command_[i] = (state_desired_.velocities[i] * ff_velocity_scale_[i]) +
-                            pids_[i]->computeCommand(
-                              state_desired_.positions[i] - state_current_.positions[i],
-                              state_desired_.velocities[i] - state_current_.velocities[i],
-                              (uint64_t)period.nanoseconds());
-        }
-      }
-
-      // set values for next hardware write()
-      if (has_position_command_interface_)
-      {
-        assign_interface_from_point(joint_command_interface_[0], state_desired_.positions);
-      }
-      if (has_velocity_command_interface_)
+
+      // set values for next hardware write() if tolerance is met
+      if (!tolerance_violated_while_moving && within_goal_time)
       {
         if (use_closed_loop_pid_adapter_)
         {
-          assign_interface_from_point(joint_command_interface_[1], tmp_command_);
+          // Update PIDs
+          for (auto i = 0ul; i < dof_; ++i)
+          {
+            tmp_command_[i] = (state_desired_.velocities[i] * ff_velocity_scale_[i]) +
+                              pids_[i]->computeCommand(
+                                state_desired_.positions[i] - state_current_.positions[i],
+                                state_desired_.velocities[i] - state_current_.velocities[i],
+                                (uint64_t)period.nanoseconds());
+          }
         }
-        else
+
+        // set values for next hardware write()
+        if (has_position_command_interface_)
         {
-          assign_interface_from_point(joint_command_interface_[1], state_desired_.velocities);
+          assign_interface_from_point(joint_command_interface_[0], state_desired_.positions);
         }
+        if (has_velocity_command_interface_)
+        {
+          if (use_closed_loop_pid_adapter_)
+          {
+            assign_interface_from_point(joint_command_interface_[1], tmp_command_);
+          }
+          else
+          {
+            assign_interface_from_point(joint_command_interface_[1], state_desired_.velocities);
+          }
+        }
+        if (has_acceleration_command_interface_)
+        {
+          assign_interface_from_point(joint_command_interface_[2], state_desired_.accelerations);
+        }
+        if (has_effort_command_interface_)
+        {
+          if (use_closed_loop_pid_adapter_)
+          {
+            assign_interface_from_point(joint_command_interface_[3], tmp_command_);
+          }
+          else
+          {
+            assign_interface_from_point(joint_command_interface_[3], state_desired_.effort);
+          }
+        }
+
+        // store the previous command. Used in open-loop control mode
+        last_commanded_state_ = state_desired_;
       }
-      if (has_acceleration_command_interface_)
+
+      const auto active_goal = *rt_active_goal_.readFromRT();
+      if (active_goal)
       {
-        assign_interface_from_point(joint_command_interface_[2], state_desired_.accelerations);
-      }
-      if (has_effort_command_interface_)
-      {
-        if (use_closed_loop_pid_adapter_)
-        {
-          assign_interface_from_point(joint_command_interface_[3], tmp_command_);
-        }
-        else
-        {
-          assign_interface_from_point(joint_command_interface_[3], state_desired_.effort);
-        }
-      }
-
-      // store the previous command. Used in open-loop control mode
-      last_commanded_state_ = state_desired_;
-    }
-
-    const auto active_goal = *rt_active_goal_.readFromRT();
-    if (active_goal)
-    {
-      // send feedback
-      auto feedback = std::make_shared<FollowJTrajAction::Feedback>();
-      feedback->header.stamp = time;
-      feedback->joint_names = joint_names_;
-
-      feedback->actual = state_current_;
-      feedback->desired = state_desired_;
-      feedback->error = state_error_;
-      active_goal->setFeedback(feedback);
-
-      // check abort
-      if (tolerance_violated_while_moving)
-      {
-        set_hold_position();
-        auto result = std::make_shared<FollowJTrajAction::Result>();
-        RCLCPP_WARN(get_node()->get_logger(), "Aborted due to state tolerance violation");
-        result->set__error_code(FollowJTrajAction::Result::PATH_TOLERANCE_VIOLATED);
-        active_goal->setAborted(result);
-        // TODO(matthew-reynolds): Need a lock-free write here
-        // See https://github.com/ros-controls/ros2_controllers/issues/168
-        rt_active_goal_.writeFromNonRT(RealtimeGoalHandlePtr());
-
-        // check goal tolerance
-      }
-      else if (!before_last_point)
-      {
-        if (!outside_goal_tolerance)
-        {
-          auto res = std::make_shared<FollowJTrajAction::Result>();
-          res->set__error_code(FollowJTrajAction::Result::SUCCESSFUL);
-          active_goal->setSucceeded(res);
-          // TODO(matthew-reynolds): Need a lock-free write here
-          // See https://github.com/ros-controls/ros2_controllers/issues/168
-          rt_active_goal_.writeFromNonRT(RealtimeGoalHandlePtr());
-
-          RCLCPP_INFO(get_node()->get_logger(), "Goal reached, success!");
-        }
-        else if (!within_goal_time)
+        // send feedback
+        auto feedback = std::make_shared<FollowJTrajAction::Feedback>();
+        feedback->header.stamp = time;
+        feedback->joint_names = joint_names_;
+
+        feedback->actual = state_current_;
+        feedback->desired = state_desired_;
+        feedback->error = state_error_;
+        active_goal->setFeedback(feedback);
+
+        // check abort
+        if (tolerance_violated_while_moving)
         {
           set_hold_position();
           auto result = std::make_shared<FollowJTrajAction::Result>();
-          result->set__error_code(FollowJTrajAction::Result::GOAL_TOLERANCE_VIOLATED);
+
+          RCLCPP_WARN(get_node()->get_logger(), "Aborted due to state tolerance violation");
+          result->set__error_code(FollowJTrajAction::Result::PATH_TOLERANCE_VIOLATED);
           active_goal->setAborted(result);
           // TODO(matthew-reynolds): Need a lock-free write here
           // See https://github.com/ros-controls/ros2_controllers/issues/168
           rt_active_goal_.writeFromNonRT(RealtimeGoalHandlePtr());
-          RCLCPP_WARN(
-            get_node()->get_logger(), "Aborted due goal_time_tolerance exceeding by %f seconds",
-            time_difference);
+
+          // check goal tolerance
         }
-        // else, run another cycle while waiting for outside_goal_tolerance
-        // to be satisfied or violated within the goal_time_tolerance
+        else if (!before_last_point)
+        {
+          if (!outside_goal_tolerance)
+          {
+            auto res = std::make_shared<FollowJTrajAction::Result>();
+            res->set__error_code(FollowJTrajAction::Result::SUCCESSFUL);
+            active_goal->setSucceeded(res);
+            // TODO(matthew-reynolds): Need a lock-free write here
+            // See https://github.com/ros-controls/ros2_controllers/issues/168
+            rt_active_goal_.writeFromNonRT(RealtimeGoalHandlePtr());
+
+            RCLCPP_INFO(get_node()->get_logger(), "Goal reached, success!");
+          }
+          else if (!within_goal_time)
+          {
+            set_hold_position();
+            auto result = std::make_shared<FollowJTrajAction::Result>();
+            result->set__error_code(FollowJTrajAction::Result::GOAL_TOLERANCE_VIOLATED);
+            active_goal->setAborted(result);
+            // TODO(matthew-reynolds): Need a lock-free write here
+            // See https://github.com/ros-controls/ros2_controllers/issues/168
+            rt_active_goal_.writeFromNonRT(RealtimeGoalHandlePtr());
+            RCLCPP_WARN(
+              get_node()->get_logger(), "Aborted due goal_time_tolerance exceeding by %f seconds",
+              time_difference);
+          }
+          // else, run another cycle while waiting for outside_goal_tolerance
+          // to be satisfied or violated within the goal_time_tolerance
+        }
+      }
+      else if (tolerance_violated_while_moving)
+      {
+        set_hold_position();
+        RCLCPP_ERROR(get_node()->get_logger(), "Holding position due to state tolerance violation");
       }
     }
   }
@@ -747,31 +736,10 @@
     logger, "Using '%s' interpolation method.",
     interpolation_methods::InterpolationMethodMap.at(interpolation_method_).c_str());
 
-  // subscriber callback
-  // non realtime
-  // TODO(karsten): check if traj msg and point time are valid
-  auto callback = [this](const std::shared_ptr<trajectory_msgs::msg::JointTrajectory> msg) -> void
-  {
-    if (!validate_trajectory_msg(*msg))
-    {
-      return;
-    }
-
-    // http://wiki.ros.org/joint_trajectory_controller/UnderstandingTrajectoryReplacement
-    // always replace old msg with new one for now
-    if (subscriber_is_active_)
-    {
-      add_new_trajectory_msg(msg);
-    }
-  };
-
-  // TODO(karsten1987): create subscriber with subscription deactivated
   joint_command_subscriber_ =
     get_node()->create_subscription<trajectory_msgs::msg::JointTrajectory>(
-      "~/joint_trajectory", rclcpp::SystemDefaultsQoS(), callback);
-
-  // TODO(karsten1987): no lifecycle for subscriber yet
-  // joint_command_subscriber_->on_activate();
+      "~/joint_trajectory", rclcpp::SystemDefaultsQoS(),
+      std::bind(&JointTrajectoryController::topic_callback, this, std::placeholders::_1));
 
   // State publisher
   state_publish_rate_ = get_node()->get_parameter("state_publish_rate").get_value<double>();
@@ -827,11 +795,14 @@
     get_node()->get_node_base_interface(), get_node()->get_node_clock_interface(),
     get_node()->get_node_logging_interface(), get_node()->get_node_waitables_interface(),
     std::string(get_node()->get_name()) + "/follow_joint_trajectory",
-    std::bind(&JointTrajectoryController::goal_callback, this, _1, _2),
-    std::bind(&JointTrajectoryController::cancel_callback, this, _1),
-    std::bind(&JointTrajectoryController::feedback_setup_callback, this, _1));
-
-  RCLCPP_ERROR(get_node()->get_logger(), "configure called!!!");
+    std::bind(&JointTrajectoryController::goal_received_callback, this, _1, _2),
+    std::bind(&JointTrajectoryController::goal_cancelled_callback, this, _1),
+    std::bind(&JointTrajectoryController::goal_accepted_callback, this, _1));
+
+  resize_joint_trajectory_point(state_current_, dof_);
+  resize_joint_trajectory_point(state_desired_, dof_);
+  resize_joint_trajectory_point(state_error_, dof_);
+  resize_joint_trajectory_point(last_commanded_state_, dof_);
 
   return CallbackReturn::SUCCESS;
 }
@@ -851,7 +822,7 @@
       RCLCPP_ERROR(
         get_node()->get_logger(), "Expected %zu '%s' command interfaces, got %zu.", dof_,
         interface.c_str(), joint_command_interface_[index].size());
-      return controller_interface::CallbackReturn::ERROR;
+      return CallbackReturn::ERROR;
     }
   }
   for (const auto & interface : state_interface_types_)
@@ -865,7 +836,7 @@
       RCLCPP_ERROR(
         get_node()->get_logger(), "Expected %zu '%s' state interfaces, got %zu.", dof_,
         interface.c_str(), joint_state_interface_[index].size());
-      return controller_interface::CallbackReturn::ERROR;
+      return CallbackReturn::ERROR;
     }
   }
 
@@ -893,12 +864,6 @@
   last_state_publish_time_ = get_node()->now();
 
   // Initialize current state storage if hardware state has tracking offset
-  resize_joint_trajectory_point(state_current_, dof_);
-  resize_joint_trajectory_point(state_desired_, dof_);
-  resize_joint_trajectory_point(state_error_, dof_);
-  resize_joint_trajectory_point(last_commanded_state_, dof_);
-
-  RCLCPP_ERROR(get_node()->get_logger(), "activate called!!!");
   read_state_from_hardware(state_current_);
   read_state_from_hardware(state_desired_);
   read_state_from_hardware(last_commanded_state_);
@@ -913,7 +878,6 @@
     last_commanded_state_ = state;
   }
 
-  // TODO(karsten1987): activate subscriptions of subscriber
   return CallbackReturn::SUCCESS;
 }
 
@@ -1044,7 +1008,22 @@
   }
 }
 
-rclcpp_action::GoalResponse JointTrajectoryController::goal_callback(
+void JointTrajectoryController::topic_callback(
+  const std::shared_ptr<trajectory_msgs::msg::JointTrajectory> msg)
+{
+  if (!validate_trajectory_msg(*msg))
+  {
+    return;
+  }
+  // http://wiki.ros.org/joint_trajectory_controller/UnderstandingTrajectoryReplacement
+  // always replace old msg with new one for now
+  if (subscriber_is_active_)
+  {
+    add_new_trajectory_msg(msg);
+  }
+};
+
+rclcpp_action::GoalResponse JointTrajectoryController::goal_received_callback(
   const rclcpp_action::GoalUUID &, std::shared_ptr<const FollowJTrajAction::Goal> goal)
 {
   RCLCPP_INFO(get_node()->get_logger(), "Received new action goal");
@@ -1066,7 +1045,7 @@
   return rclcpp_action::GoalResponse::ACCEPT_AND_EXECUTE;
 }
 
-rclcpp_action::CancelResponse JointTrajectoryController::cancel_callback(
+rclcpp_action::CancelResponse JointTrajectoryController::goal_cancelled_callback(
   const std::shared_ptr<rclcpp_action::ServerGoalHandle<FollowJTrajAction>> goal_handle)
 {
   RCLCPP_INFO(get_node()->get_logger(), "Got request to cancel goal");
@@ -1090,7 +1069,7 @@
   return rclcpp_action::CancelResponse::ACCEPT;
 }
 
-void JointTrajectoryController::feedback_setup_callback(
+void JointTrajectoryController::goal_accepted_callback(
   std::shared_ptr<rclcpp_action::ServerGoalHandle<FollowJTrajAction>> goal_handle)
 {
   // Update new trajectory
@@ -1279,20 +1258,19 @@
     }
   }
 
-  //    for (size_t i = 0; i < trajectory.joint_names.size(); ++i)
-  //    {
-  //      const std::string & incoming_joint_name = trajectory.joint_names[i];
-  //
-  //      auto it =
-  //          std::find(command_joint_names_.begin(), command_joint_names_.end(), incoming_joint_name);
-  //      if (it == command_joint_names_.end())
-  //      {
-  //        RCLCPP_ERROR(
-  //            get_node()->get_logger(), "Incoming joint %s doesn't match the controller's joints.",
-  //            incoming_joint_name.c_str());
-  //        return false;
-  //      }
-  //    }
+  for (size_t i = 0; i < trajectory.joint_names.size(); ++i)
+  {
+    const std::string & incoming_joint_name = trajectory.joint_names[i];
+
+    auto it = std::find(joint_names_.begin(), joint_names_.end(), incoming_joint_name);
+    if (it == joint_names_.end())
+    {
+      RCLCPP_ERROR(
+        get_node()->get_logger(), "Incoming joint %s doesn't match the controller's joints.",
+        incoming_joint_name.c_str());
+      return false;
+    }
+  }
 
   rclcpp::Duration previous_traj_time(0ms);
   for (size_t i = 0; i < trajectory.points.size(); ++i)
