--- conflicted
+++ resolved
@@ -161,7 +161,7 @@
   {
     if (scaling_command_interface_.has_value())
     {
-      scaling_command_interface_->get().set_value(scaling_factor_);
+      scaling_command_interface_->get().set_value(scaling_factor_.load());
     }
   }
 
@@ -219,26 +219,11 @@
         traj_external_point_ptr_->set_point_before_trajectory_msg(
           time, state_current_, joints_angle_wraparound_);
       }
-<<<<<<< HEAD
-      traj_external_point_ptr_->sample(
-        // Sample once at the beginning to establish the start time if none was given
-        time, interpolation_method_, state_desired_, start_segment_itr, end_segment_itr);
-=======
->>>>>>> ff3c8a02
       traj_time_ = time;
     }
     else
     {
-<<<<<<< HEAD
       traj_time_ += period * scaling_factor_;
-    }
-
-    // Sample setpoint for next control cycle
-    const bool valid_point = traj_external_point_ptr_->sample(
-      traj_time_ + update_period_, interpolation_method_, state_desired_, start_segment_itr,
-      end_segment_itr);
-=======
-      traj_time_ += period;
     }
 
     // Sample expected state from the trajectory
@@ -249,7 +234,6 @@
     const bool valid_point = traj_external_point_ptr_->sample(
       traj_time_ + update_period_, interpolation_method_, command_next_, start_segment_itr,
       end_segment_itr, false);
->>>>>>> ff3c8a02
 
     if (valid_point)
     {
@@ -329,7 +313,7 @@
             tmp_command_[i] = (command_next_.velocities[i] * ff_velocity_scale_[i]) +
                               pids_[i]->computeCommand(
                                 state_error_.positions[i], state_error_.velocities[i],
-                                (uint64_t)update_period_.nanoseconds());
+                                (uint64_t)period.nanoseconds());
           }
         }
 
@@ -918,7 +902,6 @@
     std::string(get_node()->get_name()) + "/query_state",
     std::bind(&JointTrajectoryController::query_state_service, this, _1, _2));
 
-<<<<<<< HEAD
   if (
     !has_velocity_command_interface_ && !has_acceleration_command_interface_ &&
     !has_effort_command_interface_)
@@ -952,14 +935,13 @@
       get_node()->get_logger(),
       "No scaling interface set. This controller will not use speed scaling.");
   }
-=======
+
   if (get_update_rate() == 0)
   {
     throw std::runtime_error("Controller's update rate is set to 0. This should not happen!");
   }
   update_period_ =
     rclcpp::Duration(0.0, static_cast<uint32_t>(1.0e9 / static_cast<double>(get_update_rate())));
->>>>>>> ff3c8a02
 
   return CallbackReturn::SUCCESS;
 }
