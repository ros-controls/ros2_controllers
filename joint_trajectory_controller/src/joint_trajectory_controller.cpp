--- conflicted
+++ resolved
@@ -17,13 +17,7 @@
 #include <chrono>
 #include <functional>
 #include <memory>
-<<<<<<< HEAD
 #include <numeric>
-#include <ostream>
-#include <ratio>
-=======
-
->>>>>>> f14396cc
 #include <string>
 #include <vector>
 
