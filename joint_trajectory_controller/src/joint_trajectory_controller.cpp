--- conflicted
+++ resolved
@@ -219,12 +219,8 @@
       bool tolerance_violated_while_moving = false;
       bool outside_goal_tolerance = false;
       bool within_goal_time = true;
-<<<<<<< HEAD
       const bool before_last_point = end_segment_itr != current_trajectory_->end();
-=======
-      const bool before_last_point = end_segment_itr != traj_external_point_ptr_->end();
       auto active_tol = active_tolerances_.readFromRT();
->>>>>>> 87f21b39
 
       // have we reached the end, are not holding position, and is a timeout configured?
       // Check independently of other tolerances
@@ -1378,13 +1374,7 @@
     return false;
   }
 
-<<<<<<< HEAD
   // CHECK: if provided trajectory has points
-  if (trajectory.points.empty())
-  {
-    RCLCPP_ERROR(get_node()->get_logger(), "Empty trajectory received.");
-    return false;
-=======
   if (trajectory.points.empty())
   {
     RCLCPP_ERROR(get_node()->get_logger(), "Empty trajectory received.");
@@ -1407,7 +1397,6 @@
         trajectory_start_time.seconds(), trajectory_end_time.seconds());
       return false;
     }
->>>>>>> 87f21b39
   }
 
   // CHECK: If joint names are matching the joints defined for the controller
@@ -1425,10 +1414,7 @@
     }
   }
 
-<<<<<<< HEAD
   // CHECK: if trajectory ends with non-zero velocity (when option is disabled)
-=======
->>>>>>> 87f21b39
   if (!params_.allow_nonzero_velocity_at_trajectory_end)
   {
     for (size_t i = 0; i < trajectory.points.back().velocities.size(); ++i)
