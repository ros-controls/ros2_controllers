// Copyright (c) 2021 ros2_control Development Team
//
// Licensed under the Apache License, Version 2.0 (the "License");
// you may not use this file except in compliance with the License.
// You may obtain a copy of the License at
//
//     http://www.apache.org/licenses/LICENSE-2.0
//
// Unless required by applicable law or agreed to in writing, software
// distributed under the License is distributed on an "AS IS" BASIS,
// WITHOUT WARRANTIES OR CONDITIONS OF ANY KIND, either express or implied.
// See the License for the specific language governing permissions and
// limitations under the License.

#include "joint_trajectory_controller/joint_trajectory_controller.hpp"

#include <chrono>
#include <functional>
#include <memory>
#include <numeric>
#include <stdexcept>
#include <string>
#include <vector>

#include "angles/angles.h"
#include "controller_interface/helpers.hpp"
#include "hardware_interface/types/hardware_interface_type_values.hpp"
#include "joint_trajectory_controller/trajectory.hpp"
#include "lifecycle_msgs/msg/state.hpp"
#include "rclcpp/logging.hpp"
#include "rclcpp/qos.hpp"
#include "rclcpp/time.hpp"
#include "rclcpp_action/create_server.hpp"
#include "rclcpp_action/server_goal_handle.hpp"
#include "rclcpp_lifecycle/state.hpp"

#include "rclcpp/version.h"
#if RCLCPP_VERSION_GTE(29, 0, 0)
#include "urdf/model.hpp"
#else
#include "urdf/model.h"
#endif

namespace joint_trajectory_controller
{
JointTrajectoryController::JointTrajectoryController()
: controller_interface::ControllerInterface(), dof_(0), num_cmd_joints_(0)
{
}

controller_interface::CallbackReturn JointTrajectoryController::on_init()
{
  try
  {
    // Create the parameter listener and get the parameters
    param_listener_ = std::make_shared<ParamListener>(get_node());
    params_ = param_listener_->get_params();
  }
  catch (const std::exception & e)
  {
    fprintf(stderr, "Exception thrown during init stage with message: %s \n", e.what());
    return CallbackReturn::ERROR;
  }

  const std::string & urdf = get_robot_description();
  if (!urdf.empty())
  {
    urdf::Model model;
    if (!model.initString(urdf))
    {
      RCLCPP_ERROR(get_node()->get_logger(), "Failed to parse robot description!");
      return CallbackReturn::ERROR;
    }
    else
    {
      /// initialize the URDF model and update the joint angles wraparound vector
      // Configure joint position error normalization (angle_wraparound)
      joints_angle_wraparound_.resize(params_.joints.size(), false);
      for (size_t i = 0; i < params_.joints.size(); ++i)
      {
        auto urdf_joint = model.getJoint(params_.joints[i]);
        if (urdf_joint && urdf_joint->type == urdf::Joint::CONTINUOUS)
        {
          RCLCPP_DEBUG(
            get_node()->get_logger(), "joint '%s' is of type continuous, use angle_wraparound.",
            params_.joints[i].c_str());
          joints_angle_wraparound_[i] = true;
        }
        // do nothing if joint is not found in the URDF
      }
      RCLCPP_DEBUG(get_node()->get_logger(), "Successfully parsed URDF file");
    }
  }
  else
  {
    // empty URDF is used for some tests
    RCLCPP_DEBUG(get_node()->get_logger(), "No URDF file given");
  }

  return CallbackReturn::SUCCESS;
}

controller_interface::InterfaceConfiguration
JointTrajectoryController::command_interface_configuration() const
{
  controller_interface::InterfaceConfiguration conf;
  conf.type = controller_interface::interface_configuration_type::INDIVIDUAL;
  conf.names.reserve(num_cmd_joints_ * params_.command_interfaces.size());
  for (const auto & joint_name : command_joint_names_)
  {
    for (const auto & interface_type : params_.command_interfaces)
    {
      conf.names.push_back(joint_name + "/" + interface_type);
    }
  }
  return conf;
}

controller_interface::InterfaceConfiguration
JointTrajectoryController::state_interface_configuration() const
{
  controller_interface::InterfaceConfiguration conf;
  conf.type = controller_interface::interface_configuration_type::INDIVIDUAL;
  conf.names.reserve(dof_ * params_.state_interfaces.size());
  for (const auto & joint_name : params_.joints)
  {
    for (const auto & interface_type : params_.state_interfaces)
    {
      conf.names.push_back(joint_name + "/" + interface_type);
    }
  }
  return conf;
}

controller_interface::return_type JointTrajectoryController::update(
  const rclcpp::Time & time, const rclcpp::Duration & period)
{
  auto logger = this->get_node()->get_logger();
  // update dynamic parameters
  if (param_listener_->is_old(params_))
  {
    params_ = param_listener_->get_params();
    default_tolerances_ = get_segment_tolerances(logger, params_);
    // update the PID gains
    // variable use_closed_loop_pid_adapter_ is updated in on_configure only
    if (use_closed_loop_pid_adapter_)
    {
      update_pids();
    }
  }

  // don't update goal after we sampled the trajectory to avoid any racecondition
  const auto active_goal = *rt_active_goal_.readFromRT();

  // Check if a new trajectory message has been received from Non-RT threads
  const auto current_trajectory_msg = current_trajectory_->get_trajectory_msg();
  auto new_external_msg = new_trajectory_msg_.readFromRT();
  // Discard, if a goal is pending but still not active (somewhere stuck in goal_handle_timer_)
  if (
    current_trajectory_msg != *new_external_msg &&
    (*(rt_has_pending_goal_.readFromRT()) && !active_goal) == false)
  {
    fill_partial_goal(*new_external_msg);
    sort_to_local_joint_order(*new_external_msg);
    // TODO(denis): Add here integration of position and velocity
    current_trajectory_->update(*new_external_msg);
  }

  // current state update
  state_current_.time_from_start.set__sec(0);
  read_state_from_state_interfaces(state_current_);

  // currently carrying out a trajectory
  if (has_active_trajectory())
  {
    bool first_sample = false;
    TrajectoryPointConstIter start_segment_itr, end_segment_itr;
    // if sampling the first time, set the point before you sample
    if (!current_trajectory_->is_sampled_already())
    {
      first_sample = true;
      if (params_.open_loop_control)
      {
        if (std::abs(last_commanded_time_.seconds()) < std::numeric_limits<float>::epsilon())
        {
          last_commanded_time_ = time;
        }
        current_trajectory_->set_point_before_trajectory_msg(
          last_commanded_time_, last_commanded_state_, joints_angle_wraparound_);
      }
      else
      {
        current_trajectory_->set_point_before_trajectory_msg(
          time, state_current_, joints_angle_wraparound_);
      }
      traj_time_ = time;
    }
    else
    {
      traj_time_ += period;
    }

    // Sample expected state from the trajectory
    current_trajectory_->sample(
      traj_time_, interpolation_method_, state_desired_, start_segment_itr, end_segment_itr);

    // Sample setpoint for next control cycle
    const bool valid_point = current_trajectory_->sample(
      traj_time_ + update_period_, interpolation_method_, command_next_, start_segment_itr,
      end_segment_itr, false);

    if (valid_point)
    {
      const rclcpp::Time traj_start = current_trajectory_->time_from_start();
      // this is the time instance
      // - started with the first segment: when the first point will be reached (in the future)
      // - later: when the point of the current segment was reached
      const rclcpp::Time segment_time_from_start = traj_start + start_segment_itr->time_from_start;
      // time_difference is
      // - negative until first point is reached
      // - counting from zero to time_from_start of next point
      double time_difference = traj_time_.seconds() - segment_time_from_start.seconds();
      bool tolerance_violated_while_moving = false;
      bool outside_goal_tolerance = false;
      bool within_goal_time = true;
      const bool before_last_point = end_segment_itr != current_trajectory_->end();
      auto active_tol = active_tolerances_.readFromRT();

      // have we reached the end, are not holding position, and is a timeout configured?
      // Check independently of other tolerances
      if (
        !before_last_point && *(rt_is_holding_.readFromRT()) == false && cmd_timeout_ > 0.0 &&
        time_difference > cmd_timeout_)
      {
        RCLCPP_WARN(logger, "Aborted due to command timeout");

        new_trajectory_msg_.reset();
        new_trajectory_msg_.initRT(set_hold_position());
      }

      // Check state/goal tolerance
      for (size_t index = 0; index < dof_; ++index)
      {
        compute_error_for_joint(state_error_, index, state_current_, state_desired_);

        // Always check the state tolerance on the first sample in case the first sample
        // is the last point
        // print output per default, goal will be aborted afterwards
        if (
          (before_last_point || first_sample) && *(rt_is_holding_.readFromRT()) == false &&
          !check_state_tolerance_per_joint(
            state_error_, index, active_tol->state_tolerance[index], true /* show_errors */))
        {
          tolerance_violated_while_moving = true;
        }
        // past the final point, check that we end up inside goal tolerance
        if (
          !before_last_point && *(rt_is_holding_.readFromRT()) == false &&
          !check_state_tolerance_per_joint(
            state_error_, index, active_tol->goal_state_tolerance[index], false /* show_errors */))
        {
          outside_goal_tolerance = true;

          if (active_tol->goal_time_tolerance != 0.0)
          {
            // if we exceed goal_time_tolerance set it to aborted
            if (time_difference > active_tol->goal_time_tolerance)
            {
              within_goal_time = false;
              // print once, goal will be aborted afterwards
              check_state_tolerance_per_joint(
                state_error_, index, default_tolerances_.goal_state_tolerance[index],
                true /* show_errors */);
            }
          }
        }
      }

      // set values for next hardware write() if tolerance is met
      if (!tolerance_violated_while_moving && within_goal_time)
      {
        if (use_closed_loop_pid_adapter_)
        {
          // Update PIDs
          for (auto i = 0ul; i < num_cmd_joints_; ++i)
          {
<<<<<<< HEAD
            size_t index_cmd_joint = map_cmd_to_joints_[i];
            tmp_command_[index_cmd_joint] =
              (command_next_.velocities[index_cmd_joint] * ff_velocity_scale_[i]) +
              pids_[i]->computeCommand(
                state_error_.positions[index_cmd_joint], state_error_.velocities[index_cmd_joint],
                (uint64_t)period.nanoseconds());
=======
            tmp_command_[i] = (command_next_.velocities[i] * ff_velocity_scale_[i]) +
                              pids_[i]->compute_command(
                                state_error_.positions[i], state_error_.velocities[i], period);
>>>>>>> fc561262
          }
        }

        // set values for next hardware write()
        if (has_position_command_interface_)
        {
          assign_interface_from_point(joint_command_interface_[0], command_next_.positions);
        }
        if (has_velocity_command_interface_)
        {
          if (use_closed_loop_pid_adapter_)
          {
            assign_interface_from_point(joint_command_interface_[1], tmp_command_);
          }
          else
          {
            assign_interface_from_point(joint_command_interface_[1], command_next_.velocities);
          }
        }
        if (has_acceleration_command_interface_)
        {
          assign_interface_from_point(joint_command_interface_[2], command_next_.accelerations);
        }
        if (has_effort_command_interface_)
        {
          assign_interface_from_point(joint_command_interface_[3], tmp_command_);
        }

        // store the previous command and time used in open-loop control mode
        last_commanded_state_ = command_next_;
        last_commanded_time_ = time;
      }

      if (active_goal)
      {
        // send feedback
        auto feedback = std::make_shared<FollowJTrajAction::Feedback>();
        feedback->header.stamp = time;
        feedback->joint_names = params_.joints;

        feedback->actual = state_current_;
        feedback->desired = state_desired_;
        feedback->error = state_error_;
        active_goal->setFeedback(feedback);

        // check abort
        if (tolerance_violated_while_moving)
        {
          auto result = std::make_shared<FollowJTrajAction::Result>();
          result->set__error_code(FollowJTrajAction::Result::PATH_TOLERANCE_VIOLATED);
          result->set__error_string("Aborted due to path tolerance violation");
          active_goal->setAborted(result);
          // TODO(matthew-reynolds): Need a lock-free write here
          // See https://github.com/ros-controls/ros2_controllers/issues/168
          rt_active_goal_.writeFromNonRT(RealtimeGoalHandlePtr());
          rt_has_pending_goal_.writeFromNonRT(false);

          RCLCPP_WARN(logger, "Aborted due to state tolerance violation");

          new_trajectory_msg_.reset();
          new_trajectory_msg_.initRT(set_hold_position());
        }
        // check goal tolerance
        else if (!before_last_point)
        {
          if (!outside_goal_tolerance)
          {
            auto result = std::make_shared<FollowJTrajAction::Result>();
            result->set__error_code(FollowJTrajAction::Result::SUCCESSFUL);
            result->set__error_string("Goal successfully reached!");
            active_goal->setSucceeded(result);
            // TODO(matthew-reynolds): Need a lock-free write here
            // See https://github.com/ros-controls/ros2_controllers/issues/168
            rt_active_goal_.writeFromNonRT(RealtimeGoalHandlePtr());
            rt_has_pending_goal_.writeFromNonRT(false);

            RCLCPP_INFO(logger, "Goal reached, success!");

            new_trajectory_msg_.reset();
            new_trajectory_msg_.initRT(set_success_trajectory_point());
          }
          else if (!within_goal_time)
          {
            const std::string error_string = "Aborted due to goal_time_tolerance exceeding by " +
                                             std::to_string(time_difference) + " seconds";

            auto result = std::make_shared<FollowJTrajAction::Result>();
            result->set__error_code(FollowJTrajAction::Result::GOAL_TOLERANCE_VIOLATED);
            result->set__error_string(error_string);
            active_goal->setAborted(result);
            // TODO(matthew-reynolds): Need a lock-free write here
            // See https://github.com/ros-controls/ros2_controllers/issues/168
            rt_active_goal_.writeFromNonRT(RealtimeGoalHandlePtr());
            rt_has_pending_goal_.writeFromNonRT(false);

            RCLCPP_WARN(logger, "%s", error_string.c_str());

            new_trajectory_msg_.reset();
            new_trajectory_msg_.initRT(set_hold_position());
          }
        }
      }
      else if (tolerance_violated_while_moving && *(rt_has_pending_goal_.readFromRT()) == false)
      {
        // we need to ensure that there is no pending goal -> we get a race condition otherwise
        RCLCPP_ERROR(logger, "Holding position due to state tolerance violation");

        new_trajectory_msg_.reset();
        new_trajectory_msg_.initRT(set_hold_position());
      }
      else if (
        !before_last_point && !within_goal_time && *(rt_has_pending_goal_.readFromRT()) == false)
      {
        RCLCPP_ERROR(logger, "Exceeded goal_time_tolerance: holding position...");

        new_trajectory_msg_.reset();
        new_trajectory_msg_.initRT(set_hold_position());
      }
      // else, run another cycle while waiting for outside_goal_tolerance
      // to be satisfied (will stay in this state until new message arrives)
      // or outside_goal_tolerance violated within the goal_time_tolerance
    }
  }

  publish_state(time, state_desired_, state_current_, state_error_);
  return controller_interface::return_type::OK;
}

void JointTrajectoryController::read_state_from_state_interfaces(JointTrajectoryPoint & state)
{
  auto assign_point_from_interface =
    [&](std::vector<double> & trajectory_point_interface, const auto & joint_interface)
  {
    for (size_t index = 0; index < dof_; ++index)
    {
      trajectory_point_interface[index] = joint_interface[index].get().get_value();
    }
  };

  // Assign values from the hardware
  // Position states always exist
  assign_point_from_interface(state.positions, joint_state_interface_[0]);
  // velocity and acceleration states are optional
  if (has_velocity_state_interface_)
  {
    assign_point_from_interface(state.velocities, joint_state_interface_[1]);
    // Acceleration is used only in combination with velocity
    if (has_acceleration_state_interface_)
    {
      assign_point_from_interface(state.accelerations, joint_state_interface_[2]);
    }
    else
    {
      // Make empty so the property is ignored during interpolation
      state.accelerations.clear();
    }
  }
  else
  {
    // Make empty so the property is ignored during interpolation
    state.velocities.clear();
    state.accelerations.clear();
  }
}

bool JointTrajectoryController::read_state_from_command_interfaces(JointTrajectoryPoint & state)
{
  bool has_values = true;

  auto assign_point_from_interface =
    [&](std::vector<double> & trajectory_point_interface, const auto & joint_interface)
  {
    for (size_t index = 0; index < num_cmd_joints_; ++index)
    {
      trajectory_point_interface[map_cmd_to_joints_[index]] =
        joint_interface[index].get().get_value();
    }
  };

  auto interface_has_values = [](const auto & joint_interface)
  {
    return std::find_if(
             joint_interface.begin(), joint_interface.end(), [](const auto & interface)
             { return std::isnan(interface.get().get_value()); }) == joint_interface.end();
  };

  // Assign values from the command interfaces as state. Therefore needs check for both.
  // Position state interface has to exist always
  if (has_position_command_interface_ && interface_has_values(joint_command_interface_[0]))
  {
    assign_point_from_interface(state.positions, joint_command_interface_[0]);
  }
  else
  {
    state.positions.clear();
    has_values = false;
  }
  // velocity and acceleration states are optional
  if (has_velocity_state_interface_)
  {
    if (has_velocity_command_interface_ && interface_has_values(joint_command_interface_[1]))
    {
      assign_point_from_interface(state.velocities, joint_command_interface_[1]);
    }
    else
    {
      state.velocities.clear();
      has_values = false;
    }
  }
  else
  {
    state.velocities.clear();
  }
  // Acceleration is used only in combination with velocity
  if (has_acceleration_state_interface_)
  {
    if (has_acceleration_command_interface_ && interface_has_values(joint_command_interface_[2]))
    {
      assign_point_from_interface(state.accelerations, joint_command_interface_[2]);
    }
    else
    {
      state.accelerations.clear();
      has_values = false;
    }
  }
  else
  {
    state.accelerations.clear();
  }

  return has_values;
}

bool JointTrajectoryController::read_commands_from_command_interfaces(
  JointTrajectoryPoint & commands)
{
  bool has_values = true;

  auto assign_point_from_interface =
    [&](std::vector<double> & trajectory_point_interface, const auto & joint_interface)
  {
    for (size_t index = 0; index < num_cmd_joints_; ++index)
    {
      trajectory_point_interface[map_cmd_to_joints_[index]] =
        joint_interface[index].get().get_value();
    }
  };

  auto interface_has_values = [](const auto & joint_interface)
  {
    return std::find_if(
             joint_interface.begin(), joint_interface.end(), [](const auto & interface)
             { return std::isnan(interface.get().get_value()); }) == joint_interface.end();
  };

  // Assign values from the command interfaces as command.
  if (has_position_command_interface_)
  {
    if (interface_has_values(joint_command_interface_[0]))
    {
      assign_point_from_interface(commands.positions, joint_command_interface_[0]);
    }
    else
    {
      commands.positions.clear();
      has_values = false;
    }
  }
  if (has_velocity_command_interface_)
  {
    if (interface_has_values(joint_command_interface_[1]))
    {
      assign_point_from_interface(commands.velocities, joint_command_interface_[1]);
    }
    else
    {
      commands.velocities.clear();
      has_values = false;
    }
  }
  if (has_acceleration_command_interface_)
  {
    if (interface_has_values(joint_command_interface_[2]))
    {
      assign_point_from_interface(commands.accelerations, joint_command_interface_[2]);
    }
    else
    {
      commands.accelerations.clear();
      has_values = false;
    }
  }
  if (has_effort_command_interface_)
  {
    if (interface_has_values(joint_command_interface_[3]))
    {
      assign_point_from_interface(commands.effort, joint_command_interface_[3]);
    }
    else
    {
      commands.effort.clear();
      has_values = false;
    }
  }

  return has_values;
}

void JointTrajectoryController::query_state_service(
  const std::shared_ptr<control_msgs::srv::QueryTrajectoryState::Request> request,
  std::shared_ptr<control_msgs::srv::QueryTrajectoryState::Response> response)
{
  const auto logger = get_node()->get_logger();
  // Preconditions
  if (get_lifecycle_state().id() != lifecycle_msgs::msg::State::PRIMARY_STATE_ACTIVE)
  {
    RCLCPP_ERROR(logger, "Can't sample trajectory. Controller is not active.");
    response->success = false;
    return;
  }
  const auto active_goal = *rt_active_goal_.readFromRT();
  response->name = params_.joints;
  trajectory_msgs::msg::JointTrajectoryPoint state_requested = state_current_;
  if (has_active_trajectory())
  {
    TrajectoryPointConstIter start_segment_itr, end_segment_itr;
    response->success = current_trajectory_->sample(
      static_cast<rclcpp::Time>(request->time), interpolation_method_, state_requested,
      start_segment_itr, end_segment_itr);
    // If the requested sample time precedes the trajectory finish time respond as failure
    if (response->success)
    {
      if (end_segment_itr == current_trajectory_->end())
      {
        RCLCPP_ERROR(logger, "Requested sample time precedes the current trajectory end time.");
        response->success = false;
      }
    }
    else
    {
      RCLCPP_ERROR(
        logger, "Requested sample time is earlier than the current trajectory start time.");
    }
  }
  else
  {
    RCLCPP_ERROR(logger, "Currently there is no valid trajectory instance.");
    response->success = false;
  }
  response->position = state_requested.positions;
  response->velocity = state_requested.velocities;
  response->acceleration = state_requested.accelerations;
}

controller_interface::CallbackReturn JointTrajectoryController::on_configure(
  const rclcpp_lifecycle::State &)
{
  auto logger = get_node()->get_logger();

  // update the dynamic map parameters
  param_listener_->refresh_dynamic_parameters();

  // get parameters from the listener in case they were updated
  params_ = param_listener_->get_params();

  // get degrees of freedom
  dof_ = params_.joints.size();

  // TODO(destogl): why is this here? Add comment or move
  if (!reset())
  {
    return CallbackReturn::FAILURE;
  }

  if (params_.joints.empty())
  {
    RCLCPP_WARN(logger, "'joints' parameter is empty.");
    return CallbackReturn::FAILURE;
  }

  command_joint_names_ = params_.command_joints;

  if (command_joint_names_.empty())
  {
    command_joint_names_ = params_.joints;
    RCLCPP_INFO(
      logger, "No specific joint names are used for command interfaces. Using 'joints' parameter.");
  }
  num_cmd_joints_ = command_joint_names_.size();

  if (num_cmd_joints_ > dof_)
  {
    RCLCPP_ERROR(
      logger, "'command_joints' parameter must not have greater size as 'joints' parameter.");
    return CallbackReturn::FAILURE;
  }
  else if (num_cmd_joints_ < dof_)
  {
    // create a map for the command joints
    map_cmd_to_joints_ = mapping(command_joint_names_, params_.joints);
    if (map_cmd_to_joints_.size() != num_cmd_joints_)
    {
      RCLCPP_ERROR(
        logger,
        "'command_joints' parameter must be a subset of 'joints' parameter, if their size is not "
        "equal.");
      return CallbackReturn::FAILURE;
    }
    for (size_t i = 0; i < command_joint_names_.size(); i++)
    {
      RCLCPP_DEBUG(
        logger, "Command joint %lu: '%s' maps to joint %lu: '%s'.", i,
        command_joint_names_[i].c_str(), map_cmd_to_joints_[i],
        params_.joints.at(map_cmd_to_joints_[i]).c_str());
    }
  }
  else
  {
    // create a map for the command joints, trivial if the size is the same
    map_cmd_to_joints_.resize(num_cmd_joints_);
    std::iota(map_cmd_to_joints_.begin(), map_cmd_to_joints_.end(), 0);
  }

  if (params_.command_interfaces.empty())
  {
    RCLCPP_ERROR(logger, "'command_interfaces' parameter is empty.");
    return CallbackReturn::FAILURE;
  }

  // Check if only allowed interface types are used and initialize storage to avoid memory
  // allocation during activation
  joint_command_interface_.resize(allowed_interface_types_.size());

  has_position_command_interface_ =
    contains_interface_type(params_.command_interfaces, hardware_interface::HW_IF_POSITION);
  has_velocity_command_interface_ =
    contains_interface_type(params_.command_interfaces, hardware_interface::HW_IF_VELOCITY);
  has_acceleration_command_interface_ =
    contains_interface_type(params_.command_interfaces, hardware_interface::HW_IF_ACCELERATION);
  has_effort_command_interface_ =
    contains_interface_type(params_.command_interfaces, hardware_interface::HW_IF_EFFORT);

  // if there is only velocity or if there is effort command interface
  // then use also PID adapter
  use_closed_loop_pid_adapter_ =
    (has_velocity_command_interface_ && params_.command_interfaces.size() == 1 &&
     !params_.open_loop_control) ||
    has_effort_command_interface_;

  if (use_closed_loop_pid_adapter_)
  {
    pids_.resize(num_cmd_joints_);
    ff_velocity_scale_.resize(num_cmd_joints_);
    tmp_command_.resize(dof_, std::numeric_limits<double>::quiet_NaN());

    update_pids();
  }

  if (params_.state_interfaces.empty())
  {
    RCLCPP_ERROR(logger, "'state_interfaces' parameter is empty.");
    return CallbackReturn::FAILURE;
  }

  // Check if only allowed interface types are used and initialize storage to avoid memory
  // allocation during activation
  // Note: 'effort' storage is also here, but never used. Still, for this is OK.
  joint_state_interface_.resize(allowed_interface_types_.size());

  has_position_state_interface_ =
    contains_interface_type(params_.state_interfaces, hardware_interface::HW_IF_POSITION);
  has_velocity_state_interface_ =
    contains_interface_type(params_.state_interfaces, hardware_interface::HW_IF_VELOCITY);
  has_acceleration_state_interface_ =
    contains_interface_type(params_.state_interfaces, hardware_interface::HW_IF_ACCELERATION);

  // Validation of combinations of state and velocity together have to be done
  // here because the parameter validators only deal with each parameter
  // separately.
  if (
    has_velocity_command_interface_ && params_.command_interfaces.size() == 1 &&
    (!has_velocity_state_interface_ || !has_position_state_interface_))
  {
    RCLCPP_ERROR(
      logger,
      "'velocity' command interface can only be used alone if 'velocity' and "
      "'position' state interfaces are present");
    return CallbackReturn::FAILURE;
  }

  // effort is always used alone so no need for size check
  if (
    has_effort_command_interface_ &&
    (!has_velocity_state_interface_ || !has_position_state_interface_))
  {
    RCLCPP_ERROR(
      logger,
      "'effort' command interface can only be used alone if 'velocity' and "
      "'position' state interfaces are present");
    return CallbackReturn::FAILURE;
  }

  auto get_interface_list = [](const std::vector<std::string> & interface_types)
  {
    std::stringstream ss_interfaces;
    for (size_t index = 0; index < interface_types.size(); ++index)
    {
      if (index != 0)
      {
        ss_interfaces << " ";
      }
      ss_interfaces << interface_types[index];
    }
    return ss_interfaces.str();
  };

  // Print output so users can be sure the interface setup is correct
  RCLCPP_INFO(
    logger, "Command interfaces are [%s] and state interfaces are [%s].",
    get_interface_list(params_.command_interfaces).c_str(),
    get_interface_list(params_.state_interfaces).c_str());

  // parse remaining parameters
  default_tolerances_ = get_segment_tolerances(logger, params_);
  active_tolerances_.initRT(default_tolerances_);
  const std::string interpolation_string =
    get_node()->get_parameter("interpolation_method").as_string();
  interpolation_method_ = interpolation_methods::from_string(interpolation_string);
  RCLCPP_INFO(
    logger, "Using '%s' interpolation method.",
    interpolation_methods::InterpolationMethodMap.at(interpolation_method_).c_str());

  // prepare hold_position_msg
  init_hold_position_msg();

  // create subscriber and publishers
  joint_command_subscriber_ =
    get_node()->create_subscription<trajectory_msgs::msg::JointTrajectory>(
      "~/joint_trajectory", rclcpp::SystemDefaultsQoS(),
      std::bind(&JointTrajectoryController::topic_callback, this, std::placeholders::_1));

  publisher_ = get_node()->create_publisher<ControllerStateMsg>(
    "~/controller_state", rclcpp::SystemDefaultsQoS());
  state_publisher_ = std::make_unique<StatePublisher>(publisher_);

  state_publisher_->lock();
  state_publisher_->msg_.joint_names = params_.joints;
  state_publisher_->msg_.reference.positions.resize(dof_);
  state_publisher_->msg_.reference.velocities.resize(dof_);
  state_publisher_->msg_.reference.accelerations.resize(dof_);
  state_publisher_->msg_.feedback.positions.resize(dof_);
  state_publisher_->msg_.error.positions.resize(dof_);
  if (has_velocity_state_interface_)
  {
    state_publisher_->msg_.feedback.velocities.resize(dof_);
    state_publisher_->msg_.error.velocities.resize(dof_);
  }
  if (has_acceleration_state_interface_)
  {
    state_publisher_->msg_.feedback.accelerations.resize(dof_);
    state_publisher_->msg_.error.accelerations.resize(dof_);
  }
  if (has_position_command_interface_)
  {
    state_publisher_->msg_.output.positions.resize(dof_);
  }
  if (has_velocity_command_interface_)
  {
    state_publisher_->msg_.output.velocities.resize(dof_);
  }
  if (has_acceleration_command_interface_)
  {
    state_publisher_->msg_.output.accelerations.resize(dof_);
  }
  if (has_effort_command_interface_)
  {
    state_publisher_->msg_.output.effort.resize(dof_);
  }

  state_publisher_->unlock();

  // action server configuration
  if (params_.allow_partial_joints_goal)
  {
    RCLCPP_INFO(logger, "Goals with partial set of joints are allowed");
  }

  RCLCPP_INFO(
    logger, "Action status changes will be monitored at %.2f Hz.", params_.action_monitor_rate);
  action_monitor_period_ = rclcpp::Duration::from_seconds(1.0 / params_.action_monitor_rate);

  using namespace std::placeholders;
  action_server_ = rclcpp_action::create_server<FollowJTrajAction>(
    get_node()->get_node_base_interface(), get_node()->get_node_clock_interface(),
    get_node()->get_node_logging_interface(), get_node()->get_node_waitables_interface(),
    std::string(get_node()->get_name()) + "/follow_joint_trajectory",
    std::bind(&JointTrajectoryController::goal_received_callback, this, _1, _2),
    std::bind(&JointTrajectoryController::goal_cancelled_callback, this, _1),
    std::bind(&JointTrajectoryController::goal_accepted_callback, this, _1));

  resize_joint_trajectory_point(state_current_, dof_);
  resize_joint_trajectory_point_command(
    command_current_, dof_, std::numeric_limits<double>::quiet_NaN());
  resize_joint_trajectory_point(state_desired_, dof_);
  resize_joint_trajectory_point(state_error_, dof_);
  resize_joint_trajectory_point(
    last_commanded_state_, dof_, std::numeric_limits<double>::quiet_NaN());

  query_state_srv_ = get_node()->create_service<control_msgs::srv::QueryTrajectoryState>(
    std::string(get_node()->get_name()) + "/query_state",
    std::bind(&JointTrajectoryController::query_state_service, this, _1, _2));

  if (get_update_rate() == 0)
  {
    throw std::runtime_error("Controller's update rate is set to 0. This should not happen!");
  }
  update_period_ =
    rclcpp::Duration(0.0, static_cast<uint32_t>(1.0e9 / static_cast<double>(get_update_rate())));

  return CallbackReturn::SUCCESS;
}

controller_interface::CallbackReturn JointTrajectoryController::on_activate(
  const rclcpp_lifecycle::State &)
{
  auto logger = get_node()->get_logger();

  // update the dynamic map parameters
  param_listener_->refresh_dynamic_parameters();

  // get parameters from the listener in case they were updated
  params_ = param_listener_->get_params();

  // parse remaining parameters
  default_tolerances_ = get_segment_tolerances(logger, params_);

  // order all joints in the storage
  for (const auto & interface : params_.command_interfaces)
  {
    auto it =
      std::find(allowed_interface_types_.begin(), allowed_interface_types_.end(), interface);
    auto index = static_cast<size_t>(std::distance(allowed_interface_types_.begin(), it));
    if (!controller_interface::get_ordered_interfaces(
          command_interfaces_, command_joint_names_, interface, joint_command_interface_[index]))
    {
      RCLCPP_ERROR(
        logger, "Expected %zu '%s' command interfaces, got %zu.", num_cmd_joints_,
        interface.c_str(), joint_command_interface_[index].size());
      return CallbackReturn::ERROR;
    }
  }
  for (const auto & interface : params_.state_interfaces)
  {
    auto it =
      std::find(allowed_interface_types_.begin(), allowed_interface_types_.end(), interface);
    auto index = static_cast<size_t>(std::distance(allowed_interface_types_.begin(), it));
    if (!controller_interface::get_ordered_interfaces(
          state_interfaces_, params_.joints, interface, joint_state_interface_[index]))
    {
      RCLCPP_ERROR(
        logger, "Expected %zu '%s' state interfaces, got %zu.", dof_, interface.c_str(),
        joint_state_interface_[index].size());
      return CallbackReturn::ERROR;
    }
  }

  current_trajectory_ = std::make_shared<Trajectory>();
  new_trajectory_msg_.writeFromNonRT(std::shared_ptr<trajectory_msgs::msg::JointTrajectory>());

  subscriber_is_active_ = true;

  // Handle restart of controller by reading from commands if those are not NaN (a controller was
  // running already)
  trajectory_msgs::msg::JointTrajectoryPoint state;
  resize_joint_trajectory_point(state, dof_);
  // read from cmd joints only if all joints have command interface
  // otherwise it leaves the entries of joints without command interface NaN.
  // if no open_loop control, state_current_ is then used for `set_point_before_trajectory_msg` and
  // future trajectory sampling will always give NaN for these joints
  if (
    params_.set_last_command_interface_value_as_state_on_activation && dof_ == num_cmd_joints_ &&
    read_state_from_command_interfaces(state))
  {
    state_current_ = state;
    last_commanded_state_ = state;
  }
  else
  {
    // Initialize current state storage from hardware
    read_state_from_state_interfaces(state_current_);
    read_state_from_state_interfaces(last_commanded_state_);
  }
  last_commanded_time_ = rclcpp::Time();

  // The controller should start by holding position at the beginning of active state
  add_new_trajectory_msg(set_hold_position());
  rt_is_holding_.writeFromNonRT(true);

  // parse timeout parameter
  if (params_.cmd_timeout > 0.0)
  {
    if (params_.cmd_timeout > default_tolerances_.goal_time_tolerance)
    {
      cmd_timeout_ = params_.cmd_timeout;
    }
    else
    {
      // deactivate timeout
      RCLCPP_WARN(
        logger, "Command timeout must be higher than goal_time tolerance (%f vs. %f)",
        params_.cmd_timeout, default_tolerances_.goal_time_tolerance);
      cmd_timeout_ = 0.0;
    }
  }
  else
  {
    cmd_timeout_ = 0.0;
  }

  return CallbackReturn::SUCCESS;
}

controller_interface::CallbackReturn JointTrajectoryController::on_deactivate(
  const rclcpp_lifecycle::State &)
{
  const auto active_goal = *rt_active_goal_.readFromNonRT();
  if (active_goal)
  {
    rt_has_pending_goal_.writeFromNonRT(false);
    auto action_res = std::make_shared<FollowJTrajAction::Result>();
    action_res->set__error_code(FollowJTrajAction::Result::INVALID_GOAL);
    action_res->set__error_string("Current goal cancelled during deactivate transition.");
    active_goal->setAborted(action_res);
    rt_active_goal_.writeFromNonRT(RealtimeGoalHandlePtr());
  }

  for (size_t index = 0; index < num_cmd_joints_; ++index)
  {
    if (has_position_command_interface_)
    {
      joint_command_interface_[0][index].get().set_value(
        joint_command_interface_[0][index].get().get_value());
    }

    if (has_velocity_command_interface_)
    {
      joint_command_interface_[1][index].get().set_value(0.0);
    }

    if (has_acceleration_command_interface_)
    {
      joint_command_interface_[2][index].get().set_value(0.0);
    }

    // TODO(anyone): How to halt when using effort commands?
    if (has_effort_command_interface_)
    {
      joint_command_interface_[3][index].get().set_value(0.0);
    }
  }

  for (size_t index = 0; index < allowed_interface_types_.size(); ++index)
  {
    joint_command_interface_[index].clear();
    joint_state_interface_[index].clear();
  }
  release_interfaces();

  subscriber_is_active_ = false;

  current_trajectory_.reset();

  return CallbackReturn::SUCCESS;
}

controller_interface::CallbackReturn JointTrajectoryController::on_error(
  const rclcpp_lifecycle::State &)
{
  if (!reset())
  {
    return CallbackReturn::ERROR;
  }
  return CallbackReturn::SUCCESS;
}

bool JointTrajectoryController::reset()
{
  subscriber_is_active_ = false;
  joint_command_subscriber_.reset();

  for (const auto & pid : pids_)
  {
    if (pid)
    {
      pid->reset();
    }
  }

  current_trajectory_.reset();

  return true;
}

void JointTrajectoryController::publish_state(
  const rclcpp::Time & time, const JointTrajectoryPoint & desired_state,
  const JointTrajectoryPoint & current_state, const JointTrajectoryPoint & state_error)
{
  if (state_publisher_->trylock())
  {
    state_publisher_->msg_.header.stamp = time;
    state_publisher_->msg_.reference.positions = desired_state.positions;
    state_publisher_->msg_.reference.velocities = desired_state.velocities;
    state_publisher_->msg_.reference.accelerations = desired_state.accelerations;
    state_publisher_->msg_.feedback.positions = current_state.positions;
    state_publisher_->msg_.error.positions = state_error.positions;
    if (has_velocity_state_interface_)
    {
      state_publisher_->msg_.feedback.velocities = current_state.velocities;
      state_publisher_->msg_.error.velocities = state_error.velocities;
    }
    if (has_acceleration_state_interface_)
    {
      state_publisher_->msg_.feedback.accelerations = current_state.accelerations;
      state_publisher_->msg_.error.accelerations = state_error.accelerations;
    }
    if (read_commands_from_command_interfaces(command_current_))
    {
      state_publisher_->msg_.output = command_current_;
    }

    state_publisher_->unlockAndPublish();
  }
}

void JointTrajectoryController::topic_callback(
  const std::shared_ptr<trajectory_msgs::msg::JointTrajectory> msg)
{
  if (!validate_trajectory_msg(*msg))
  {
    return;
  }
  // http://wiki.ros.org/joint_trajectory_controller/UnderstandingTrajectoryReplacement
  // always replace old msg with new one for now
  if (subscriber_is_active_)
  {
    add_new_trajectory_msg(msg);
    rt_is_holding_.writeFromNonRT(false);
  }
};

rclcpp_action::GoalResponse JointTrajectoryController::goal_received_callback(
  const rclcpp_action::GoalUUID &, std::shared_ptr<const FollowJTrajAction::Goal> goal)
{
  RCLCPP_INFO(get_node()->get_logger(), "Received new action goal");

  // Precondition: Running controller
  if (get_lifecycle_state().id() == lifecycle_msgs::msg::State::PRIMARY_STATE_INACTIVE)
  {
    RCLCPP_ERROR(
      get_node()->get_logger(), "Can't accept new action goals. Controller is not running.");
    return rclcpp_action::GoalResponse::REJECT;
  }

  if (!validate_trajectory_msg(goal->trajectory))
  {
    return rclcpp_action::GoalResponse::REJECT;
  }

  RCLCPP_INFO(get_node()->get_logger(), "Accepted new action goal");
  return rclcpp_action::GoalResponse::ACCEPT_AND_EXECUTE;
}

rclcpp_action::CancelResponse JointTrajectoryController::goal_cancelled_callback(
  const std::shared_ptr<rclcpp_action::ServerGoalHandle<FollowJTrajAction>> goal_handle)
{
  RCLCPP_INFO(get_node()->get_logger(), "Got request to cancel goal");

  // Check that cancel request refers to currently active goal (if any)
  const auto active_goal = *rt_active_goal_.readFromNonRT();
  if (active_goal && active_goal->gh_ == goal_handle)
  {
    RCLCPP_INFO(
      get_node()->get_logger(), "Canceling active action goal because cancel callback received.");

    // Mark the current goal as canceled
    rt_has_pending_goal_.writeFromNonRT(false);
    auto action_res = std::make_shared<FollowJTrajAction::Result>();
    active_goal->setCanceled(action_res);
    rt_active_goal_.writeFromNonRT(RealtimeGoalHandlePtr());

    // Enter hold current position mode
    add_new_trajectory_msg(set_hold_position());
  }
  return rclcpp_action::CancelResponse::ACCEPT;
}

void JointTrajectoryController::goal_accepted_callback(
  std::shared_ptr<rclcpp_action::ServerGoalHandle<FollowJTrajAction>> goal_handle)
{
  // mark a pending goal
  rt_has_pending_goal_.writeFromNonRT(true);

  // Update new trajectory
  {
    preempt_active_goal();
    auto traj_msg =
      std::make_shared<trajectory_msgs::msg::JointTrajectory>(goal_handle->get_goal()->trajectory);

    add_new_trajectory_msg(traj_msg);
    rt_is_holding_.writeFromNonRT(false);
  }

  // Update the active goal
  RealtimeGoalHandlePtr rt_goal = std::make_shared<RealtimeGoalHandle>(goal_handle);
  rt_goal->preallocated_feedback_->joint_names = params_.joints;
  rt_goal->execute();
  rt_active_goal_.writeFromNonRT(rt_goal);

  // Update tolerances if specified in the goal
  auto logger = this->get_node()->get_logger();
  active_tolerances_.writeFromNonRT(get_segment_tolerances(
    logger, default_tolerances_, *(goal_handle->get_goal()), params_.joints));

  // Set smartpointer to expire for create_wall_timer to delete previous entry from timer list
  goal_handle_timer_.reset();

  // Setup goal status checking timer
  goal_handle_timer_ = get_node()->create_wall_timer(
    action_monitor_period_.to_chrono<std::chrono::nanoseconds>(),
    std::bind(&RealtimeGoalHandle::runNonRealtime, rt_goal));
}

void JointTrajectoryController::compute_error_for_joint(
  JointTrajectoryPoint & error, const size_t index, const JointTrajectoryPoint & current,
  const JointTrajectoryPoint & desired) const
{
  // error defined as the difference between current and desired
  if (joints_angle_wraparound_[index])
  {
    // if desired, the shortest_angular_distance is calculated, i.e., the error is
    //  normalized between -pi<error<pi
    error.positions[index] =
      angles::shortest_angular_distance(current.positions[index], desired.positions[index]);
  }
  else
  {
    error.positions[index] = desired.positions[index] - current.positions[index];
  }
  if (
    has_velocity_state_interface_ &&
    (has_velocity_command_interface_ || has_effort_command_interface_))
  {
    error.velocities[index] = desired.velocities[index] - current.velocities[index];
  }
  if (has_acceleration_state_interface_ && has_acceleration_command_interface_)
  {
    error.accelerations[index] = desired.accelerations[index] - current.accelerations[index];
  }
}

void JointTrajectoryController::fill_partial_goal(
  std::shared_ptr<trajectory_msgs::msg::JointTrajectory> trajectory_msg) const
{
  // joint names in the goal are a subset of existing joints, as checked in goal_callback
  // so if the size matches, the goal contains all controller joints
  if (dof_ == trajectory_msg->joint_names.size())
  {
    return;
  }

  trajectory_msg->joint_names.reserve(dof_);

  for (size_t index = 0; index < dof_; ++index)
  {
    {
      if (
        std::find(
          trajectory_msg->joint_names.begin(), trajectory_msg->joint_names.end(),
          params_.joints[index]) != trajectory_msg->joint_names.end())
      {
        // joint found on msg
        continue;
      }
      trajectory_msg->joint_names.push_back(params_.joints[index]);

      for (auto & it : trajectory_msg->points)
      {
        // Assume hold position with 0 velocity and acceleration for missing joints
        if (!it.positions.empty())
        {
          if (
            has_position_command_interface_ &&
            !std::isnan(joint_command_interface_[0][index].get().get_value()))
          {
            // copy last command if cmd interface exists
            it.positions.push_back(joint_command_interface_[0][index].get().get_value());
          }
          else if (has_position_state_interface_)
          {
            // copy current state if state interface exists
            it.positions.push_back(joint_state_interface_[0][index].get().get_value());
          }
        }
        if (!it.velocities.empty())
        {
          it.velocities.push_back(0.0);
        }
        if (!it.accelerations.empty())
        {
          it.accelerations.push_back(0.0);
        }
        if (!it.effort.empty())
        {
          it.effort.push_back(0.0);
        }
      }
    }
  }
}

void JointTrajectoryController::sort_to_local_joint_order(
  std::shared_ptr<trajectory_msgs::msg::JointTrajectory> trajectory_msg) const
{
  // rearrange all points in the trajectory message based on mapping
  std::vector<size_t> mapping_vector = mapping(trajectory_msg->joint_names, params_.joints);
  auto remap = [this](
                 const std::vector<double> & to_remap,
                 const std::vector<size_t> & mapping) -> std::vector<double>
  {
    if (to_remap.empty())
    {
      return to_remap;
    }
    if (to_remap.size() != mapping.size())
    {
      RCLCPP_WARN(
        get_node()->get_logger(), "Invalid input size (%zu) for sorting", to_remap.size());
      return to_remap;
    }
    static std::vector<double> output(dof_, 0.0);
    // Only resize if necessary since it's an expensive operation
    if (output.size() != mapping.size())
    {
      output.resize(mapping.size(), 0.0);
    }
    for (size_t index = 0; index < mapping.size(); ++index)
    {
      auto map_index = mapping[index];
      output[map_index] = to_remap[index];
    }
    return output;
  };

  for (size_t index = 0; index < trajectory_msg->points.size(); ++index)
  {
    trajectory_msg->points[index].positions =
      remap(trajectory_msg->points[index].positions, mapping_vector);

    trajectory_msg->points[index].velocities =
      remap(trajectory_msg->points[index].velocities, mapping_vector);

    trajectory_msg->points[index].accelerations =
      remap(trajectory_msg->points[index].accelerations, mapping_vector);

    trajectory_msg->points[index].effort =
      remap(trajectory_msg->points[index].effort, mapping_vector);
  }
}

bool JointTrajectoryController::validate_trajectory_point_field(
  size_t joint_names_size, const std::vector<double> & vector_field,
  const std::string & string_for_vector_field, size_t i, bool allow_empty) const
{
  if (allow_empty && vector_field.empty())
  {
    return true;
  }
  if (joint_names_size != vector_field.size())
  {
    RCLCPP_ERROR(
      get_node()->get_logger(),
      "Mismatch between joint_names size (%zu) and %s (%zu) at point #%zu.", joint_names_size,
      string_for_vector_field.c_str(), vector_field.size(), i);
    return false;
  }
  return true;
}

bool JointTrajectoryController::validate_trajectory_msg(
  const trajectory_msgs::msg::JointTrajectory & trajectory) const
{
  // CHECK: Partial joint goals
  // If partial joints goals are not allowed, goal should specify all controller joints
  if (!params_.allow_partial_joints_goal)
  {
    if (trajectory.joint_names.size() != dof_)
    {
      RCLCPP_ERROR(
        get_node()->get_logger(),
        "Joints on incoming trajectory don't match the controller joints.");
      return false;
    }
  }

  // CHECK: if joint names are provided
  if (trajectory.joint_names.empty())
  {
    RCLCPP_ERROR(get_node()->get_logger(), "Empty joint names on incoming trajectory.");
    return false;
  }

  // CHECK: if provided trajectory has points
  if (trajectory.points.empty())
  {
    RCLCPP_ERROR(get_node()->get_logger(), "Empty trajectory received.");
    return false;
  }

  // CHECK: If joint names are matching the joints defined for the controller
  for (size_t i = 0; i < trajectory.joint_names.size(); ++i)
  {
    const std::string & incoming_joint_name = trajectory.joint_names[i];

    auto it = std::find(params_.joints.begin(), params_.joints.end(), incoming_joint_name);
    if (it == params_.joints.end())
    {
      RCLCPP_ERROR(
        get_node()->get_logger(), "Incoming joint %s doesn't match the controller's joints.",
        incoming_joint_name.c_str());
      return false;
    }
  }

  // CHECK: if trajectory ends with non-zero velocity (when option is disabled)
  if (!params_.allow_nonzero_velocity_at_trajectory_end)
  {
    for (size_t i = 0; i < trajectory.points.back().velocities.size(); ++i)
    {
      if (fabs(trajectory.points.back().velocities.at(i)) > std::numeric_limits<float>::epsilon())
      {
        RCLCPP_ERROR(
          get_node()->get_logger(),
          "Velocity of last trajectory point of joint %s is not zero: %.15f",
          trajectory.joint_names.at(i).c_str(), trajectory.points.back().velocities.at(i));
        return false;
      }
    }
  }

  // CHECK: if trajectory end time is in the past (if start time defined)
  const rclcpp::Time trajectory_start_time = trajectory.header.stamp;
  // If the starting time it set to 0.0, it means the controller should start it now.
  // Otherwise we check if the trajectory ends before the current time,
  // in which case it can be ignored.
  if (trajectory_start_time.seconds() != 0.0)
  {
    auto const trajectory_end_time =
      trajectory_start_time + trajectory.points.back().time_from_start;
    if (trajectory_end_time < get_node()->now())
    {
      RCLCPP_ERROR(
        get_node()->get_logger(),
        "Received trajectory with non-zero start time (%f) that ends in the past (%f)",
        trajectory_start_time.seconds(), trajectory_end_time.seconds());
      return false;
    }
  }

  rclcpp::Duration previous_traj_time(0ms);
  for (size_t i = 0; i < trajectory.points.size(); ++i)
  {
    // CHECK: if time of points in the trajectory is monotonous
    if ((i > 0) && (rclcpp::Duration(trajectory.points[i].time_from_start) <= previous_traj_time))
    {
      RCLCPP_ERROR(
        get_node()->get_logger(),
        "Time between points %zu and %zu is not strictly increasing, it is %f and %f respectively",
        i - 1, i, previous_traj_time.seconds(),
        rclcpp::Duration(trajectory.points[i].time_from_start).seconds());
      return false;
    }
    previous_traj_time = trajectory.points[i].time_from_start;

    const size_t joint_count = trajectory.joint_names.size();
    const auto & points = trajectory.points;

    // CHECK: if all required data are provided in the trajectory
    // This currently supports only position, velocity and acceleration inputs
    if (params_.allow_integration_in_goal_trajectories)
    {
      if (
        points[i].positions.empty() && points[i].velocities.empty() &&
        points[i].accelerations.empty())
      {
        RCLCPP_ERROR(
          get_node()->get_logger(),
          "The given trajectory has no position, velocity, or acceleration points.");
        return false;
      }
      const bool position_error =
        !points[i].positions.empty() &&
        !validate_trajectory_point_field(joint_count, points[i].positions, "positions", i, false);
      const bool velocity_error =
        !points[i].velocities.empty() &&
        !validate_trajectory_point_field(joint_count, points[i].velocities, "velocities", i, false);
      const bool acceleration_error =
        !points[i].accelerations.empty() &&
        !validate_trajectory_point_field(
          joint_count, points[i].accelerations, "accelerations", i, false);
      if (position_error || velocity_error || acceleration_error)
      {
        return false;
      }
    }
    else if (
      !validate_trajectory_point_field(joint_count, points[i].positions, "positions", i, false) ||
      !validate_trajectory_point_field(joint_count, points[i].velocities, "velocities", i, true) ||
      !validate_trajectory_point_field(
        joint_count, points[i].accelerations, "accelerations", i, true))
    {
      return false;
    }
    // reject effort entries
    if (!points[i].effort.empty())
    {
      RCLCPP_ERROR(
        get_node()->get_logger(), "Trajectories with effort fields are currently not supported.");
      return false;
    }
  }
  return true;
}

void JointTrajectoryController::add_new_trajectory_msg(
  const std::shared_ptr<trajectory_msgs::msg::JointTrajectory> & traj_msg)
{
  new_trajectory_msg_.writeFromNonRT(traj_msg);
}

void JointTrajectoryController::preempt_active_goal()
{
  const auto active_goal = *rt_active_goal_.readFromNonRT();
  if (active_goal)
  {
    auto action_res = std::make_shared<FollowJTrajAction::Result>();
    action_res->set__error_code(FollowJTrajAction::Result::INVALID_GOAL);
    action_res->set__error_string("Current goal cancelled due to new incoming action.");
    active_goal->setCanceled(action_res);
    rt_active_goal_.writeFromNonRT(RealtimeGoalHandlePtr());
  }
}

std::shared_ptr<trajectory_msgs::msg::JointTrajectory>
JointTrajectoryController::set_hold_position()
{
  // Command to stay at current position
  hold_position_msg_ptr_->points[0].positions = state_current_.positions;

  // set flag, otherwise tolerances will be checked with holding position too
  rt_is_holding_.writeFromNonRT(true);

  return hold_position_msg_ptr_;
}

std::shared_ptr<trajectory_msgs::msg::JointTrajectory>
JointTrajectoryController::set_success_trajectory_point()
{
  // set last command to be repeated at success, no matter if it has nonzero velocity or
  // acceleration
  hold_position_msg_ptr_->points[0] = current_trajectory_->get_trajectory_msg()->points.back();
  hold_position_msg_ptr_->points[0].time_from_start = rclcpp::Duration(0, 0);

  // set flag, otherwise tolerances will be checked with success_trajectory_point too
  rt_is_holding_.writeFromNonRT(true);

  return hold_position_msg_ptr_;
}

bool JointTrajectoryController::contains_interface_type(
  const std::vector<std::string> & interface_type_list, const std::string & interface_type)
{
  return std::find(interface_type_list.begin(), interface_type_list.end(), interface_type) !=
         interface_type_list.end();
}

void JointTrajectoryController::resize_joint_trajectory_point(
  trajectory_msgs::msg::JointTrajectoryPoint & point, size_t size, double value)
{
  point.positions.resize(size, value);
  if (has_velocity_state_interface_)
  {
    point.velocities.resize(size, value);
  }
  if (has_acceleration_state_interface_)
  {
    point.accelerations.resize(size, value);
  }
}

void JointTrajectoryController::resize_joint_trajectory_point_command(
  trajectory_msgs::msg::JointTrajectoryPoint & point, size_t size, double value)
{
  if (has_position_command_interface_)
  {
    point.positions.resize(size, value);
  }
  if (has_velocity_command_interface_)
  {
    point.velocities.resize(size, value);
  }
  if (has_acceleration_command_interface_)
  {
    point.accelerations.resize(size, value);
  }
  if (has_effort_command_interface_)
  {
    point.effort.resize(size, value);
  }
}

bool JointTrajectoryController::has_active_trajectory() const
{
  return current_trajectory_ != nullptr && current_trajectory_->has_trajectory_msg();
}

void JointTrajectoryController::update_pids()
{
  for (size_t i = 0; i < num_cmd_joints_; ++i)
  {
    const auto & gains = params_.gains.joints_map.at(params_.joints.at(map_cmd_to_joints_[i]));
    if (pids_[i])
    {
      // update PIDs with gains from ROS parameters
      pids_[i]->set_gains(gains.p, gains.i, gains.d, gains.i_clamp, -gains.i_clamp);
    }
    else
    {
      // Init PIDs with gains from ROS parameters
      pids_[i] = std::make_shared<control_toolbox::Pid>(
        gains.p, gains.i, gains.d, gains.i_clamp, -gains.i_clamp);
    }
    ff_velocity_scale_[i] = gains.ff_velocity_scale;
  }
}

void JointTrajectoryController::init_hold_position_msg()
{
  hold_position_msg_ptr_ = std::make_shared<trajectory_msgs::msg::JointTrajectory>();
  hold_position_msg_ptr_->header.stamp =
    rclcpp::Time(0.0, 0.0, get_node()->get_clock()->get_clock_type());  // start immediately
  hold_position_msg_ptr_->joint_names = params_.joints;
  hold_position_msg_ptr_->points.resize(1);  // a trivial msg only
  hold_position_msg_ptr_->points[0].velocities.clear();
  hold_position_msg_ptr_->points[0].accelerations.clear();
  hold_position_msg_ptr_->points[0].effort.clear();
  if (has_velocity_command_interface_ || has_acceleration_command_interface_)
  {
    // add velocity, so that trajectory sampling returns velocity points in any case
    hold_position_msg_ptr_->points[0].velocities.resize(dof_, 0.0);
  }
  if (has_acceleration_command_interface_)
  {
    // add velocity, so that trajectory sampling returns acceleration points in any case
    hold_position_msg_ptr_->points[0].accelerations.resize(dof_, 0.0);
  }
}

}  // namespace joint_trajectory_controller

#include "pluginlib/class_list_macros.hpp"

PLUGINLIB_EXPORT_CLASS(
  joint_trajectory_controller::JointTrajectoryController, controller_interface::ControllerInterface)<|MERGE_RESOLUTION|>--- conflicted
+++ resolved
@@ -284,18 +284,12 @@
           // Update PIDs
           for (auto i = 0ul; i < num_cmd_joints_; ++i)
           {
-<<<<<<< HEAD
             size_t index_cmd_joint = map_cmd_to_joints_[i];
             tmp_command_[index_cmd_joint] =
               (command_next_.velocities[index_cmd_joint] * ff_velocity_scale_[i]) +
-              pids_[i]->computeCommand(
+              pids_[i]->compute_command(
                 state_error_.positions[index_cmd_joint], state_error_.velocities[index_cmd_joint],
-                (uint64_t)period.nanoseconds());
-=======
-            tmp_command_[i] = (command_next_.velocities[i] * ff_velocity_scale_[i]) +
-                              pids_[i]->compute_command(
-                                state_error_.positions[i], state_error_.velocities[i], period);
->>>>>>> fc561262
+                period);
           }
         }
 
