--- conflicted
+++ resolved
@@ -186,17 +186,12 @@
       first_sample = true;
       if (params_.open_loop_control)
       {
-<<<<<<< HEAD
         if (last_commanded_time_.seconds() == 0.0)
         {
           last_commanded_time_ = time;
         }
         traj_external_point_ptr_->set_point_before_trajectory_msg(
-          last_commanded_time_, last_commanded_state_);
-=======
-        traj_external_point_ptr_->set_point_before_trajectory_msg(
-          time, last_commanded_state_, joints_angle_wraparound_);
->>>>>>> 87f21b39
+          last_commanded_time_, last_commanded_state_, joints_angle_wraparound_);
       }
       else
       {
@@ -941,19 +936,13 @@
     state_current_ = state;
     last_commanded_state_ = state;
   }
-<<<<<<< HEAD
-  last_commanded_time_ = rclcpp::Time();
-
-  // Should the controller start by holding position at the beginning of active state?
-  if (params_.start_with_holding)
-=======
   else
->>>>>>> 87f21b39
   {
     // Initialize current state storage from hardware
     read_state_from_state_interfaces(state_current_);
     read_state_from_state_interfaces(last_commanded_state_);
   }
+  last_commanded_time_ = rclcpp::Time();
 
   // The controller should start by holding position at the beginning of active state
   add_new_trajectory_msg(set_hold_position());
