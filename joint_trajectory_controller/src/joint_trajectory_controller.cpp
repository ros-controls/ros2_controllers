--- conflicted
+++ resolved
@@ -215,12 +215,8 @@
       bool outside_goal_tolerance = false;
       bool within_goal_time = true;
       double time_difference = 0.0;
-<<<<<<< HEAD
-      const bool before_last_point = end_segment_itr != (*traj_point_active_ptr_)->end();
+      const bool before_last_point = end_segment_itr != traj_external_point_ptr_->end();
       auto active_tol = active_tolerances_.readFromRT();
-=======
-      const bool before_last_point = end_segment_itr != traj_external_point_ptr_->end();
->>>>>>> 5178503f
 
       // Check state/goal tolerance
       for (size_t index = 0; index < dof_; ++index)
