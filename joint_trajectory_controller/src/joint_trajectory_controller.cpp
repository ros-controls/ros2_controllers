--- conflicted
+++ resolved
@@ -55,17 +55,6 @@
   try
   {
     // with the lifecycle node being initialized, we can declare parameters
-<<<<<<< HEAD
-    auto_declare<std::vector<std::string>>("joints", joint_names_);
-    auto_declare<std::vector<std::string>>("command_joints", command_joint_names_);
-    auto_declare<std::vector<std::string>>("command_interfaces", command_interface_types_);
-    auto_declare<std::vector<std::string>>("state_interfaces", state_interface_types_);
-    auto_declare<double>("state_publish_rate", 50.0);
-    auto_declare<double>("action_monitor_rate", 20.0);
-    auto_declare<bool>("allow_partial_joints_goal", allow_partial_joints_goal_);
-    auto_declare<bool>("open_loop_control", open_loop_control_);
-    auto_declare<bool>(
-=======
     joint_names_ = auto_declare<std::vector<std::string>>("joints", joint_names_);
     command_interface_types_ =
       auto_declare<std::vector<std::string>>("command_interfaces", command_interface_types_);
@@ -75,7 +64,6 @@
       auto_declare<bool>("allow_partial_joints_goal", allow_partial_joints_goal_);
     open_loop_control_ = auto_declare<bool>("open_loop_control", open_loop_control_);
     allow_integration_in_goal_trajectories_ = auto_declare<bool>(
->>>>>>> 4163f142
       "allow_integration_in_goal_trajectories", allow_integration_in_goal_trajectories_);
     state_publish_rate_ = auto_declare<double>("state_publish_rate", 50.0);
     action_monitor_rate_ = auto_declare<double>("action_monitor_rate", 20.0);
