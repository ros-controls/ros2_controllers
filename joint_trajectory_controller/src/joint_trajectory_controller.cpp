// Copyright (c) 2021 ros2_control Development Team
//
// Licensed under the Apache License, Version 2.0 (the "License");
// you may not use this file except in compliance with the License.
// You may obtain a copy of the License at
//
//     http://www.apache.org/licenses/LICENSE-2.0
//
// Unless required by applicable law or agreed to in writing, software
// distributed under the License is distributed on an "AS IS" BASIS,
// WITHOUT WARRANTIES OR CONDITIONS OF ANY KIND, either express or implied.
// See the License for the specific language governing permissions and
// limitations under the License.

#include "joint_trajectory_controller/joint_trajectory_controller.hpp"

#include <stddef.h>
#include <chrono>
#include <functional>
#include <memory>
#include <ostream>
#include <ratio>
#include <string>
#include <vector>

#include "angles/angles.h"
#include "builtin_interfaces/msg/duration.hpp"
#include "builtin_interfaces/msg/time.hpp"
#include "controller_interface/helpers.hpp"
#include "hardware_interface/types/hardware_interface_return_values.hpp"
#include "hardware_interface/types/hardware_interface_type_values.hpp"
#include "joint_trajectory_controller/trajectory.hpp"
#include "lifecycle_msgs/msg/state.hpp"
#include "rclcpp/logging.hpp"
#include "rclcpp/parameter.hpp"
#include "rclcpp/qos.hpp"
#include "rclcpp/qos_event.hpp"
#include "rclcpp/time.hpp"
#include "rclcpp_action/create_server.hpp"
#include "rclcpp_action/server_goal_handle.hpp"
#include "rclcpp_lifecycle/lifecycle_node.hpp"
#include "rclcpp_lifecycle/node_interfaces/lifecycle_node_interface.hpp"
#include "rclcpp_lifecycle/state.hpp"
#include "std_msgs/msg/header.hpp"

namespace joint_trajectory_controller
{
JointTrajectoryController::JointTrajectoryController()
: controller_interface::ControllerInterface(), dof_(0)
{
}

controller_interface::CallbackReturn JointTrajectoryController::on_init()
{
  try
  {
    // Create the parameter listener and get the parameters
    param_listener_ = std::make_shared<ParamListener>(get_node());
    params_ = param_listener_->get_params();

    // Set interpolation method from string parameter
    interpolation_method_ = interpolation_methods::from_string(params_.interpolation_method);
  }
  catch (const std::exception & e)
  {
    fprintf(stderr, "Exception thrown during init stage with message: %s \n", e.what());
    return CallbackReturn::ERROR;
  }

  return CallbackReturn::SUCCESS;
}

controller_interface::InterfaceConfiguration
JointTrajectoryController::command_interface_configuration() const
{
  controller_interface::InterfaceConfiguration conf;
  conf.type = controller_interface::interface_configuration_type::INDIVIDUAL;
  if (dof_ == 0)
  {
    fprintf(
      stderr,
      "During ros2_control interface configuration, degrees of freedom is not valid;"
      " it should be positive. Actual DOF is %zu\n",
      dof_);
    std::exit(EXIT_FAILURE);
  }
  conf.names.reserve(dof_ * params_.command_interfaces.size());
  for (const auto & joint_name : command_joint_names_)
  {
    for (const auto & interface_type : params_.command_interfaces)
    {
      conf.names.push_back(joint_name + "/" + interface_type);
    }
  }
  return conf;
}

controller_interface::InterfaceConfiguration
JointTrajectoryController::state_interface_configuration() const
{
  controller_interface::InterfaceConfiguration conf;
  conf.type = controller_interface::interface_configuration_type::INDIVIDUAL;
  conf.names.reserve(dof_ * params_.state_interfaces.size());
  for (const auto & joint_name : params_.joints)
  {
    for (const auto & interface_type : params_.state_interfaces)
    {
      conf.names.push_back(joint_name + "/" + interface_type);
    }
  }
  return conf;
}

controller_interface::return_type JointTrajectoryController::update(
  const rclcpp::Time & time, const rclcpp::Duration & period)
{
  if (get_state().id() == lifecycle_msgs::msg::State::PRIMARY_STATE_INACTIVE)
  {
    return controller_interface::return_type::OK;
  }

  auto compute_error_for_joint = [&](
                                   JointTrajectoryPoint & error, int index,
                                   const JointTrajectoryPoint & current,
                                   const JointTrajectoryPoint & desired)
  {
    // error defined as the difference between current and desired
    if (normalize_joint_error_[index])
    {
      // if desired, the shortest_angular_distance is calculated, i.e., the error is
      //  normalized between -pi<error<pi
      error.positions[index] =
        angles::shortest_angular_distance(current.positions[index], desired.positions[index]);
    }
    else
    {
      error.positions[index] = desired.positions[index] - current.positions[index];
    }
    if (has_velocity_state_interface_ && has_velocity_command_interface_)
    {
      error.velocities[index] = desired.velocities[index] - current.velocities[index];
    }
    if (has_acceleration_state_interface_ && has_acceleration_command_interface_)
    {
      error.accelerations[index] = desired.accelerations[index] - current.accelerations[index];
    }
  };

  // Check if a new external message has been received from nonRT threads
  auto current_external_msg = traj_external_point_ptr_->get_trajectory_msg();
  auto new_external_msg = traj_msg_external_point_ptr_.readFromRT();
  if (current_external_msg != *new_external_msg)
  {
    fill_partial_goal(*new_external_msg);
    sort_to_local_joint_order(*new_external_msg);
    // TODO(denis): Add here integration of position and velocity
    traj_external_point_ptr_->update(*new_external_msg);
  }

  // TODO(anyone): can I here also use const on joint_interface since the reference_wrapper is not
  // changed, but its value only?
  auto assign_interface_from_point =
    [&](auto & joint_interface, const std::vector<double> & trajectory_point_interface)
  {
    for (size_t index = 0; index < dof_; ++index)
    {
      joint_interface[index].get().set_value(trajectory_point_interface[index]);
    }
  };

  // current state update
  state_current_.time_from_start.set__sec(0);
  read_state_from_hardware(state_current_);

  // currently carrying out a trajectory
  if (traj_point_active_ptr_ && (*traj_point_active_ptr_)->has_trajectory_msg())
  {
    bool first_sample = false;
    // if sampling the first time, set the point before you sample
    if (!(*traj_point_active_ptr_)->is_sampled_already())
    {
      first_sample = true;
      if (params_.open_loop_control)
      {
        (*traj_point_active_ptr_)->set_point_before_trajectory_msg(time, last_commanded_state_);
      }
      else
      {
        (*traj_point_active_ptr_)->set_point_before_trajectory_msg(time, state_current_);
      }
    }

    // find segment for current timestamp
    TrajectoryPointConstIter start_segment_itr, end_segment_itr;
    const bool valid_point =
      (*traj_point_active_ptr_)
        ->sample(time, interpolation_method_, state_desired_, start_segment_itr, end_segment_itr);

    if (valid_point)
    {
      bool tolerance_violated_while_moving = false;
      bool outside_goal_tolerance = false;
      bool within_goal_time = true;
      double time_difference = 0.0;
      const bool before_last_point = end_segment_itr != (*traj_point_active_ptr_)->end();

      // Check state/goal tolerance
      for (size_t index = 0; index < dof_; ++index)
      {
        compute_error_for_joint(state_error_, index, state_current_, state_desired_);

        // Always check the state tolerance on the first sample in case the first sample
        // is the last point
        if (
          (before_last_point || first_sample) &&
          !check_state_tolerance_per_joint(
            state_error_, index, default_tolerances_.state_tolerance[index], false))
        {
          tolerance_violated_while_moving = true;
        }
        // past the final point, check that we end up inside goal tolerance
        if (
          !before_last_point &&
          !check_state_tolerance_per_joint(
            state_error_, index, default_tolerances_.goal_state_tolerance[index], false))
        {
          outside_goal_tolerance = true;

          if (default_tolerances_.goal_time_tolerance != 0.0)
          {
            // if we exceed goal_time_tolerance set it to aborted
            const rclcpp::Time traj_start = (*traj_point_active_ptr_)->get_trajectory_start_time();
            const rclcpp::Time traj_end = traj_start + start_segment_itr->time_from_start;

            time_difference = get_node()->now().seconds() - traj_end.seconds();

            if (time_difference > default_tolerances_.goal_time_tolerance)
            {
              within_goal_time = false;
            }
          }
        }
      }

      // set values for next hardware write() if tolerance is met
      if (!tolerance_violated_while_moving && within_goal_time)
      {
        if (use_closed_loop_pid_adapter_)
        {
          // Update PIDs
          for (auto i = 0ul; i < dof_; ++i)
          {
            tmp_command_[i] = (state_desired_.velocities[i] * ff_velocity_scale_[i]) +
                              pids_[i]->computeCommand(
                                state_error_.positions[i], state_error_.velocities[i],
                                (uint64_t)period.nanoseconds());
          }
        }

        // set values for next hardware write()
        if (has_position_command_interface_)
        {
          assign_interface_from_point(joint_command_interface_[0], state_desired_.positions);
        }
        if (has_velocity_command_interface_)
        {
          if (use_closed_loop_pid_adapter_)
          {
            assign_interface_from_point(joint_command_interface_[1], tmp_command_);
          }
          else
          {
            assign_interface_from_point(joint_command_interface_[1], state_desired_.velocities);
          }
        }
        if (has_acceleration_command_interface_)
        {
          assign_interface_from_point(joint_command_interface_[2], state_desired_.accelerations);
        }
        if (has_effort_command_interface_)
        {
          if (use_closed_loop_pid_adapter_)
          {
            assign_interface_from_point(joint_command_interface_[3], tmp_command_);
          }
          else
          {
            assign_interface_from_point(joint_command_interface_[3], state_desired_.effort);
          }
        }

        // store the previous command. Used in open-loop control mode
        last_commanded_state_ = state_desired_;
      }

      const auto active_goal = *rt_active_goal_.readFromRT();
      if (active_goal)
      {
        // send feedback
        auto feedback = std::make_shared<FollowJTrajAction::Feedback>();
        feedback->header.stamp = time;
        feedback->joint_names = params_.joints;

        feedback->actual = state_current_;
        feedback->desired = state_desired_;
        feedback->error = state_error_;
        active_goal->setFeedback(feedback);

        // check abort
        if (tolerance_violated_while_moving)
        {
          set_hold_position();
          auto result = std::make_shared<FollowJTrajAction::Result>();

          RCLCPP_WARN(get_node()->get_logger(), "Aborted due to state tolerance violation");
          result->set__error_code(FollowJTrajAction::Result::PATH_TOLERANCE_VIOLATED);
          active_goal->setAborted(result);
          // TODO(matthew-reynolds): Need a lock-free write here
          // See https://github.com/ros-controls/ros2_controllers/issues/168
          rt_active_goal_.writeFromNonRT(RealtimeGoalHandlePtr());

          // check goal tolerance
        }
        else if (!before_last_point)
        {
          if (!outside_goal_tolerance)
          {
            auto res = std::make_shared<FollowJTrajAction::Result>();
            res->set__error_code(FollowJTrajAction::Result::SUCCESSFUL);
            active_goal->setSucceeded(res);
            // TODO(matthew-reynolds): Need a lock-free write here
            // See https://github.com/ros-controls/ros2_controllers/issues/168
            rt_active_goal_.writeFromNonRT(RealtimeGoalHandlePtr());

            RCLCPP_INFO(get_node()->get_logger(), "Goal reached, success!");
          }
          else if (!within_goal_time)
          {
            set_hold_position();
            auto result = std::make_shared<FollowJTrajAction::Result>();
            result->set__error_code(FollowJTrajAction::Result::GOAL_TOLERANCE_VIOLATED);
            active_goal->setAborted(result);
            // TODO(matthew-reynolds): Need a lock-free write here
            // See https://github.com/ros-controls/ros2_controllers/issues/168
            rt_active_goal_.writeFromNonRT(RealtimeGoalHandlePtr());
            RCLCPP_WARN(
              get_node()->get_logger(), "Aborted due goal_time_tolerance exceeding by %f seconds",
              time_difference);
          }
          // else, run another cycle while waiting for outside_goal_tolerance
          // to be satisfied or violated within the goal_time_tolerance
        }
      }
      else if (tolerance_violated_while_moving)
      {
        set_hold_position();
        RCLCPP_ERROR(get_node()->get_logger(), "Holding position due to state tolerance violation");
      }
    }
  }

  publish_state(state_desired_, state_current_, state_error_);
  return controller_interface::return_type::OK;
}

void JointTrajectoryController::read_state_from_hardware(JointTrajectoryPoint & state)
{
  auto assign_point_from_interface =
    [&](std::vector<double> & trajectory_point_interface, const auto & joint_interface)
  {
    for (size_t index = 0; index < dof_; ++index)
    {
      trajectory_point_interface[index] = joint_interface[index].get().get_value();
    }
  };

  // Assign values from the hardware
  // Position states always exist
  assign_point_from_interface(state.positions, joint_state_interface_[0]);
  // velocity and acceleration states are optional
  if (has_velocity_state_interface_)
  {
    assign_point_from_interface(state.velocities, joint_state_interface_[1]);
    // Acceleration is used only in combination with velocity
    if (has_acceleration_state_interface_)
    {
      assign_point_from_interface(state.accelerations, joint_state_interface_[2]);
    }
    else
    {
      // Make empty so the property is ignored during interpolation
      state.accelerations.clear();
    }
  }
  else
  {
    // Make empty so the property is ignored during interpolation
    state.velocities.clear();
    state.accelerations.clear();
  }
}

bool JointTrajectoryController::read_state_from_command_interfaces(JointTrajectoryPoint & state)
{
  bool has_values = true;

  auto assign_point_from_interface =
    [&](std::vector<double> & trajectory_point_interface, const auto & joint_interface)
  {
    for (size_t index = 0; index < dof_; ++index)
    {
      trajectory_point_interface[index] = joint_interface[index].get().get_value();
    }
  };

  auto interface_has_values = [](const auto & joint_interface)
  {
    return std::find_if(
             joint_interface.begin(), joint_interface.end(),
             [](const auto & interface)
             { return std::isnan(interface.get().get_value()); }) == joint_interface.end();
  };

  // Assign values from the command interfaces as state. Therefore needs check for both.
  // Position state interface has to exist always
  if (has_position_command_interface_ && interface_has_values(joint_command_interface_[0]))
  {
    assign_point_from_interface(state.positions, joint_command_interface_[0]);
  }
  else
  {
    state.positions.clear();
    has_values = false;
  }
  // velocity and acceleration states are optional
  if (has_velocity_state_interface_)
  {
    if (has_velocity_command_interface_ && interface_has_values(joint_command_interface_[1]))
    {
      assign_point_from_interface(state.velocities, joint_command_interface_[1]);
    }
    else
    {
      state.velocities.clear();
      has_values = false;
    }
  }
  else
  {
    state.velocities.clear();
  }
  // Acceleration is used only in combination with velocity
  if (has_acceleration_state_interface_)
  {
    if (has_acceleration_command_interface_ && interface_has_values(joint_command_interface_[2]))
    {
      assign_point_from_interface(state.accelerations, joint_command_interface_[2]);
    }
    else
    {
      state.accelerations.clear();
      has_values = false;
    }
  }
  else
  {
    state.accelerations.clear();
  }

  return has_values;
}

controller_interface::CallbackReturn JointTrajectoryController::on_configure(
  const rclcpp_lifecycle::State &)
{
  const auto logger = get_node()->get_logger();

  if (!param_listener_)
  {
    RCLCPP_ERROR(get_node()->get_logger(), "Error encountered during init");
    return controller_interface::CallbackReturn::ERROR;
  }

  // update the dynamic map parameters
  param_listener_->refresh_dynamic_parameters();

  // get parameters from the listener in case they were updated
  params_ = param_listener_->get_params();

  // Check if the DoF has changed
  if ((dof_ > 0) && (params_.joints.size() != dof_))
  {
    RCLCPP_ERROR(
      logger,
      "The JointTrajectoryController does not support restarting with a different number of DOF");
    // TODO(andyz): update vector lengths if num. joints did change and re-initialize them so we
    // can continue
    return CallbackReturn::FAILURE;
  }

  dof_ = params_.joints.size();

  // TODO(destogl): why is this here? Add comment or move
  if (!reset())
  {
    return CallbackReturn::FAILURE;
  }

  if (params_.joints.empty())
  {
    // TODO(destogl): is this correct? Can we really move-on if no joint names are not provided?
    RCLCPP_WARN(logger, "'joints' parameter is empty.");
  }

  command_joint_names_ = params_.command_joints;

  if (command_joint_names_.empty())
  {
    command_joint_names_ = params_.joints;
    RCLCPP_INFO(
      logger, "No specific joint names are used for command interfaces. Using 'joints' parameter.");
  }
  else if (command_joint_names_.size() != params_.joints.size())
  {
    RCLCPP_ERROR(
      logger, "'command_joints' parameter has to have the same size as 'joints' parameter.");
    return CallbackReturn::FAILURE;
  }

  //  // Specialized, child controllers set interfaces before calling configure function.
  //  if (command_interface_types_.empty())
  //  {
  //   command_interface_types_ = get_node()->get_parameter("command_interfaces").as_string_array();
  //  }

  if (params_.command_interfaces.empty())
  {
    RCLCPP_ERROR(logger, "'command_interfaces' parameter is empty.");
    return CallbackReturn::FAILURE;
  }

  // Check if only allowed interface types are used and initialize storage to avoid memory
  // allocation during activation
  joint_command_interface_.resize(allowed_interface_types_.size());

  has_position_command_interface_ =
    contains_interface_type(params_.command_interfaces, hardware_interface::HW_IF_POSITION);
  has_velocity_command_interface_ =
    contains_interface_type(params_.command_interfaces, hardware_interface::HW_IF_VELOCITY);
  has_acceleration_command_interface_ =
    contains_interface_type(params_.command_interfaces, hardware_interface::HW_IF_ACCELERATION);
  has_effort_command_interface_ =
    contains_interface_type(params_.command_interfaces, hardware_interface::HW_IF_EFFORT);

  // if there is only velocity or if there is effort command interface
  // then use also PID adapter
  use_closed_loop_pid_adapter_ =
    (has_velocity_command_interface_ && params_.command_interfaces.size() == 1) ||
    has_effort_command_interface_;

  if (use_closed_loop_pid_adapter_)
  {
    pids_.resize(dof_);
    ff_velocity_scale_.resize(dof_);
    tmp_command_.resize(dof_, 0.0);

    // Init PID gains from ROS parameters
    for (size_t i = 0; i < dof_; ++i)
    {
      const auto & gains = params_.gains.joints_map.at(params_.joints[i]);
      pids_[i] = std::make_shared<control_toolbox::Pid>(
        gains.p, gains.i, gains.d, gains.i_clamp, -gains.i_clamp);

<<<<<<< HEAD
      // TODO(destogl): remove this in ROS2 Iron
      // Check deprecated style for "ff_velocity_scale" parameter definition.
      double ff_velocity_scale_tmp =
        auto_declare<double>("ff_velocity_scale/" + params_.joints[i], -1.0);
      if (ff_velocity_scale_tmp != -1.0)
      {
        RCLCPP_WARN(
          get_node()->get_logger(),
          "You are using deprecated format 'ff_velocity_scale/%s: %f'! "
          "'ff_velocity_scale' parameters have to be defined under 'gains.<joint_name>.' "
          "structure. ",
          command_joint_names_[i].c_str(), ff_velocity_scale_tmp);

        ff_velocity_scale_[i] = ff_velocity_scale_tmp;
      }
      else
      {
        ff_velocity_scale_[i] = gains.ff_velocity_scale;
      }
=======
      ff_velocity_scale_[i] = gains.ff_velocity_scale;
>>>>>>> a49a87da
    }
  }

  // Configure joint position error normalization from ROS parameters
  normalize_joint_error_.resize(dof_);
  for (size_t i = 0; i < dof_; ++i)
  {
    const auto & gains = params_.gains.joints_map.at(params_.joints[i]);
    normalize_joint_error_[i] = gains.normalize_error;
  }

  if (params_.state_interfaces.empty())
  {
    RCLCPP_ERROR(logger, "'state_interfaces' parameter is empty.");
    return CallbackReturn::FAILURE;
  }

  // Check if only allowed interface types are used and initialize storage to avoid memory
  // allocation during activation
  // Note: 'effort' storage is also here, but never used. Still, for this is OK.
  joint_state_interface_.resize(allowed_interface_types_.size());

  has_position_state_interface_ =
    contains_interface_type(params_.state_interfaces, hardware_interface::HW_IF_POSITION);
  has_velocity_state_interface_ =
    contains_interface_type(params_.state_interfaces, hardware_interface::HW_IF_VELOCITY);
  has_acceleration_state_interface_ =
    contains_interface_type(params_.state_interfaces, hardware_interface::HW_IF_ACCELERATION);

  // Validation of combinations of state and velocity together have to be done
  // here because the parameter validators only deal with each parameter
  // separately.
  if (
    has_velocity_command_interface_ && params_.command_interfaces.size() == 1 &&
    (!has_velocity_state_interface_ || !has_position_state_interface_))
  {
    RCLCPP_ERROR(
      logger,
      "'velocity' command interface can only be used alone if 'velocity' and "
      "'position' state interfaces are present");
    return CallbackReturn::FAILURE;
  }

  // effort is always used alone so no need for size check
  if (
    has_effort_command_interface_ &&
    (!has_velocity_state_interface_ || !has_position_state_interface_))
  {
    RCLCPP_ERROR(
      logger,
      "'effort' command interface can only be used alone if 'velocity' and "
      "'position' state interfaces are present");
    return CallbackReturn::FAILURE;
  }

  auto get_interface_list = [](const std::vector<std::string> & interface_types)
  {
    std::stringstream ss_interfaces;
    for (size_t index = 0; index < interface_types.size(); ++index)
    {
      if (index != 0)
      {
        ss_interfaces << " ";
      }
      ss_interfaces << interface_types[index];
    }
    return ss_interfaces.str();
  };

  // Print output so users can be sure the interface setup is correct
  RCLCPP_INFO(
    logger, "Command interfaces are [%s] and state interfaces are [%s].",
    get_interface_list(params_.command_interfaces).c_str(),
    get_interface_list(params_.state_interfaces).c_str());

  default_tolerances_ = get_segment_tolerances(params_);

  const std::string interpolation_string =
    get_node()->get_parameter("interpolation_method").as_string();
  interpolation_method_ = interpolation_methods::from_string(interpolation_string);
  RCLCPP_INFO(
    logger, "Using '%s' interpolation method.",
    interpolation_methods::InterpolationMethodMap.at(interpolation_method_).c_str());

  joint_command_subscriber_ =
    get_node()->create_subscription<trajectory_msgs::msg::JointTrajectory>(
      "~/joint_trajectory", rclcpp::SystemDefaultsQoS(),
      std::bind(&JointTrajectoryController::topic_callback, this, std::placeholders::_1));

  // State publisher
  RCLCPP_INFO(logger, "Controller state will be published at %.2f Hz.", params_.state_publish_rate);
  if (params_.state_publish_rate > 0.0)
  {
    state_publisher_period_ = rclcpp::Duration::from_seconds(1.0 / params_.state_publish_rate);
  }
  else
  {
    state_publisher_period_ = rclcpp::Duration::from_seconds(0.0);
  }

  publisher_ =
    get_node()->create_publisher<ControllerStateMsg>("~/state", rclcpp::SystemDefaultsQoS());
  state_publisher_ = std::make_unique<StatePublisher>(publisher_);

  state_publisher_->lock();
  state_publisher_->msg_.joint_names = params_.joints;
  state_publisher_->msg_.desired.positions.resize(dof_);
  state_publisher_->msg_.desired.velocities.resize(dof_);
  state_publisher_->msg_.desired.accelerations.resize(dof_);
  state_publisher_->msg_.actual.positions.resize(dof_);
  state_publisher_->msg_.error.positions.resize(dof_);
  if (has_velocity_state_interface_)
  {
    state_publisher_->msg_.actual.velocities.resize(dof_);
    state_publisher_->msg_.error.velocities.resize(dof_);
  }
  if (has_acceleration_state_interface_)
  {
    state_publisher_->msg_.actual.accelerations.resize(dof_);
    state_publisher_->msg_.error.accelerations.resize(dof_);
  }
  state_publisher_->unlock();

  last_state_publish_time_ = get_node()->now();

  // action server configuration
  if (params_.allow_partial_joints_goal)
  {
    RCLCPP_INFO(logger, "Goals with partial set of joints are allowed");
  }

  RCLCPP_INFO(
    logger, "Action status changes will be monitored at %.2f Hz.", params_.action_monitor_rate);
  action_monitor_period_ = rclcpp::Duration::from_seconds(1.0 / params_.action_monitor_rate);

  using namespace std::placeholders;
  action_server_ = rclcpp_action::create_server<FollowJTrajAction>(
    get_node()->get_node_base_interface(), get_node()->get_node_clock_interface(),
    get_node()->get_node_logging_interface(), get_node()->get_node_waitables_interface(),
    std::string(get_node()->get_name()) + "/follow_joint_trajectory",
    std::bind(&JointTrajectoryController::goal_received_callback, this, _1, _2),
    std::bind(&JointTrajectoryController::goal_cancelled_callback, this, _1),
    std::bind(&JointTrajectoryController::goal_accepted_callback, this, _1));

  resize_joint_trajectory_point(state_current_, dof_);
  resize_joint_trajectory_point(state_desired_, dof_);
  resize_joint_trajectory_point(state_error_, dof_);
  resize_joint_trajectory_point(last_commanded_state_, dof_);

  return CallbackReturn::SUCCESS;
}

controller_interface::CallbackReturn JointTrajectoryController::on_activate(
  const rclcpp_lifecycle::State &)
{
  // order all joints in the storage
  for (const auto & interface : params_.command_interfaces)
  {
    auto it =
      std::find(allowed_interface_types_.begin(), allowed_interface_types_.end(), interface);
    auto index = std::distance(allowed_interface_types_.begin(), it);
    if (!controller_interface::get_ordered_interfaces(
          command_interfaces_, command_joint_names_, interface, joint_command_interface_[index]))
    {
      RCLCPP_ERROR(
        get_node()->get_logger(), "Expected %zu '%s' command interfaces, got %zu.", dof_,
        interface.c_str(), joint_command_interface_[index].size());
      return CallbackReturn::ERROR;
    }
  }
  for (const auto & interface : params_.state_interfaces)
  {
    auto it =
      std::find(allowed_interface_types_.begin(), allowed_interface_types_.end(), interface);
    auto index = std::distance(allowed_interface_types_.begin(), it);
    if (!controller_interface::get_ordered_interfaces(
          state_interfaces_, params_.joints, interface, joint_state_interface_[index]))
    {
      RCLCPP_ERROR(
        get_node()->get_logger(), "Expected %zu '%s' state interfaces, got %zu.", dof_,
        interface.c_str(), joint_state_interface_[index].size());
      return CallbackReturn::ERROR;
    }
  }

  // Store 'home' pose
  traj_msg_home_ptr_ = std::make_shared<trajectory_msgs::msg::JointTrajectory>();
  traj_msg_home_ptr_->header.stamp.sec = 0;
  traj_msg_home_ptr_->header.stamp.nanosec = 0;
  traj_msg_home_ptr_->points.resize(1);
  traj_msg_home_ptr_->points[0].time_from_start.sec = 0;
  traj_msg_home_ptr_->points[0].time_from_start.nanosec = 50000000;
  traj_msg_home_ptr_->points[0].positions.resize(joint_state_interface_[0].size());
  for (size_t index = 0; index < joint_state_interface_[0].size(); ++index)
  {
    traj_msg_home_ptr_->points[0].positions[index] =
      joint_state_interface_[0][index].get().get_value();
  }

  traj_external_point_ptr_ = std::make_shared<Trajectory>();
  traj_home_point_ptr_ = std::make_shared<Trajectory>();
  traj_msg_external_point_ptr_.writeFromNonRT(
    std::shared_ptr<trajectory_msgs::msg::JointTrajectory>());

  subscriber_is_active_ = true;
  traj_point_active_ptr_ = &traj_external_point_ptr_;
  last_state_publish_time_ = get_node()->now();

  // Initialize current state storage if hardware state has tracking offset
  read_state_from_hardware(state_current_);
  read_state_from_hardware(state_desired_);
  read_state_from_hardware(last_commanded_state_);
  // Handle restart of controller by reading from commands if
  // those are not nan
  trajectory_msgs::msg::JointTrajectoryPoint state;
  resize_joint_trajectory_point(state, dof_);
  if (read_state_from_command_interfaces(state))
  {
    state_current_ = state;
    state_desired_ = state;
    last_commanded_state_ = state;
  }

  return CallbackReturn::SUCCESS;
}

controller_interface::CallbackReturn JointTrajectoryController::on_deactivate(
  const rclcpp_lifecycle::State &)
{
  // TODO(anyone): How to halt when using effort commands?
  for (size_t index = 0; index < dof_; ++index)
  {
    if (has_position_command_interface_)
    {
      joint_command_interface_[0][index].get().set_value(
        joint_command_interface_[0][index].get().get_value());
    }

    if (has_velocity_command_interface_)
    {
      joint_command_interface_[1][index].get().set_value(0.0);
    }

    if (has_effort_command_interface_)
    {
      joint_command_interface_[3][index].get().set_value(0.0);
    }
  }

  for (size_t index = 0; index < allowed_interface_types_.size(); ++index)
  {
    joint_command_interface_[index].clear();
    joint_state_interface_[index].clear();
  }
  release_interfaces();

  subscriber_is_active_ = false;

  return CallbackReturn::SUCCESS;
}

controller_interface::CallbackReturn JointTrajectoryController::on_cleanup(
  const rclcpp_lifecycle::State &)
{
  // go home
  traj_home_point_ptr_->update(traj_msg_home_ptr_);
  traj_point_active_ptr_ = &traj_home_point_ptr_;

  return CallbackReturn::SUCCESS;
}

controller_interface::CallbackReturn JointTrajectoryController::on_error(
  const rclcpp_lifecycle::State &)
{
  if (!reset())
  {
    return CallbackReturn::ERROR;
  }
  return CallbackReturn::SUCCESS;
}

bool JointTrajectoryController::reset()
{
  subscriber_is_active_ = false;
  joint_command_subscriber_.reset();

  for (const auto & pid : pids_)
  {
    if (pid)
    {
      pid->reset();
    }
  }

  // iterator has no default value
  // prev_traj_point_ptr_;
  traj_point_active_ptr_ = nullptr;
  traj_external_point_ptr_.reset();
  traj_home_point_ptr_.reset();
  traj_msg_home_ptr_.reset();

  return true;
}

controller_interface::CallbackReturn JointTrajectoryController::on_shutdown(
  const rclcpp_lifecycle::State &)
{
  // TODO(karsten1987): what to do?

  return CallbackReturn::SUCCESS;
}

void JointTrajectoryController::publish_state(
  const JointTrajectoryPoint & desired_state, const JointTrajectoryPoint & current_state,
  const JointTrajectoryPoint & state_error)
{
  if (state_publisher_period_.seconds() <= 0.0)
  {
    return;
  }

  if (get_node()->now() < (last_state_publish_time_ + state_publisher_period_))
  {
    return;
  }

  if (state_publisher_ && state_publisher_->trylock())
  {
    last_state_publish_time_ = get_node()->now();
    state_publisher_->msg_.header.stamp = last_state_publish_time_;
    state_publisher_->msg_.desired.positions = desired_state.positions;
    state_publisher_->msg_.desired.velocities = desired_state.velocities;
    state_publisher_->msg_.desired.accelerations = desired_state.accelerations;
    state_publisher_->msg_.actual.positions = current_state.positions;
    state_publisher_->msg_.error.positions = state_error.positions;
    if (has_velocity_state_interface_)
    {
      state_publisher_->msg_.actual.velocities = current_state.velocities;
      state_publisher_->msg_.error.velocities = state_error.velocities;
    }
    if (has_acceleration_state_interface_)
    {
      state_publisher_->msg_.actual.accelerations = current_state.accelerations;
      state_publisher_->msg_.error.accelerations = state_error.accelerations;
    }

    state_publisher_->unlockAndPublish();
  }
}

void JointTrajectoryController::topic_callback(
  const std::shared_ptr<trajectory_msgs::msg::JointTrajectory> msg)
{
  if (!validate_trajectory_msg(*msg))
  {
    return;
  }
  // http://wiki.ros.org/joint_trajectory_controller/UnderstandingTrajectoryReplacement
  // always replace old msg with new one for now
  if (subscriber_is_active_)
  {
    add_new_trajectory_msg(msg);
  }
};

rclcpp_action::GoalResponse JointTrajectoryController::goal_received_callback(
  const rclcpp_action::GoalUUID &, std::shared_ptr<const FollowJTrajAction::Goal> goal)
{
  RCLCPP_INFO(get_node()->get_logger(), "Received new action goal");

  // Precondition: Running controller
  if (get_state().id() == lifecycle_msgs::msg::State::PRIMARY_STATE_INACTIVE)
  {
    RCLCPP_ERROR(
      get_node()->get_logger(), "Can't accept new action goals. Controller is not running.");
    return rclcpp_action::GoalResponse::REJECT;
  }

  if (!validate_trajectory_msg(goal->trajectory))
  {
    return rclcpp_action::GoalResponse::REJECT;
  }

  RCLCPP_INFO(get_node()->get_logger(), "Accepted new action goal");
  return rclcpp_action::GoalResponse::ACCEPT_AND_EXECUTE;
}

rclcpp_action::CancelResponse JointTrajectoryController::goal_cancelled_callback(
  const std::shared_ptr<rclcpp_action::ServerGoalHandle<FollowJTrajAction>> goal_handle)
{
  RCLCPP_INFO(get_node()->get_logger(), "Got request to cancel goal");

  // Check that cancel request refers to currently active goal (if any)
  const auto active_goal = *rt_active_goal_.readFromNonRT();
  if (active_goal && active_goal->gh_ == goal_handle)
  {
    // Controller uptime
    // Enter hold current position mode
    set_hold_position();

    RCLCPP_DEBUG(
      get_node()->get_logger(), "Canceling active action goal because cancel callback received.");

    // Mark the current goal as canceled
    auto action_res = std::make_shared<FollowJTrajAction::Result>();
    active_goal->setCanceled(action_res);
    rt_active_goal_.writeFromNonRT(RealtimeGoalHandlePtr());
  }
  return rclcpp_action::CancelResponse::ACCEPT;
}

void JointTrajectoryController::goal_accepted_callback(
  std::shared_ptr<rclcpp_action::ServerGoalHandle<FollowJTrajAction>> goal_handle)
{
  // Update new trajectory
  {
    preempt_active_goal();
    auto traj_msg =
      std::make_shared<trajectory_msgs::msg::JointTrajectory>(goal_handle->get_goal()->trajectory);

    add_new_trajectory_msg(traj_msg);
  }

  // Update the active goal
  RealtimeGoalHandlePtr rt_goal = std::make_shared<RealtimeGoalHandle>(goal_handle);
  rt_goal->preallocated_feedback_->joint_names = params_.joints;
  rt_goal->execute();
  rt_active_goal_.writeFromNonRT(rt_goal);

  // Set smartpointer to expire for create_wall_timer to delete previous entry from timer list
  goal_handle_timer_.reset();

  // Setup goal status checking timer
  goal_handle_timer_ = get_node()->create_wall_timer(
    action_monitor_period_.to_chrono<std::chrono::nanoseconds>(),
    std::bind(&RealtimeGoalHandle::runNonRealtime, rt_goal));
}

void JointTrajectoryController::fill_partial_goal(
  std::shared_ptr<trajectory_msgs::msg::JointTrajectory> trajectory_msg) const
{
  // joint names in the goal are a subset of existing joints, as checked in goal_callback
  // so if the size matches, the goal contains all controller joints
  if (dof_ == trajectory_msg->joint_names.size())
  {
    return;
  }

  trajectory_msg->joint_names.reserve(dof_);

  for (size_t index = 0; index < dof_; ++index)
  {
    {
      if (
        std::find(
          trajectory_msg->joint_names.begin(), trajectory_msg->joint_names.end(),
          params_.joints[index]) != trajectory_msg->joint_names.end())
      {
        // joint found on msg
        continue;
      }
      trajectory_msg->joint_names.push_back(params_.joints[index]);

      for (auto & it : trajectory_msg->points)
      {
        // Assume hold position with 0 velocity and acceleration for missing joints
        if (!it.positions.empty())
        {
          if (
            has_position_command_interface_ &&
            !std::isnan(joint_command_interface_[0][index].get().get_value()))
          {
            // copy last command if cmd interface exists
            it.positions.push_back(joint_command_interface_[0][index].get().get_value());
          }
          else if (has_position_state_interface_)
          {
            // copy current state if state interface exists
            it.positions.push_back(joint_state_interface_[0][index].get().get_value());
          }
        }
        if (!it.velocities.empty())
        {
          it.velocities.push_back(0.0);
        }
        if (!it.accelerations.empty())
        {
          it.accelerations.push_back(0.0);
        }
        if (!it.effort.empty())
        {
          it.effort.push_back(0.0);
        }
      }
    }
  }
}

void JointTrajectoryController::sort_to_local_joint_order(
  std::shared_ptr<trajectory_msgs::msg::JointTrajectory> trajectory_msg)
{
  // rearrange all points in the trajectory message based on mapping
  std::vector<size_t> mapping_vector = mapping(trajectory_msg->joint_names, params_.joints);
  auto remap = [this](
                 const std::vector<double> & to_remap,
                 const std::vector<size_t> & mapping) -> std::vector<double>
  {
    if (to_remap.empty())
    {
      return to_remap;
    }
    if (to_remap.size() != mapping.size())
    {
      RCLCPP_WARN(
        get_node()->get_logger(), "Invalid input size (%zu) for sorting", to_remap.size());
      return to_remap;
    }
    std::vector<double> output;
    output.resize(mapping.size(), 0.0);
    for (size_t index = 0; index < mapping.size(); ++index)
    {
      auto map_index = mapping[index];
      output[map_index] = to_remap[index];
    }
    return output;
  };

  for (size_t index = 0; index < trajectory_msg->points.size(); ++index)
  {
    trajectory_msg->points[index].positions =
      remap(trajectory_msg->points[index].positions, mapping_vector);

    trajectory_msg->points[index].velocities =
      remap(trajectory_msg->points[index].velocities, mapping_vector);

    trajectory_msg->points[index].accelerations =
      remap(trajectory_msg->points[index].accelerations, mapping_vector);

    trajectory_msg->points[index].effort =
      remap(trajectory_msg->points[index].effort, mapping_vector);
  }
}

bool JointTrajectoryController::validate_trajectory_point_field(
  size_t joint_names_size, const std::vector<double> & vector_field,
  const std::string & string_for_vector_field, size_t i, bool allow_empty) const
{
  if (allow_empty && vector_field.empty())
  {
    return true;
  }
  if (joint_names_size != vector_field.size())
  {
    RCLCPP_ERROR(
      get_node()->get_logger(), "Mismatch between joint_names (%zu) and %s (%zu) at point #%zu.",
      joint_names_size, string_for_vector_field.c_str(), vector_field.size(), i);
    return false;
  }
  return true;
}

bool JointTrajectoryController::validate_trajectory_msg(
  const trajectory_msgs::msg::JointTrajectory & trajectory) const
{
  // If partial joints goals are not allowed, goal should specify all controller joints
  if (!params_.allow_partial_joints_goal)
  {
    if (trajectory.joint_names.size() != dof_)
    {
      RCLCPP_ERROR(
        get_node()->get_logger(),
        "Joints on incoming trajectory don't match the controller joints.");
      return false;
    }
  }

  if (trajectory.joint_names.empty())
  {
    RCLCPP_ERROR(get_node()->get_logger(), "Empty joint names on incoming trajectory.");
    return false;
  }

  const auto trajectory_start_time = static_cast<rclcpp::Time>(trajectory.header.stamp);
  // If the starting time it set to 0.0, it means the controller should start it now.
  // Otherwise we check if the trajectory ends before the current time,
  // in which case it can be ignored.
  if (trajectory_start_time.seconds() != 0.0)
  {
    auto trajectory_end_time = trajectory_start_time;
    for (const auto & p : trajectory.points)
    {
      trajectory_end_time += p.time_from_start;
    }
    if (trajectory_end_time < get_node()->now())
    {
      RCLCPP_ERROR(
        get_node()->get_logger(),
        "Received trajectory with non zero time start time (%f) that ends on the past (%f)",
        trajectory_start_time.seconds(), trajectory_end_time.seconds());
      return false;
    }
  }

  for (size_t i = 0; i < trajectory.joint_names.size(); ++i)
  {
    const std::string & incoming_joint_name = trajectory.joint_names[i];

    auto it = std::find(params_.joints.begin(), params_.joints.end(), incoming_joint_name);
    if (it == params_.joints.end())
    {
      RCLCPP_ERROR(
        get_node()->get_logger(), "Incoming joint %s doesn't match the controller's joints.",
        incoming_joint_name.c_str());
      return false;
    }
  }

  rclcpp::Duration previous_traj_time(0ms);
  for (size_t i = 0; i < trajectory.points.size(); ++i)
  {
    if ((i > 0) && (rclcpp::Duration(trajectory.points[i].time_from_start) <= previous_traj_time))
    {
      RCLCPP_ERROR(
        get_node()->get_logger(),
        "Time between points %zu and %zu is not strictly increasing, it is %f and %f respectively",
        i - 1, i, previous_traj_time.seconds(),
        rclcpp::Duration(trajectory.points[i].time_from_start).seconds());
      return false;
    }
    previous_traj_time = trajectory.points[i].time_from_start;

    const size_t joint_count = trajectory.joint_names.size();
    const auto & points = trajectory.points;
    // This currently supports only position, velocity and acceleration inputs
    if (params_.allow_integration_in_goal_trajectories)
    {
      const bool all_empty = points[i].positions.empty() && points[i].velocities.empty() &&
                             points[i].accelerations.empty();
      const bool position_error =
        !points[i].positions.empty() &&
        !validate_trajectory_point_field(joint_count, points[i].positions, "positions", i, false);
      const bool velocity_error =
        !points[i].velocities.empty() &&
        !validate_trajectory_point_field(joint_count, points[i].velocities, "velocities", i, false);
      const bool acceleration_error =
        !points[i].accelerations.empty() &&
        !validate_trajectory_point_field(
          joint_count, points[i].accelerations, "accelerations", i, false);
      if (all_empty || position_error || velocity_error || acceleration_error)
      {
        return false;
      }
    }
    else if (
      !validate_trajectory_point_field(joint_count, points[i].positions, "positions", i, false) ||
      !validate_trajectory_point_field(joint_count, points[i].velocities, "velocities", i, true) ||
      !validate_trajectory_point_field(
        joint_count, points[i].accelerations, "accelerations", i, true) ||
      !validate_trajectory_point_field(joint_count, points[i].effort, "effort", i, true))
    {
      return false;
    }
  }
  return true;
}

void JointTrajectoryController::add_new_trajectory_msg(
  const std::shared_ptr<trajectory_msgs::msg::JointTrajectory> & traj_msg)
{
  traj_msg_external_point_ptr_.writeFromNonRT(traj_msg);
}

void JointTrajectoryController::preempt_active_goal()
{
  const auto active_goal = *rt_active_goal_.readFromNonRT();
  if (active_goal)
  {
    set_hold_position();
    auto action_res = std::make_shared<FollowJTrajAction::Result>();
    action_res->set__error_code(FollowJTrajAction::Result::INVALID_GOAL);
    action_res->set__error_string("Current goal cancelled due to new incoming action.");
    active_goal->setCanceled(action_res);
    rt_active_goal_.writeFromNonRT(RealtimeGoalHandlePtr());
  }
}

void JointTrajectoryController::set_hold_position()
{
  trajectory_msgs::msg::JointTrajectory empty_msg;
  empty_msg.header.stamp = rclcpp::Time(0);

  auto traj_msg = std::make_shared<trajectory_msgs::msg::JointTrajectory>(empty_msg);
  add_new_trajectory_msg(traj_msg);
}

bool JointTrajectoryController::contains_interface_type(
  const std::vector<std::string> & interface_type_list, const std::string & interface_type)
{
  return std::find(interface_type_list.begin(), interface_type_list.end(), interface_type) !=
         interface_type_list.end();
}

void JointTrajectoryController::resize_joint_trajectory_point(
  trajectory_msgs::msg::JointTrajectoryPoint & point, size_t size)
{
  point.positions.resize(size, 0.0);
  if (has_velocity_state_interface_)
  {
    point.velocities.resize(size, 0.0);
  }
  if (has_acceleration_state_interface_)
  {
    point.accelerations.resize(size, 0.0);
  }
}

}  // namespace joint_trajectory_controller

#include "pluginlib/class_list_macros.hpp"

PLUGINLIB_EXPORT_CLASS(
  joint_trajectory_controller::JointTrajectoryController, controller_interface::ControllerInterface)<|MERGE_RESOLUTION|>--- conflicted
+++ resolved
@@ -571,29 +571,7 @@
       pids_[i] = std::make_shared<control_toolbox::Pid>(
         gains.p, gains.i, gains.d, gains.i_clamp, -gains.i_clamp);
 
-<<<<<<< HEAD
-      // TODO(destogl): remove this in ROS2 Iron
-      // Check deprecated style for "ff_velocity_scale" parameter definition.
-      double ff_velocity_scale_tmp =
-        auto_declare<double>("ff_velocity_scale/" + params_.joints[i], -1.0);
-      if (ff_velocity_scale_tmp != -1.0)
-      {
-        RCLCPP_WARN(
-          get_node()->get_logger(),
-          "You are using deprecated format 'ff_velocity_scale/%s: %f'! "
-          "'ff_velocity_scale' parameters have to be defined under 'gains.<joint_name>.' "
-          "structure. ",
-          command_joint_names_[i].c_str(), ff_velocity_scale_tmp);
-
-        ff_velocity_scale_[i] = ff_velocity_scale_tmp;
-      }
-      else
-      {
-        ff_velocity_scale_[i] = gains.ff_velocity_scale;
-      }
-=======
       ff_velocity_scale_[i] = gains.ff_velocity_scale;
->>>>>>> a49a87da
     }
   }
 
