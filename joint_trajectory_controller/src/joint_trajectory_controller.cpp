// Copyright (c) 2021 ros2_control Development Team
//
// Licensed under the Apache License, Version 2.0 (the "License");
// you may not use this file except in compliance with the License.
// You may obtain a copy of the License at
//
//     http://www.apache.org/licenses/LICENSE-2.0
//
// Unless required by applicable law or agreed to in writing, software
// distributed under the License is distributed on an "AS IS" BASIS,
// WITHOUT WARRANTIES OR CONDITIONS OF ANY KIND, either express or implied.
// See the License for the specific language governing permissions and
// limitations under the License.

#include "joint_trajectory_controller/joint_trajectory_controller.hpp"

#include <chrono>
#include <functional>
#include <memory>
#include <numeric>
#include <string>
#include <vector>

#include "angles/angles.h"
#include "builtin_interfaces/msg/duration.hpp"
#include "builtin_interfaces/msg/time.hpp"
#include "controller_interface/helpers.hpp"
#include "hardware_interface/types/hardware_interface_return_values.hpp"
#include "hardware_interface/types/hardware_interface_type_values.hpp"
#include "lifecycle_msgs/msg/state.hpp"
#include "rclcpp/logging.hpp"
#include "rclcpp/qos.hpp"
#include "rclcpp/time.hpp"
#include "rclcpp_action/create_server.hpp"
#include "rclcpp_action/server_goal_handle.hpp"
#include "rclcpp_lifecycle/state.hpp"
#include "urdf/model.h"

#include "joint_trajectory_controller/trajectory.hpp"

namespace joint_trajectory_controller
{
JointTrajectoryController::JointTrajectoryController()
: controller_interface::ControllerInterface(),
  dof_(0), num_cmd_joints_(0),
  traj_controller_loader_(
    std::make_shared<
      pluginlib::ClassLoader<joint_trajectory_controller_plugins::TrajectoryControllerBase>>(
      "joint_trajectory_controller_plugins",
      "joint_trajectory_controller_plugins::TrajectoryControllerBase"))
{
}

controller_interface::CallbackReturn JointTrajectoryController::on_init()
{
  if (!urdf_.empty()) {
    if (!model_.initString(urdf_)) {
      RCLCPP_ERROR(get_node()->get_logger(), "Failed to parse URDF file");
    } else {
      RCLCPP_DEBUG(get_node()->get_logger(), "Successfully parsed URDF file");
    }
  } else {
    // empty URDF is used for some tests
    RCLCPP_DEBUG(get_node()->get_logger(), "No URDF file given");
  }

  try {
    // Create the parameter listener and get the parameters
    param_listener_ = std::make_shared<ParamListener>(get_node());
    params_ = param_listener_->get_params();
  } catch (const std::exception & e) {
    fprintf(stderr, "Exception thrown during init stage with message: %s \n", e.what());
    return CallbackReturn::ERROR;
  }

  return CallbackReturn::SUCCESS;
}

controller_interface::InterfaceConfiguration
JointTrajectoryController::command_interface_configuration() const
{
  controller_interface::InterfaceConfiguration conf;
  conf.type = controller_interface::interface_configuration_type::INDIVIDUAL;
  conf.names.reserve(num_cmd_joints_ * params_.command_interfaces.size());
  for (const auto & joint_name : command_joint_names_) {
    for (const auto & interface_type : params_.command_interfaces) {
      conf.names.push_back(joint_name + "/" + interface_type);
    }
  }
  return conf;
}

controller_interface::InterfaceConfiguration
JointTrajectoryController::state_interface_configuration() const
{
  controller_interface::InterfaceConfiguration conf;
  conf.type = controller_interface::interface_configuration_type::INDIVIDUAL;
  conf.names.reserve(dof_ * params_.state_interfaces.size());
  for (const auto & joint_name : params_.joints) {
    for (const auto & interface_type : params_.state_interfaces) {
      conf.names.push_back(joint_name + "/" + interface_type);
    }
  }
  return conf;
}

controller_interface::return_type JointTrajectoryController::update(
  const rclcpp::Time & time, const rclcpp::Duration & period)
{
  if (get_state().id() == lifecycle_msgs::msg::State::PRIMARY_STATE_INACTIVE) {
    return controller_interface::return_type::OK;
  }
  auto logger = this->get_node()->get_logger();
  // update dynamic parameters
  if (param_listener_->is_old(params_)) {
    params_ = param_listener_->get_params();
<<<<<<< HEAD
    default_tolerances_ = get_segment_tolerances(params_);
    // update gains of controller
    if (traj_contr_) {
      if (traj_contr_->updateGainsRT() == false) {
        RCLCPP_ERROR(get_node()->get_logger(), "Could not update gains of controller");
        return controller_interface::return_type::ERROR;
      }
=======
    default_tolerances_ = get_segment_tolerances(logger, params_);
    // update the PID gains
    // variable use_closed_loop_pid_adapter_ is updated in on_configure only
    if (use_closed_loop_pid_adapter_)
    {
      update_pids();
>>>>>>> 18ce11a4
    }
  }

  // don't update goal after we sampled the trajectory to avoid any racecondition
  const auto active_goal = *rt_active_goal_.readFromRT();

  // Check if a new external message has been received from nonRT threads
  auto current_external_msg = traj_external_point_ptr_->get_trajectory_msg();
  auto new_external_msg = traj_msg_external_point_ptr_.readFromRT();
  // Discard,
  //  if a goal is pending but still not active (somewhere stuck in goal_handle_timer_)
  //  and if traj_contr_: wait until control law is computed by the traj_contr_
  if (
    current_external_msg != *new_external_msg &&
    (*(rt_has_pending_goal_.readFromRT()) && !active_goal) == false &&
    (traj_contr_ == nullptr || traj_contr_->is_ready()))
  {
    fill_partial_goal(*new_external_msg);
    sort_to_local_joint_order(*new_external_msg);
    // TODO(denis): Add here integration of position and velocity
    traj_external_point_ptr_->update(*new_external_msg);
  }

  // current state update
  state_current_.time_from_start.set__sec(0);
  read_state_from_state_interfaces(state_current_);

  // currently carrying out a trajectory
  if (has_active_trajectory()) {
    bool first_sample = false;
    // if sampling the first time, set the point before you sample
    if (!traj_external_point_ptr_->is_sampled_already()) {
      first_sample = true;
      if (params_.open_loop_control) {
        traj_external_point_ptr_->set_point_before_trajectory_msg(
          time, last_commanded_state_, joints_angle_wraparound_);
      } else {
        traj_external_point_ptr_->set_point_before_trajectory_msg(
          time, state_current_, joints_angle_wraparound_);
      }
      if (traj_contr_) {
        // switch RT buffer of traj_contr_
        traj_contr_->start();
      }
    }

    // find segment for current timestamp
    TrajectoryPointConstIter start_segment_itr, end_segment_itr;
    const bool valid_point = traj_external_point_ptr_->sample(
      time, interpolation_method_, state_desired_, start_segment_itr, end_segment_itr);

    if (valid_point) {
      const rclcpp::Time traj_start = traj_external_point_ptr_->time_from_start();
      // this is the time instance
      // - started with the first segment: when the first point will be reached (in the future)
      // - later: when the point of the current segment was reached
      const rclcpp::Time segment_time_from_start = traj_start + start_segment_itr->time_from_start;
      // time_difference is
      // - negative until first point is reached
      // - counting from zero to time_from_start of next point
      double time_difference = time.seconds() - segment_time_from_start.seconds();
      bool tolerance_violated_while_moving = false;
      bool outside_goal_tolerance = false;
      bool within_goal_time = true;
      const bool before_last_point = end_segment_itr != traj_external_point_ptr_->end();
      auto active_tol = active_tolerances_.readFromRT();

      // have we reached the end, are not holding position, and is a timeout configured?
      // Check independently of other tolerances
      if (
        !before_last_point && *(rt_is_holding_.readFromRT()) == false && cmd_timeout_ > 0.0 &&
        time_difference > cmd_timeout_)
      {
        RCLCPP_WARN(logger, "Aborted due to command timeout");

        add_new_trajectory_msg_RT(set_hold_position());
      }

      // Check state/goal tolerance
      for (size_t index = 0; index < dof_; ++index) {
        compute_error_for_joint(state_error_, index, state_current_, state_desired_);

        // Always check the state tolerance on the first sample in case the first sample
        // is the last point
        // print output per default, goal will be aborted afterwards
        if (
          (before_last_point || first_sample) && *(rt_is_holding_.readFromRT()) == false &&
          !check_state_tolerance_per_joint(
            state_error_, index, active_tol->state_tolerance[index], true /* show_errors */))
        {
          tolerance_violated_while_moving = true;
        }
        // past the final point, check that we end up inside goal tolerance
        if (
          !before_last_point && *(rt_is_holding_.readFromRT()) == false &&
          !check_state_tolerance_per_joint(
            state_error_, index, active_tol->goal_state_tolerance[index], false /* show_errors */))
        {
          outside_goal_tolerance = true;

<<<<<<< HEAD
          if (default_tolerances_.goal_time_tolerance != 0.0) {
            if (time_difference > default_tolerances_.goal_time_tolerance) {
=======
          if (active_tol->goal_time_tolerance != 0.0)
          {
            // if we exceed goal_time_tolerance set it to aborted
            if (time_difference > active_tol->goal_time_tolerance)
            {
>>>>>>> 18ce11a4
              within_goal_time = false;
              // print once, goal will be aborted afterwards
              check_state_tolerance_per_joint(
                state_error_, index, default_tolerances_.goal_state_tolerance[index],
                true /* show_errors */);
            }
          }
        }
      }

      // set values for next hardware write() if tolerance is met
      if (!tolerance_violated_while_moving && within_goal_time) {
        if (traj_contr_) {
          traj_contr_->computeCommands(
            tmp_command_, state_current_, state_error_, state_desired_,
            time - traj_external_point_ptr_->time_from_start(), period);
        }

        // set values for next hardware write()
        if (has_position_command_interface_) {
          assign_interface_from_point(joint_command_interface_[0], state_desired_.positions);
        }
        if (has_velocity_command_interface_) {
          if (use_external_control_law_) {
            assign_interface_from_point(joint_command_interface_[1], tmp_command_);
          } else {
            assign_interface_from_point(joint_command_interface_[1], state_desired_.velocities);
          }
        }
        if (has_acceleration_command_interface_) {
          assign_interface_from_point(joint_command_interface_[2], state_desired_.accelerations);
        }
        if (has_effort_command_interface_) {
          assign_interface_from_point(joint_command_interface_[3], tmp_command_);
        }

        // store the previous command. Used in open-loop control mode
        last_commanded_state_ = state_desired_;
      }

      if (active_goal) {
        // send feedback
        auto feedback = std::make_shared<FollowJTrajAction::Feedback>();
        feedback->header.stamp = time;
        feedback->joint_names = params_.joints;

        feedback->actual = state_current_;
        feedback->desired = state_desired_;
        feedback->error = state_error_;
        active_goal->setFeedback(feedback);

        // check abort
        if (tolerance_violated_while_moving) {
          auto result = std::make_shared<FollowJTrajAction::Result>();
          result->set__error_code(FollowJTrajAction::Result::PATH_TOLERANCE_VIOLATED);
          result->set__error_string("Aborted due to path tolerance violation");
          active_goal->setAborted(result);
          // TODO(matthew-reynolds): Need a lock-free write here
          // See https://github.com/ros-controls/ros2_controllers/issues/168
          rt_active_goal_.writeFromNonRT(RealtimeGoalHandlePtr());
          rt_has_pending_goal_.writeFromNonRT(false);

          RCLCPP_WARN(logger, "Aborted due to state tolerance violation");

          add_new_trajectory_msg_RT(set_hold_position());
        }
        // check goal tolerance
        else if (!before_last_point) {
          if (!outside_goal_tolerance) {
            auto result = std::make_shared<FollowJTrajAction::Result>();
            result->set__error_code(FollowJTrajAction::Result::SUCCESSFUL);
            result->set__error_string("Goal successfully reached!");
            active_goal->setSucceeded(result);
            // TODO(matthew-reynolds): Need a lock-free write here
            // See https://github.com/ros-controls/ros2_controllers/issues/168
            rt_active_goal_.writeFromNonRT(RealtimeGoalHandlePtr());
            rt_has_pending_goal_.writeFromNonRT(false);

            RCLCPP_INFO(logger, "Goal reached, success!");

            add_new_trajectory_msg_RT(set_success_trajectory_point());
          } else if (!within_goal_time) {
            const std::string error_string = "Aborted due to goal_time_tolerance exceeding by " +
              std::to_string(time_difference) + " seconds";

            auto result = std::make_shared<FollowJTrajAction::Result>();
            result->set__error_code(FollowJTrajAction::Result::GOAL_TOLERANCE_VIOLATED);
            result->set__error_string(error_string);
            active_goal->setAborted(result);
            // TODO(matthew-reynolds): Need a lock-free write here
            // See https://github.com/ros-controls/ros2_controllers/issues/168
            rt_active_goal_.writeFromNonRT(RealtimeGoalHandlePtr());
            rt_has_pending_goal_.writeFromNonRT(false);

            RCLCPP_WARN(logger, error_string.c_str());

            add_new_trajectory_msg_RT(set_hold_position());
          }
        }
      } else if (tolerance_violated_while_moving && *(rt_has_pending_goal_.readFromRT()) == false) {
        // we need to ensure that there is no pending goal -> we get a race condition otherwise
        RCLCPP_ERROR(logger, "Holding position due to state tolerance violation");

        add_new_trajectory_msg_RT(set_hold_position());
      } else if (
        !before_last_point && !within_goal_time && *(rt_has_pending_goal_.readFromRT()) == false)
      {
        RCLCPP_ERROR(logger, "Exceeded goal_time_tolerance: holding position...");

        add_new_trajectory_msg_RT(set_hold_position());
      }
      // else, run another cycle while waiting for outside_goal_tolerance
      // to be satisfied (will stay in this state until new message arrives)
      // or outside_goal_tolerance violated within the goal_time_tolerance
    }
  }

  publish_state(time, state_desired_, state_current_, state_error_);
  return controller_interface::return_type::OK;
}

void JointTrajectoryController::read_state_from_state_interfaces(JointTrajectoryPoint & state)
{
  auto assign_point_from_interface =
    [&](std::vector<double> & trajectory_point_interface, const auto & joint_interface)
    {
      for (size_t index = 0; index < dof_; ++index) {
        trajectory_point_interface[index] = joint_interface[index].get().get_value();
      }
    };

  // Assign values from the hardware
  // Position states always exist
  assign_point_from_interface(state.positions, joint_state_interface_[0]);
  // velocity and acceleration states are optional
  if (has_velocity_state_interface_) {
    assign_point_from_interface(state.velocities, joint_state_interface_[1]);
    // Acceleration is used only in combination with velocity
    if (has_acceleration_state_interface_) {
      assign_point_from_interface(state.accelerations, joint_state_interface_[2]);
    } else {
      // Make empty so the property is ignored during interpolation
      state.accelerations.clear();
    }
  } else {
    // Make empty so the property is ignored during interpolation
    state.velocities.clear();
    state.accelerations.clear();
  }
}

bool JointTrajectoryController::read_state_from_command_interfaces(JointTrajectoryPoint & state)
{
  bool has_values = true;

  auto assign_point_from_interface =
    [&](std::vector<double> & trajectory_point_interface, const auto & joint_interface)
    {
      for (size_t index = 0; index < num_cmd_joints_; ++index) {
        trajectory_point_interface[map_cmd_to_joints_[index]] =
          joint_interface[index].get().get_value();
      }
    };

  auto interface_has_values = [](const auto & joint_interface)
<<<<<<< HEAD
    {
      return std::find_if(
        joint_interface.begin(), joint_interface.end(),
        [](const auto & interface)
        {return std::isnan(interface.get().get_value());}) == joint_interface.end();
    };
=======
  {
    return std::find_if(
             joint_interface.begin(), joint_interface.end(), [](const auto & interface)
             { return std::isnan(interface.get().get_value()); }) == joint_interface.end();
  };
>>>>>>> 18ce11a4

  // Assign values from the command interfaces as state. Therefore needs check for both.
  // Position state interface has to exist always
  if (has_position_command_interface_ && interface_has_values(joint_command_interface_[0])) {
    assign_point_from_interface(state.positions, joint_command_interface_[0]);
  } else {
    state.positions.clear();
    has_values = false;
  }
  // velocity and acceleration states are optional
  if (has_velocity_state_interface_) {
    if (has_velocity_command_interface_ && interface_has_values(joint_command_interface_[1])) {
      assign_point_from_interface(state.velocities, joint_command_interface_[1]);
    } else {
      state.velocities.clear();
      has_values = false;
    }
  } else {
    state.velocities.clear();
  }
  // Acceleration is used only in combination with velocity
  if (has_acceleration_state_interface_) {
    if (has_acceleration_command_interface_ && interface_has_values(joint_command_interface_[2])) {
      assign_point_from_interface(state.accelerations, joint_command_interface_[2]);
    } else {
      state.accelerations.clear();
      has_values = false;
    }
  } else {
    state.accelerations.clear();
  }

  return has_values;
}

bool JointTrajectoryController::read_commands_from_command_interfaces(
  JointTrajectoryPoint & commands)
{
  bool has_values = true;

  auto assign_point_from_interface =
    [&](std::vector<double> & trajectory_point_interface, const auto & joint_interface)
    {
      for (size_t index = 0; index < num_cmd_joints_; ++index) {
        trajectory_point_interface[map_cmd_to_joints_[index]] =
          joint_interface[index].get().get_value();
      }
    };

  auto interface_has_values = [](const auto & joint_interface)
<<<<<<< HEAD
    {
      return std::find_if(
        joint_interface.begin(), joint_interface.end(),
        [](const auto & interface)
        {return std::isnan(interface.get().get_value());}) == joint_interface.end();
    };
=======
  {
    return std::find_if(
             joint_interface.begin(), joint_interface.end(), [](const auto & interface)
             { return std::isnan(interface.get().get_value()); }) == joint_interface.end();
  };
>>>>>>> 18ce11a4

  // Assign values from the command interfaces as command.
  if (has_position_command_interface_) {
    if (interface_has_values(joint_command_interface_[0])) {
      assign_point_from_interface(commands.positions, joint_command_interface_[0]);
    } else {
      commands.positions.clear();
      has_values = false;
    }
  }
  if (has_velocity_command_interface_) {
    if (interface_has_values(joint_command_interface_[1])) {
      assign_point_from_interface(commands.velocities, joint_command_interface_[1]);
    } else {
      commands.velocities.clear();
      has_values = false;
    }
  }
  if (has_acceleration_command_interface_) {
    if (interface_has_values(joint_command_interface_[2])) {
      assign_point_from_interface(commands.accelerations, joint_command_interface_[2]);
    } else {
      commands.accelerations.clear();
      has_values = false;
    }
  }
  if (has_effort_command_interface_) {
    if (interface_has_values(joint_command_interface_[3])) {
      assign_point_from_interface(commands.effort, joint_command_interface_[3]);
    } else {
      commands.effort.clear();
      has_values = false;
    }
  }

  return has_values;
}

void JointTrajectoryController::query_state_service(
  const std::shared_ptr<control_msgs::srv::QueryTrajectoryState::Request> request,
  std::shared_ptr<control_msgs::srv::QueryTrajectoryState::Response> response)
{
  const auto logger = get_node()->get_logger();
  // Preconditions
  if (get_state().id() != lifecycle_msgs::msg::State::PRIMARY_STATE_ACTIVE) {
    RCLCPP_ERROR(logger, "Can't sample trajectory. Controller is not active.");
    response->success = false;
    return;
  }
  const auto active_goal = *rt_active_goal_.readFromRT();
  response->name = params_.joints;
  trajectory_msgs::msg::JointTrajectoryPoint state_requested = state_current_;
  if (has_active_trajectory()) {
    TrajectoryPointConstIter start_segment_itr, end_segment_itr;
    response->success = traj_external_point_ptr_->sample(
      static_cast<rclcpp::Time>(request->time), interpolation_method_, state_requested,
      start_segment_itr, end_segment_itr);
    // If the requested sample time precedes the trajectory finish time respond as failure
    if (response->success) {
      if (end_segment_itr == traj_external_point_ptr_->end()) {
        RCLCPP_ERROR(logger, "Requested sample time precedes the current trajectory end time.");
        response->success = false;
      }
    } else {
      RCLCPP_ERROR(
        logger, "Requested sample time is earlier than the current trajectory start time.");
    }
  } else {
    RCLCPP_ERROR(logger, "Currently there is no valid trajectory instance.");
    response->success = false;
  }
  response->position = state_requested.positions;
  response->velocity = state_requested.velocities;
  response->acceleration = state_requested.accelerations;
}

controller_interface::CallbackReturn JointTrajectoryController::on_configure(
  const rclcpp_lifecycle::State &)
{
  auto logger = get_node()->get_logger();

<<<<<<< HEAD
  if (!param_listener_) {
    RCLCPP_ERROR(get_node()->get_logger(), "Error encountered during init");
=======
  if (!param_listener_)
  {
    RCLCPP_ERROR(logger, "Error encountered during init");
>>>>>>> 18ce11a4
    return controller_interface::CallbackReturn::ERROR;
  }

  // update the dynamic map parameters
  param_listener_->refresh_dynamic_parameters();

  // get parameters from the listener in case they were updated
  params_ = param_listener_->get_params();

  // get degrees of freedom
  dof_ = params_.joints.size();

  // TODO(destogl): why is this here? Add comment or move
  if (!reset()) {
    return CallbackReturn::FAILURE;
  }

  if (params_.joints.empty()) {
    RCLCPP_WARN(logger, "'joints' parameter is empty.");
    return CallbackReturn::FAILURE;
  }

  command_joint_names_ = params_.command_joints;

  if (command_joint_names_.empty()) {
    command_joint_names_ = params_.joints;
    RCLCPP_INFO(
      logger, "No specific joint names are used for command interfaces. Using 'joints' parameter.");

    // set the parameter for the controller plugin
    auto result =
      get_node()->set_parameter(rclcpp::Parameter("command_joints", command_joint_names_));
    if (result.successful == false) {
      RCLCPP_ERROR(logger, "Failed to set 'command_joints' parameter");
      return CallbackReturn::FAILURE;
    }
#if RCLCPP_VERSION_MAJOR >= 17
    // TODO(christophfroehlich) how to lock the parameter (set read_only to false)?
    // Setting it to read_only but override is not supported
    // https://github.com/ros2/rclcpp/issues/1762 get_node()->undeclare_parameter("command_joints");
    // rcl_interfaces::msg::ParameterDescriptor parameter_descriptor;
    // parameter_descriptor.read_only = true;
    // get_node()->declare_parameter("command_joints",
    //  rclcpp::ParameterValue(command_joint_names_), parameter_descriptor);
    lock_cmd_joint_names = get_node()->add_pre_set_parameters_callback(
      [this](std::vector<rclcpp::Parameter> & parameters)
      {
        for (auto & parameter : parameters) {
          if (parameter.get_name() == "command_joints") {
            RCLCPP_ERROR(
              get_node()->get_logger(),
              "The parameter 'command_joints' is read-only. You can't change it.");
            parameter = rclcpp::Parameter("command_joints", command_joint_names_);
          }
        }
      });
#endif
  }
  num_cmd_joints_ = command_joint_names_.size();

  if (num_cmd_joints_ > dof_) {
    RCLCPP_ERROR(
      logger, "'command_joints' parameter must not have greater size as 'joints' parameter.");
    return CallbackReturn::FAILURE;
  } else if (num_cmd_joints_ < dof_) {
    // create a map for the command joints
    map_cmd_to_joints_ = mapping(command_joint_names_, params_.joints);
    if (map_cmd_to_joints_.size() != num_cmd_joints_) {
      RCLCPP_ERROR(
        logger,
        "'command_joints' parameter must be a subset of 'joints' parameter, if their size is not "
        "equal.");
      return CallbackReturn::FAILURE;
    }
    for (size_t i = 0; i < command_joint_names_.size(); i++) {
      RCLCPP_DEBUG(
        logger, "Command joint %lu: '%s' maps to joint %lu: '%s'.", i,
        command_joint_names_[i].c_str(), map_cmd_to_joints_[i],
        params_.joints.at(map_cmd_to_joints_[i]).c_str());
    }
  } else {
    // create a map for the command joints, trivial if the size is the same
    map_cmd_to_joints_.resize(num_cmd_joints_);
    std::iota(map_cmd_to_joints_.begin(), map_cmd_to_joints_.end(), 0);
  }

  if (params_.command_interfaces.empty()) {
    RCLCPP_ERROR(logger, "'command_interfaces' parameter is empty.");
    return CallbackReturn::FAILURE;
  }

  // Check if only allowed interface types are used and initialize storage to avoid memory
  // allocation during activation
  joint_command_interface_.resize(allowed_interface_types_.size());

  has_position_command_interface_ =
    contains_interface_type(params_.command_interfaces, hardware_interface::HW_IF_POSITION);
  has_velocity_command_interface_ =
    contains_interface_type(params_.command_interfaces, hardware_interface::HW_IF_VELOCITY);
  has_acceleration_command_interface_ =
    contains_interface_type(params_.command_interfaces, hardware_interface::HW_IF_ACCELERATION);
  has_effort_command_interface_ =
    contains_interface_type(params_.command_interfaces, hardware_interface::HW_IF_EFFORT);

  // if there is only velocity or if there is effort command interface
  // then use external control law
  use_external_control_law_ =
    (has_velocity_command_interface_ && params_.command_interfaces.size() == 1 &&
    !params_.open_loop_control) ||
    has_effort_command_interface_;

  if (use_external_control_law_) {
    try {
      traj_contr_ =
        traj_controller_loader_->createSharedInstance(params_.controller_plugin.c_str());
    } catch (pluginlib::PluginlibException & ex) {
      RCLCPP_FATAL(
        logger, "The trajectory controller plugin `%s` failed to load for some reason. Error: %s\n",
        params_.controller_plugin.c_str(), ex.what());
      return CallbackReturn::FAILURE;
    }
    if (traj_contr_->initialize(get_node(), map_cmd_to_joints_) == false) {
      RCLCPP_FATAL(
        logger,
        "The trajectory controller plugin `%s` failed to initialize for some reason. Aborting.",
        params_.controller_plugin.c_str());
      return CallbackReturn::FAILURE;
    } else {
      if (traj_contr_->configure() == false) {
        RCLCPP_FATAL(
          logger,
          "The trajectory controller plugin `%s` failed to configure for some reason. Aborting.",
          params_.controller_plugin.c_str());
        return CallbackReturn::FAILURE;
      } else {
        RCLCPP_INFO(
          logger, "The trajectory controller plugin `%s` was loaded and configured.",
          params_.controller_plugin.c_str());
      }
    }

    tmp_command_.resize(dof_, 0.0);
  }

  // Configure joint position error normalization (angle_wraparound)
  joints_angle_wraparound_.resize(dof_);
<<<<<<< HEAD
  for (size_t i = 0; i < dof_; ++i) {
    const auto & gains = params_.gains.joints_map.at(params_.joints[i]);
    if (gains.angle_wraparound) {
      // TODO(christophfroehlich): remove this warning in a future release (ROS-J)
      RCLCPP_WARN(
        logger,
        "[Deprecated] Parameter 'gains.<joint>.angle_wraparound' is deprecated. The "
        "angle_wraparound is now used if a continuous joint is configured in the URDF.");
      joints_angle_wraparound_[i] = true;
    }

    if (!urdf_.empty()) {
=======
  for (size_t i = 0; i < dof_; ++i)
  {
    if (!urdf_.empty())
    {
>>>>>>> 18ce11a4
      auto urdf_joint = model_.getJoint(params_.joints[i]);
      if (urdf_joint && urdf_joint->type == urdf::Joint::CONTINUOUS) {
        RCLCPP_DEBUG(
          logger, "joint '%s' is of type continuous, use angle_wraparound.",
          params_.joints[i].c_str());
        joints_angle_wraparound_[i] = true;
      }
      // do nothing if joint is not found in the URDF
    }
  }

  if (params_.state_interfaces.empty()) {
    RCLCPP_ERROR(logger, "'state_interfaces' parameter is empty.");
    return CallbackReturn::FAILURE;
  }

  // Check if only allowed interface types are used and initialize storage to avoid memory
  // allocation during activation
  // Note: 'effort' storage is also here, but never used. Still, for this is OK.
  joint_state_interface_.resize(allowed_interface_types_.size());

  has_position_state_interface_ =
    contains_interface_type(params_.state_interfaces, hardware_interface::HW_IF_POSITION);
  has_velocity_state_interface_ =
    contains_interface_type(params_.state_interfaces, hardware_interface::HW_IF_VELOCITY);
  has_acceleration_state_interface_ =
    contains_interface_type(params_.state_interfaces, hardware_interface::HW_IF_ACCELERATION);

  // Validation of combinations of state and velocity together have to be done
  // here because the parameter validators only deal with each parameter
  // separately.
  if (
    has_velocity_command_interface_ && params_.command_interfaces.size() == 1 &&
    (!has_velocity_state_interface_ || !has_position_state_interface_))
  {
    RCLCPP_ERROR(
      logger,
      "'velocity' command interface can only be used alone if 'velocity' and "
      "'position' state interfaces are present");
    return CallbackReturn::FAILURE;
  }

  // effort is always used alone so no need for size check
  if (
    has_effort_command_interface_ &&
    (!has_velocity_state_interface_ || !has_position_state_interface_))
  {
    RCLCPP_ERROR(
      logger,
      "'effort' command interface can only be used alone if 'velocity' and "
      "'position' state interfaces are present");
    return CallbackReturn::FAILURE;
  }

  auto get_interface_list = [](const std::vector<std::string> & interface_types)
    {
      std::stringstream ss_interfaces;
      for (size_t index = 0; index < interface_types.size(); ++index) {
        if (index != 0) {
          ss_interfaces << " ";
        }
        ss_interfaces << interface_types[index];
      }
      return ss_interfaces.str();
    };

  // Print output so users can be sure the interface setup is correct
  RCLCPP_INFO(
    logger, "Command interfaces are [%s] and state interfaces are [%s].",
    get_interface_list(params_.command_interfaces).c_str(),
    get_interface_list(params_.state_interfaces).c_str());

  // parse remaining parameters
  default_tolerances_ = get_segment_tolerances(logger, params_);
  active_tolerances_.initRT(default_tolerances_);
  const std::string interpolation_string =
    get_node()->get_parameter("interpolation_method").as_string();
  interpolation_method_ = interpolation_methods::from_string(interpolation_string);
  RCLCPP_INFO(
    logger, "Using '%s' interpolation method.",
    interpolation_methods::InterpolationMethodMap.at(interpolation_method_).c_str());

  // prepare hold_position_msg
  init_hold_position_msg();

  // create subscriber and publishers
  joint_command_subscriber_ =
    get_node()->create_subscription<trajectory_msgs::msg::JointTrajectory>(
    "~/joint_trajectory", rclcpp::SystemDefaultsQoS(),
    std::bind(&JointTrajectoryController::topic_callback, this, std::placeholders::_1));

  publisher_ = get_node()->create_publisher<ControllerStateMsg>(
    "~/controller_state", rclcpp::SystemDefaultsQoS());
  state_publisher_ = std::make_unique<StatePublisher>(publisher_);

  state_publisher_->lock();
  state_publisher_->msg_.joint_names = params_.joints;
  state_publisher_->msg_.reference.positions.resize(dof_);
  state_publisher_->msg_.reference.velocities.resize(dof_);
  state_publisher_->msg_.reference.accelerations.resize(dof_);
  state_publisher_->msg_.feedback.positions.resize(dof_);
  state_publisher_->msg_.error.positions.resize(dof_);
  if (has_velocity_state_interface_) {
    state_publisher_->msg_.feedback.velocities.resize(dof_);
    state_publisher_->msg_.error.velocities.resize(dof_);
  }
  if (has_acceleration_state_interface_) {
    state_publisher_->msg_.feedback.accelerations.resize(dof_);
    state_publisher_->msg_.error.accelerations.resize(dof_);
  }
  if (has_position_command_interface_) {
    state_publisher_->msg_.output.positions.resize(dof_);
  }
  if (has_velocity_command_interface_) {
    state_publisher_->msg_.output.velocities.resize(dof_);
  }
  if (has_acceleration_command_interface_) {
    state_publisher_->msg_.output.accelerations.resize(dof_);
  }
  if (has_effort_command_interface_) {
    state_publisher_->msg_.output.effort.resize(dof_);
  }

  state_publisher_->unlock();

  // action server configuration
  if (params_.allow_partial_joints_goal) {
    RCLCPP_INFO(logger, "Goals with partial set of joints are allowed");
  }

  RCLCPP_INFO(
    logger, "Action status changes will be monitored at %.2f Hz.", params_.action_monitor_rate);
  action_monitor_period_ = rclcpp::Duration::from_seconds(1.0 / params_.action_monitor_rate);

  using namespace std::placeholders;
  action_server_ = rclcpp_action::create_server<FollowJTrajAction>(
    get_node()->get_node_base_interface(), get_node()->get_node_clock_interface(),
    get_node()->get_node_logging_interface(), get_node()->get_node_waitables_interface(),
    std::string(get_node()->get_name()) + "/follow_joint_trajectory",
    std::bind(&JointTrajectoryController::goal_received_callback, this, _1, _2),
    std::bind(&JointTrajectoryController::goal_cancelled_callback, this, _1),
    std::bind(&JointTrajectoryController::goal_accepted_callback, this, _1));

  resize_joint_trajectory_point(state_current_, dof_);
  resize_joint_trajectory_point_command(
    command_current_, dof_, std::numeric_limits<double>::quiet_NaN());
  resize_joint_trajectory_point(state_desired_, dof_);
  resize_joint_trajectory_point(state_error_, dof_);
  resize_joint_trajectory_point(
    last_commanded_state_, dof_, std::numeric_limits<double>::quiet_NaN());

  query_state_srv_ = get_node()->create_service<control_msgs::srv::QueryTrajectoryState>(
    std::string(get_node()->get_name()) + "/query_state",
    std::bind(&JointTrajectoryController::query_state_service, this, _1, _2));

  return CallbackReturn::SUCCESS;
}

controller_interface::CallbackReturn JointTrajectoryController::on_activate(
  const rclcpp_lifecycle::State &)
{
  auto logger = get_node()->get_logger();

  // update the dynamic map parameters
  param_listener_->refresh_dynamic_parameters();

  // get parameters from the listener in case they were updated
  params_ = param_listener_->get_params();

  // parse remaining parameters
  default_tolerances_ = get_segment_tolerances(logger, params_);

  // order all joints in the storage
  for (const auto & interface : params_.command_interfaces) {
    auto it =
      std::find(allowed_interface_types_.begin(), allowed_interface_types_.end(), interface);
    auto index = std::distance(allowed_interface_types_.begin(), it);
    if (!controller_interface::get_ordered_interfaces(
        command_interfaces_, command_joint_names_, interface, joint_command_interface_[index]))
    {
      RCLCPP_ERROR(
<<<<<<< HEAD
        get_node()->get_logger(), "Expected %zu '%s' command interfaces, got %zu.", num_cmd_joints_,
        interface.c_str(), joint_command_interface_[index].size());
=======
        logger, "Expected %zu '%s' command interfaces, got %zu.", dof_, interface.c_str(),
        joint_command_interface_[index].size());
>>>>>>> 18ce11a4
      return CallbackReturn::ERROR;
    }
  }
  for (const auto & interface : params_.state_interfaces) {
    auto it =
      std::find(allowed_interface_types_.begin(), allowed_interface_types_.end(), interface);
    auto index = std::distance(allowed_interface_types_.begin(), it);
    if (!controller_interface::get_ordered_interfaces(
        state_interfaces_, params_.joints, interface, joint_state_interface_[index]))
    {
      RCLCPP_ERROR(
        logger, "Expected %zu '%s' state interfaces, got %zu.", dof_, interface.c_str(),
        joint_state_interface_[index].size());
      return CallbackReturn::ERROR;
    }
  }

  traj_external_point_ptr_ = std::make_shared<Trajectory>();
  traj_msg_external_point_ptr_.writeFromNonRT(
    std::shared_ptr<trajectory_msgs::msg::JointTrajectory>());

  subscriber_is_active_ = true;

  // Handle restart of controller by reading from commands if those are not NaN (a controller was
  // running already)
  trajectory_msgs::msg::JointTrajectoryPoint state;
  resize_joint_trajectory_point(state, dof_);
  // read from cmd joints only if all joints have command interface
  // otherwise it leaves the entries of joints without command interface NaN.
  // if no open_loop control, state_current_ is then used for `set_point_before_trajectory_msg` and
  // future trajectory sampling will always give NaN for these joints
  if (dof_ == num_cmd_joints_ && read_state_from_command_interfaces(state)) {
    state_current_ = state;
    last_commanded_state_ = state;
  } else {
    // Initialize current state storage from hardware
    read_state_from_state_interfaces(state_current_);
    read_state_from_state_interfaces(last_commanded_state_);
  }

  // activate traj_contr_, e.g., update gains
  if (traj_contr_ && traj_contr_->activate() == false) {
    RCLCPP_ERROR(get_node()->get_logger(), "Error during trajectory controller activation.");
    return CallbackReturn::ERROR;
  }

  // The controller should start by holding position at the beginning of active state
  add_new_trajectory_msg_nonRT(set_hold_position());
  rt_is_holding_.writeFromNonRT(true);

  // parse timeout parameter
  if (params_.cmd_timeout > 0.0) {
    if (params_.cmd_timeout > default_tolerances_.goal_time_tolerance) {
      cmd_timeout_ = params_.cmd_timeout;
    } else {
      // deactivate timeout
      RCLCPP_WARN(
        logger, "Command timeout must be higher than goal_time tolerance (%f vs. %f)",
        params_.cmd_timeout, default_tolerances_.goal_time_tolerance);
      cmd_timeout_ = 0.0;
    }
  } else {
    cmd_timeout_ = 0.0;
  }

  return CallbackReturn::SUCCESS;
}

controller_interface::CallbackReturn JointTrajectoryController::on_deactivate(
  const rclcpp_lifecycle::State &)
{
  const auto active_goal = *rt_active_goal_.readFromNonRT();
  if (active_goal) {
    rt_has_pending_goal_.writeFromNonRT(false);
    auto action_res = std::make_shared<FollowJTrajAction::Result>();
    action_res->set__error_code(FollowJTrajAction::Result::INVALID_GOAL);
    action_res->set__error_string("Current goal cancelled during deactivate transition.");
    active_goal->setCanceled(action_res);
    rt_active_goal_.writeFromNonRT(RealtimeGoalHandlePtr());
  }

  for (size_t index = 0; index < num_cmd_joints_; ++index) {
    if (has_position_command_interface_) {
      joint_command_interface_[0][index].get().set_value(
        joint_command_interface_[0][index].get().get_value());
    }

    if (has_velocity_command_interface_) {
      joint_command_interface_[1][index].get().set_value(0.0);
    }

    if (has_acceleration_command_interface_) {
      joint_command_interface_[2][index].get().set_value(0.0);
    }

    // TODO(anyone): How to halt when using effort commands?
    if (has_effort_command_interface_) {
      joint_command_interface_[3][index].get().set_value(0.0);
    }
  }

  for (size_t index = 0; index < allowed_interface_types_.size(); ++index) {
    joint_command_interface_[index].clear();
    joint_state_interface_[index].clear();
  }
  release_interfaces();

  subscriber_is_active_ = false;

  traj_external_point_ptr_.reset();

  // e.g., reset integral states
  if (traj_contr_) {
    traj_contr_->reset();
  }

  return CallbackReturn::SUCCESS;
}

controller_interface::CallbackReturn JointTrajectoryController::on_cleanup(
  const rclcpp_lifecycle::State &)
{
  return CallbackReturn::SUCCESS;
}

controller_interface::CallbackReturn JointTrajectoryController::on_error(
  const rclcpp_lifecycle::State &)
{
  if (!reset()) {
    return CallbackReturn::ERROR;
  }
  return CallbackReturn::SUCCESS;
}

bool JointTrajectoryController::reset()
{
  subscriber_is_active_ = false;
  joint_command_subscriber_.reset();

  traj_external_point_ptr_.reset();

  return true;
}

controller_interface::CallbackReturn JointTrajectoryController::on_shutdown(
  const rclcpp_lifecycle::State &)
{
  // TODO(karsten1987): what to do?

  return CallbackReturn::SUCCESS;
}

void JointTrajectoryController::publish_state(
  const rclcpp::Time & time, const JointTrajectoryPoint & desired_state,
  const JointTrajectoryPoint & current_state, const JointTrajectoryPoint & state_error)
{
  if (state_publisher_->trylock()) {
    state_publisher_->msg_.header.stamp = time;
    state_publisher_->msg_.reference.positions = desired_state.positions;
    state_publisher_->msg_.reference.velocities = desired_state.velocities;
    state_publisher_->msg_.reference.accelerations = desired_state.accelerations;
    state_publisher_->msg_.feedback.positions = current_state.positions;
    state_publisher_->msg_.error.positions = state_error.positions;
    if (has_velocity_state_interface_) {
      state_publisher_->msg_.feedback.velocities = current_state.velocities;
      state_publisher_->msg_.error.velocities = state_error.velocities;
    }
    if (has_acceleration_state_interface_) {
      state_publisher_->msg_.feedback.accelerations = current_state.accelerations;
      state_publisher_->msg_.error.accelerations = state_error.accelerations;
    }
    if (read_commands_from_command_interfaces(command_current_)) {
      state_publisher_->msg_.output = command_current_;
    }

    state_publisher_->unlockAndPublish();
  }
}

void JointTrajectoryController::topic_callback(
  const std::shared_ptr<trajectory_msgs::msg::JointTrajectory> msg)
{
  if (!validate_trajectory_msg(*msg)) {
    return;
  }
  // http://wiki.ros.org/joint_trajectory_controller/UnderstandingTrajectoryReplacement
  // always replace old msg with new one for now
  if (subscriber_is_active_) {
    add_new_trajectory_msg_nonRT(msg);
    rt_is_holding_.writeFromNonRT(false);
  }
}

rclcpp_action::GoalResponse JointTrajectoryController::goal_received_callback(
  const rclcpp_action::GoalUUID &, std::shared_ptr<const FollowJTrajAction::Goal> goal)
{
  RCLCPP_INFO(get_node()->get_logger(), "Received new action goal");

  // Precondition: Running controller
  if (get_state().id() == lifecycle_msgs::msg::State::PRIMARY_STATE_INACTIVE) {
    RCLCPP_ERROR(
      get_node()->get_logger(), "Can't accept new action goals. Controller is not running.");
    return rclcpp_action::GoalResponse::REJECT;
  }

  if (!validate_trajectory_msg(goal->trajectory)) {
    return rclcpp_action::GoalResponse::REJECT;
  }

  RCLCPP_INFO(get_node()->get_logger(), "Accepted new action goal");
  return rclcpp_action::GoalResponse::ACCEPT_AND_EXECUTE;
}

rclcpp_action::CancelResponse JointTrajectoryController::goal_cancelled_callback(
  const std::shared_ptr<rclcpp_action::ServerGoalHandle<FollowJTrajAction>> goal_handle)
{
  RCLCPP_INFO(get_node()->get_logger(), "Got request to cancel goal");

  // Check that cancel request refers to currently active goal (if any)
  const auto active_goal = *rt_active_goal_.readFromNonRT();
  if (active_goal && active_goal->gh_ == goal_handle) {
    RCLCPP_INFO(
      get_node()->get_logger(), "Canceling active action goal because cancel callback received.");

    // Mark the current goal as canceled
    rt_has_pending_goal_.writeFromNonRT(false);
    auto action_res = std::make_shared<FollowJTrajAction::Result>();
    active_goal->setCanceled(action_res);
    rt_active_goal_.writeFromNonRT(RealtimeGoalHandlePtr());

    // Enter hold current position mode
    add_new_trajectory_msg_nonRT(set_hold_position());
  }
  return rclcpp_action::CancelResponse::ACCEPT;
}

void JointTrajectoryController::goal_accepted_callback(
  std::shared_ptr<rclcpp_action::ServerGoalHandle<FollowJTrajAction>> goal_handle)
{
  // mark a pending goal
  rt_has_pending_goal_.writeFromNonRT(true);

  // Update new trajectory
  {
    preempt_active_goal();
    auto traj_msg =
      std::make_shared<trajectory_msgs::msg::JointTrajectory>(goal_handle->get_goal()->trajectory);

    add_new_trajectory_msg_nonRT(traj_msg);
    rt_is_holding_.writeFromNonRT(false);
  }

  // Update the active goal
  RealtimeGoalHandlePtr rt_goal = std::make_shared<RealtimeGoalHandle>(goal_handle);
  rt_goal->preallocated_feedback_->joint_names = params_.joints;
  rt_goal->execute();
  rt_active_goal_.writeFromNonRT(rt_goal);

  // Update tolerances if specified in the goal
  auto logger = this->get_node()->get_logger();
  active_tolerances_.writeFromNonRT(get_segment_tolerances(
    logger, default_tolerances_, *(goal_handle->get_goal()), params_.joints));

  // Set smartpointer to expire for create_wall_timer to delete previous entry from timer list
  goal_handle_timer_.reset();

  // Setup goal status checking timer
  goal_handle_timer_ = get_node()->create_wall_timer(
    action_monitor_period_.to_chrono<std::chrono::nanoseconds>(),
    std::bind(&RealtimeGoalHandle::runNonRealtime, rt_goal));
}

void JointTrajectoryController::compute_error_for_joint(
  JointTrajectoryPoint & error, const size_t index, const JointTrajectoryPoint & current,
  const JointTrajectoryPoint & desired) const
{
  // error defined as the difference between current and desired
  if (joints_angle_wraparound_[index]) {
    // if desired, the shortest_angular_distance is calculated, i.e., the error is
    //  normalized between -pi<error<pi
    error.positions[index] =
      angles::shortest_angular_distance(current.positions[index], desired.positions[index]);
  } else {
    error.positions[index] = desired.positions[index] - current.positions[index];
  }
  if (
    has_velocity_state_interface_ &&
    (has_velocity_command_interface_ || has_effort_command_interface_))
  {
    error.velocities[index] = desired.velocities[index] - current.velocities[index];
  }
  if (has_acceleration_state_interface_ && has_acceleration_command_interface_) {
    error.accelerations[index] = desired.accelerations[index] - current.accelerations[index];
  }
}

void JointTrajectoryController::fill_partial_goal(
  std::shared_ptr<trajectory_msgs::msg::JointTrajectory> trajectory_msg) const
{
  // joint names in the goal are a subset of existing joints, as checked in goal_callback
  // so if the size matches, the goal contains all controller joints
  if (dof_ == trajectory_msg->joint_names.size()) {
    return;
  }

  trajectory_msg->joint_names.reserve(dof_);

  for (size_t index = 0; index < dof_; ++index) {
    {
      if (
        std::find(
          trajectory_msg->joint_names.begin(), trajectory_msg->joint_names.end(),
          params_.joints[index]) != trajectory_msg->joint_names.end())
      {
        // joint found on msg
        continue;
      }
      trajectory_msg->joint_names.push_back(params_.joints[index]);

      for (auto & it : trajectory_msg->points) {
        // Assume hold position with 0 velocity and acceleration for missing joints
        if (!it.positions.empty()) {
          if (
            has_position_command_interface_ &&
            !std::isnan(joint_command_interface_[0][index].get().get_value()))
          {
            // copy last command if cmd interface exists
            it.positions.push_back(joint_command_interface_[0][index].get().get_value());
          } else if (has_position_state_interface_) {
            // copy current state if state interface exists
            it.positions.push_back(joint_state_interface_[0][index].get().get_value());
          }
        }
        if (!it.velocities.empty()) {
          it.velocities.push_back(0.0);
        }
        if (!it.accelerations.empty()) {
          it.accelerations.push_back(0.0);
        }
        if (!it.effort.empty()) {
          it.effort.push_back(0.0);
        }
      }
    }
  }
}

void JointTrajectoryController::sort_to_local_joint_order(
  std::shared_ptr<trajectory_msgs::msg::JointTrajectory> trajectory_msg) const
{
  // rearrange all points in the trajectory message based on mapping
  std::vector<size_t> mapping_vector = mapping(trajectory_msg->joint_names, params_.joints);
  auto remap = [this](
    const std::vector<double> & to_remap,
    const std::vector<size_t> & mapping) -> std::vector<double>
    {
      if (to_remap.empty()) {
        return to_remap;
      }
      if (to_remap.size() != mapping.size()) {
        RCLCPP_WARN(
          get_node()->get_logger(), "Invalid input size (%zu) for sorting", to_remap.size());
        return to_remap;
      }
      static std::vector<double> output(dof_, 0.0);
      // Only resize if necessary since it's an expensive operation
      if (output.size() != mapping.size()) {
        output.resize(mapping.size(), 0.0);
      }
      for (size_t index = 0; index < mapping.size(); ++index) {
        auto map_index = mapping[index];
        output[map_index] = to_remap[index];
      }
      return output;
    };

  for (size_t index = 0; index < trajectory_msg->points.size(); ++index) {
    trajectory_msg->points[index].positions =
      remap(trajectory_msg->points[index].positions, mapping_vector);

    trajectory_msg->points[index].velocities =
      remap(trajectory_msg->points[index].velocities, mapping_vector);

    trajectory_msg->points[index].accelerations =
      remap(trajectory_msg->points[index].accelerations, mapping_vector);

    trajectory_msg->points[index].effort =
      remap(trajectory_msg->points[index].effort, mapping_vector);
  }
}

bool JointTrajectoryController::validate_trajectory_point_field(
  size_t joint_names_size, const std::vector<double> & vector_field,
  const std::string & string_for_vector_field, size_t i, bool allow_empty) const
{
  if (allow_empty && vector_field.empty()) {
    return true;
  }
  if (joint_names_size != vector_field.size()) {
    RCLCPP_ERROR(
      get_node()->get_logger(),
      "Mismatch between joint_names size (%zu) and %s (%zu) at point #%zu.", joint_names_size,
      string_for_vector_field.c_str(), vector_field.size(), i);
    return false;
  }
  return true;
}

bool JointTrajectoryController::validate_trajectory_msg(
  const trajectory_msgs::msg::JointTrajectory & trajectory) const
{
  // If partial joints goals are not allowed, goal should specify all controller joints
  if (!params_.allow_partial_joints_goal) {
    if (trajectory.joint_names.size() != dof_) {
      RCLCPP_ERROR(
        get_node()->get_logger(),
        "Joints on incoming trajectory don't match the controller joints.");
      return false;
    }
  }

  if (trajectory.joint_names.empty()) {
    RCLCPP_ERROR(get_node()->get_logger(), "Empty joint names on incoming trajectory.");
    return false;
  }

  if (trajectory.points.empty())
  {
    RCLCPP_ERROR(get_node()->get_logger(), "Empty trajectory received.");
    return false;
  }

  const auto trajectory_start_time = static_cast<rclcpp::Time>(trajectory.header.stamp);
  // If the starting time it set to 0.0, it means the controller should start it now.
  // Otherwise we check if the trajectory ends before the current time,
  // in which case it can be ignored.
<<<<<<< HEAD
  if (trajectory_start_time.seconds() != 0.0) {
    auto trajectory_end_time = trajectory_start_time;
    for (const auto & p : trajectory.points) {
      trajectory_end_time += p.time_from_start;
    }
    if (trajectory_end_time < get_node()->now()) {
=======
  if (trajectory_start_time.seconds() != 0.0)
  {
    auto const trajectory_end_time =
      trajectory_start_time + trajectory.points.back().time_from_start;
    if (trajectory_end_time < get_node()->now())
    {
>>>>>>> 18ce11a4
      RCLCPP_ERROR(
        get_node()->get_logger(),
        "Received trajectory with non-zero start time (%f) that ends in the past (%f)",
        trajectory_start_time.seconds(), trajectory_end_time.seconds());
      return false;
    }
  }

  for (size_t i = 0; i < trajectory.joint_names.size(); ++i) {
    const std::string & incoming_joint_name = trajectory.joint_names[i];

    auto it = std::find(params_.joints.begin(), params_.joints.end(), incoming_joint_name);
    if (it == params_.joints.end()) {
      RCLCPP_ERROR(
        get_node()->get_logger(), "Incoming joint %s doesn't match the controller's joints.",
        incoming_joint_name.c_str());
      return false;
    }
  }

<<<<<<< HEAD
  if (trajectory.points.empty()) {
    RCLCPP_ERROR(get_node()->get_logger(), "Empty trajectory received.");
    return false;
  }

  if (!params_.allow_nonzero_velocity_at_trajectory_end) {
    for (size_t i = 0; i < trajectory.points.back().velocities.size(); ++i) {
      if (fabs(trajectory.points.back().velocities.at(i)) > std::numeric_limits<float>::epsilon()) {
=======
  if (!params_.allow_nonzero_velocity_at_trajectory_end)
  {
    for (size_t i = 0; i < trajectory.points.back().velocities.size(); ++i)
    {
      if (fabs(trajectory.points.back().velocities.at(i)) > std::numeric_limits<float>::epsilon())
      {
>>>>>>> 18ce11a4
        RCLCPP_ERROR(
          get_node()->get_logger(),
          "Velocity of last trajectory point of joint %s is not zero: %.15f",
          trajectory.joint_names.at(i).c_str(), trajectory.points.back().velocities.at(i));
        return false;
      }
    }
  }

  rclcpp::Duration previous_traj_time(0ms);
  for (size_t i = 0; i < trajectory.points.size(); ++i) {
    if ((i > 0) && (rclcpp::Duration(trajectory.points[i].time_from_start) <= previous_traj_time)) {
      RCLCPP_ERROR(
        get_node()->get_logger(),
        "Time between points %zu and %zu is not strictly increasing, it is %f and %f respectively",
        i - 1, i, previous_traj_time.seconds(),
        rclcpp::Duration(trajectory.points[i].time_from_start).seconds());
      return false;
    }
    previous_traj_time = trajectory.points[i].time_from_start;

    const size_t joint_count = trajectory.joint_names.size();
    const auto & points = trajectory.points;
    // This currently supports only position, velocity and acceleration inputs
    if (params_.allow_integration_in_goal_trajectories) {
      const bool all_empty = points[i].positions.empty() && points[i].velocities.empty() &&
        points[i].accelerations.empty();
      const bool position_error =
        !points[i].positions.empty() &&
        !validate_trajectory_point_field(joint_count, points[i].positions, "positions", i, false);
      const bool velocity_error =
        !points[i].velocities.empty() &&
        !validate_trajectory_point_field(joint_count, points[i].velocities, "velocities", i, false);
      const bool acceleration_error =
        !points[i].accelerations.empty() &&
        !validate_trajectory_point_field(
        joint_count, points[i].accelerations, "accelerations", i, false);
      if (all_empty || position_error || velocity_error || acceleration_error) {
        return false;
      }
    } else if (
      !validate_trajectory_point_field(joint_count, points[i].positions, "positions", i, false) ||
      !validate_trajectory_point_field(joint_count, points[i].velocities, "velocities", i, true) ||
      !validate_trajectory_point_field(
        joint_count, points[i].accelerations, "accelerations", i, true))
    {
      return false;
    }
    // reject effort entries
    if (!points[i].effort.empty()) {
      RCLCPP_ERROR(
        get_node()->get_logger(), "Trajectories with effort fields are currently not supported.");
      return false;
    }
  }
  return true;
}

void JointTrajectoryController::add_new_trajectory_msg_nonRT(
  const std::shared_ptr<trajectory_msgs::msg::JointTrajectory> & traj_msg)
{
  traj_msg_external_point_ptr_.writeFromNonRT(traj_msg);

  // compute control law
  if (traj_contr_) {
    // this can take some time; trajectory won't start until control law is computed
    if (traj_contr_->computeControlLawNonRT(traj_msg) == false) {
      RCLCPP_ERROR(get_node()->get_logger(), "Failed to compute gains for trajectory.");
    }
  }
}

void JointTrajectoryController::add_new_trajectory_msg_RT(
  const std::shared_ptr<trajectory_msgs::msg::JointTrajectory> & traj_msg)
{
  // TODO(christophfroehlich): Need a lock-free write here
  // See https://github.com/ros-controls/ros2_controllers/issues/168
  traj_msg_external_point_ptr_.reset();
  traj_msg_external_point_ptr_.initRT(traj_msg);

  // compute control law
  if (traj_contr_) {
    // this is used for set_hold_position() only -> this should (and must) not take a long time
    if (traj_contr_->computeControlLawRT(traj_msg) == false) {
      RCLCPP_ERROR(get_node()->get_logger(), "Failed to compute gains for trajectory.");
    }
  }
}

void JointTrajectoryController::preempt_active_goal()
{
  const auto active_goal = *rt_active_goal_.readFromNonRT();
  if (active_goal) {
    add_new_trajectory_msg_nonRT(set_hold_position());
    auto action_res = std::make_shared<FollowJTrajAction::Result>();
    action_res->set__error_code(FollowJTrajAction::Result::INVALID_GOAL);
    action_res->set__error_string("Current goal cancelled due to new incoming action.");
    active_goal->setCanceled(action_res);
    rt_active_goal_.writeFromNonRT(RealtimeGoalHandlePtr());
  }
}

std::shared_ptr<trajectory_msgs::msg::JointTrajectory>
JointTrajectoryController::set_hold_position()
{
  // Command to stay at current position
  hold_position_msg_ptr_->points[0].positions = state_current_.positions;

  // set flag, otherwise tolerances will be checked with holding position too
  rt_is_holding_.writeFromNonRT(true);

  return hold_position_msg_ptr_;
}

std::shared_ptr<trajectory_msgs::msg::JointTrajectory>
JointTrajectoryController::set_success_trajectory_point()
{
  // set last command to be repeated at success, no matter if it has nonzero velocity or
  // acceleration
  hold_position_msg_ptr_->points[0] = traj_external_point_ptr_->get_trajectory_msg()->points.back();
  hold_position_msg_ptr_->points[0].time_from_start = rclcpp::Duration(0, 0);

  // set flag, otherwise tolerances will be checked with success_trajectory_point too
  rt_is_holding_.writeFromNonRT(true);

  return hold_position_msg_ptr_;
}

bool JointTrajectoryController::contains_interface_type(
  const std::vector<std::string> & interface_type_list, const std::string & interface_type)
{
  return std::find(interface_type_list.begin(), interface_type_list.end(), interface_type) !=
         interface_type_list.end();
}

void JointTrajectoryController::resize_joint_trajectory_point(
  trajectory_msgs::msg::JointTrajectoryPoint & point, size_t size, double value)
{
  point.positions.resize(size, value);
  if (has_velocity_state_interface_) {
    point.velocities.resize(size, value);
  }
  if (has_acceleration_state_interface_) {
    point.accelerations.resize(size, value);
  }
}

void JointTrajectoryController::resize_joint_trajectory_point_command(
  trajectory_msgs::msg::JointTrajectoryPoint & point, size_t size, double value)
{
  if (has_position_command_interface_) {
    point.positions.resize(size, value);
  }
  if (has_velocity_command_interface_) {
    point.velocities.resize(size, value);
  }
  if (has_acceleration_command_interface_) {
    point.accelerations.resize(size, value);
  }
  if (has_effort_command_interface_) {
    point.effort.resize(size, value);
  }
}

bool JointTrajectoryController::has_active_trajectory() const
{
  return traj_external_point_ptr_ != nullptr && traj_external_point_ptr_->has_trajectory_msg();
}

void JointTrajectoryController::init_hold_position_msg()
{
  hold_position_msg_ptr_ = std::make_shared<trajectory_msgs::msg::JointTrajectory>();
  hold_position_msg_ptr_->header.stamp =
    rclcpp::Time(0.0, 0.0, get_node()->get_clock()->get_clock_type());  // start immediately
  hold_position_msg_ptr_->joint_names = params_.joints;
  hold_position_msg_ptr_->points.resize(1);  // a trivial msg only
  hold_position_msg_ptr_->points[0].velocities.clear();
  hold_position_msg_ptr_->points[0].accelerations.clear();
  hold_position_msg_ptr_->points[0].effort.clear();
  if (has_velocity_command_interface_ || has_acceleration_command_interface_) {
    // add velocity, so that trajectory sampling returns velocity points in any case
    hold_position_msg_ptr_->points[0].velocities.resize(dof_, 0.0);
  }
  if (has_acceleration_command_interface_) {
    // add velocity, so that trajectory sampling returns acceleration points in any case
    hold_position_msg_ptr_->points[0].accelerations.resize(dof_, 0.0);
  }
}

}  // namespace joint_trajectory_controller

#include "pluginlib/class_list_macros.hpp"

PLUGINLIB_EXPORT_CLASS(
  joint_trajectory_controller::JointTrajectoryController, controller_interface::ControllerInterface)<|MERGE_RESOLUTION|>--- conflicted
+++ resolved
@@ -114,22 +114,13 @@
   // update dynamic parameters
   if (param_listener_->is_old(params_)) {
     params_ = param_listener_->get_params();
-<<<<<<< HEAD
-    default_tolerances_ = get_segment_tolerances(params_);
+    default_tolerances_ = get_segment_tolerances(logger, params_);
     // update gains of controller
     if (traj_contr_) {
       if (traj_contr_->updateGainsRT() == false) {
         RCLCPP_ERROR(get_node()->get_logger(), "Could not update gains of controller");
         return controller_interface::return_type::ERROR;
       }
-=======
-    default_tolerances_ = get_segment_tolerances(logger, params_);
-    // update the PID gains
-    // variable use_closed_loop_pid_adapter_ is updated in on_configure only
-    if (use_closed_loop_pid_adapter_)
-    {
-      update_pids();
->>>>>>> 18ce11a4
     }
   }
 
@@ -230,16 +221,11 @@
         {
           outside_goal_tolerance = true;
 
-<<<<<<< HEAD
-          if (default_tolerances_.goal_time_tolerance != 0.0) {
-            if (time_difference > default_tolerances_.goal_time_tolerance) {
-=======
           if (active_tol->goal_time_tolerance != 0.0)
           {
             // if we exceed goal_time_tolerance set it to aborted
             if (time_difference > active_tol->goal_time_tolerance)
             {
->>>>>>> 18ce11a4
               within_goal_time = false;
               // print once, goal will be aborted afterwards
               check_state_tolerance_per_joint(
@@ -405,20 +391,11 @@
     };
 
   auto interface_has_values = [](const auto & joint_interface)
-<<<<<<< HEAD
-    {
-      return std::find_if(
-        joint_interface.begin(), joint_interface.end(),
-        [](const auto & interface)
-        {return std::isnan(interface.get().get_value());}) == joint_interface.end();
-    };
-=======
   {
     return std::find_if(
              joint_interface.begin(), joint_interface.end(), [](const auto & interface)
              { return std::isnan(interface.get().get_value()); }) == joint_interface.end();
   };
->>>>>>> 18ce11a4
 
   // Assign values from the command interfaces as state. Therefore needs check for both.
   // Position state interface has to exist always
@@ -469,20 +446,11 @@
     };
 
   auto interface_has_values = [](const auto & joint_interface)
-<<<<<<< HEAD
-    {
-      return std::find_if(
-        joint_interface.begin(), joint_interface.end(),
-        [](const auto & interface)
-        {return std::isnan(interface.get().get_value());}) == joint_interface.end();
-    };
-=======
   {
     return std::find_if(
              joint_interface.begin(), joint_interface.end(), [](const auto & interface)
              { return std::isnan(interface.get().get_value()); }) == joint_interface.end();
   };
->>>>>>> 18ce11a4
 
   // Assign values from the command interfaces as command.
   if (has_position_command_interface_) {
@@ -564,14 +532,9 @@
 {
   auto logger = get_node()->get_logger();
 
-<<<<<<< HEAD
-  if (!param_listener_) {
-    RCLCPP_ERROR(get_node()->get_logger(), "Error encountered during init");
-=======
   if (!param_listener_)
   {
     RCLCPP_ERROR(logger, "Error encountered during init");
->>>>>>> 18ce11a4
     return controller_interface::CallbackReturn::ERROR;
   }
 
@@ -718,25 +681,10 @@
 
   // Configure joint position error normalization (angle_wraparound)
   joints_angle_wraparound_.resize(dof_);
-<<<<<<< HEAD
-  for (size_t i = 0; i < dof_; ++i) {
-    const auto & gains = params_.gains.joints_map.at(params_.joints[i]);
-    if (gains.angle_wraparound) {
-      // TODO(christophfroehlich): remove this warning in a future release (ROS-J)
-      RCLCPP_WARN(
-        logger,
-        "[Deprecated] Parameter 'gains.<joint>.angle_wraparound' is deprecated. The "
-        "angle_wraparound is now used if a continuous joint is configured in the URDF.");
-      joints_angle_wraparound_[i] = true;
-    }
-
-    if (!urdf_.empty()) {
-=======
   for (size_t i = 0; i < dof_; ++i)
   {
     if (!urdf_.empty())
     {
->>>>>>> 18ce11a4
       auto urdf_joint = model_.getJoint(params_.joints[i]);
       if (urdf_joint && urdf_joint->type == urdf::Joint::CONTINUOUS) {
         RCLCPP_DEBUG(
@@ -918,13 +866,8 @@
         command_interfaces_, command_joint_names_, interface, joint_command_interface_[index]))
     {
       RCLCPP_ERROR(
-<<<<<<< HEAD
         get_node()->get_logger(), "Expected %zu '%s' command interfaces, got %zu.", num_cmd_joints_,
         interface.c_str(), joint_command_interface_[index].size());
-=======
-        logger, "Expected %zu '%s' command interfaces, got %zu.", dof_, interface.c_str(),
-        joint_command_interface_[index].size());
->>>>>>> 18ce11a4
       return CallbackReturn::ERROR;
     }
   }
@@ -1361,21 +1304,12 @@
   // If the starting time it set to 0.0, it means the controller should start it now.
   // Otherwise we check if the trajectory ends before the current time,
   // in which case it can be ignored.
-<<<<<<< HEAD
-  if (trajectory_start_time.seconds() != 0.0) {
-    auto trajectory_end_time = trajectory_start_time;
-    for (const auto & p : trajectory.points) {
-      trajectory_end_time += p.time_from_start;
-    }
-    if (trajectory_end_time < get_node()->now()) {
-=======
   if (trajectory_start_time.seconds() != 0.0)
   {
     auto const trajectory_end_time =
       trajectory_start_time + trajectory.points.back().time_from_start;
     if (trajectory_end_time < get_node()->now())
     {
->>>>>>> 18ce11a4
       RCLCPP_ERROR(
         get_node()->get_logger(),
         "Received trajectory with non-zero start time (%f) that ends in the past (%f)",
@@ -1396,23 +1330,9 @@
     }
   }
 
-<<<<<<< HEAD
-  if (trajectory.points.empty()) {
-    RCLCPP_ERROR(get_node()->get_logger(), "Empty trajectory received.");
-    return false;
-  }
-
   if (!params_.allow_nonzero_velocity_at_trajectory_end) {
     for (size_t i = 0; i < trajectory.points.back().velocities.size(); ++i) {
       if (fabs(trajectory.points.back().velocities.at(i)) > std::numeric_limits<float>::epsilon()) {
-=======
-  if (!params_.allow_nonzero_velocity_at_trajectory_end)
-  {
-    for (size_t i = 0; i < trajectory.points.back().velocities.size(); ++i)
-    {
-      if (fabs(trajectory.points.back().velocities.at(i)) > std::numeric_limits<float>::epsilon())
-      {
->>>>>>> 18ce11a4
         RCLCPP_ERROR(
           get_node()->get_logger(),
           "Velocity of last trajectory point of joint %s is not zero: %.15f",
