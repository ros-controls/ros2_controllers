// Copyright (c) 2021 ros2_control Development Team
//
// Licensed under the Apache License, Version 2.0 (the "License");
// you may not use this file except in compliance with the License.
// You may obtain a copy of the License at
//
//     http://www.apache.org/licenses/LICENSE-2.0
//
// Unless required by applicable law or agreed to in writing, software
// distributed under the License is distributed on an "AS IS" BASIS,
// WITHOUT WARRANTIES OR CONDITIONS OF ANY KIND, either express or implied.
// See the License for the specific language governing permissions and
// limitations under the License.

#include "joint_trajectory_controller/joint_trajectory_controller.hpp"

#include <chrono>
#include <functional>
#include <memory>
#include <numeric>
#include <stdexcept>
#include <string>
#include <vector>

#include "angles/angles.h"
#include "controller_interface/helpers.hpp"
#include "hardware_interface/types/hardware_interface_type_values.hpp"
#include "joint_trajectory_controller/trajectory.hpp"
#include "lifecycle_msgs/msg/state.hpp"
#include "rclcpp/logging.hpp"
#include "rclcpp/qos.hpp"
#include "rclcpp/time.hpp"
#include "rclcpp_action/create_server.hpp"
#include "rclcpp_action/server_goal_handle.hpp"
#include "rclcpp_lifecycle/state.hpp"

#include "rclcpp/version.h"
#if RCLCPP_VERSION_GTE(29, 0, 0)
#include "urdf/model.hpp"
#else
#include "urdf/model.h"
#endif

namespace joint_trajectory_controller
{
JointTrajectoryController::JointTrajectoryController()
: controller_interface::ControllerInterface(), dof_(0), num_cmd_joints_(0)
{
}

controller_interface::CallbackReturn JointTrajectoryController::on_init()
{
  try
  {
    // Create the parameter listener and get the parameters
    param_listener_ = std::make_shared<ParamListener>(get_node());
    params_ = param_listener_->get_params();
  }
  catch (const std::exception & e)
  {
    fprintf(stderr, "Exception thrown during init stage with message: %s \n", e.what());
    return CallbackReturn::ERROR;
  }

  const std::string & urdf = get_robot_description();
  if (!urdf.empty())
  {
    urdf::Model model;
    if (!model.initString(urdf))
    {
      RCLCPP_ERROR(get_node()->get_logger(), "Failed to parse robot description!");
      return CallbackReturn::ERROR;
    }
    else
    {
      /// initialize the URDF model and update the joint angles wraparound vector
      // Configure joint position error normalization (angle_wraparound)
      joints_angle_wraparound_.resize(params_.joints.size(), false);
      for (size_t i = 0; i < params_.joints.size(); ++i)
      {
        auto urdf_joint = model.getJoint(params_.joints[i]);
        if (urdf_joint && urdf_joint->type == urdf::Joint::CONTINUOUS)
        {
          RCLCPP_DEBUG(
            get_node()->get_logger(), "joint '%s' is of type continuous, use angle_wraparound.",
            params_.joints[i].c_str());
          joints_angle_wraparound_[i] = true;
        }
        // do nothing if joint is not found in the URDF
      }
      RCLCPP_DEBUG(get_node()->get_logger(), "Successfully parsed URDF file");
    }
  }
  else
  {
    // empty URDF is used for some tests
    RCLCPP_DEBUG(get_node()->get_logger(), "No URDF file given");
  }

  return CallbackReturn::SUCCESS;
}

controller_interface::InterfaceConfiguration
JointTrajectoryController::command_interface_configuration() const
{
  controller_interface::InterfaceConfiguration conf;
  conf.type = controller_interface::interface_configuration_type::INDIVIDUAL;
  conf.names.reserve(num_cmd_joints_ * params_.command_interfaces.size());
  for (const auto & joint_name : command_joint_names_)
  {
    for (const auto & interface_type : params_.command_interfaces)
    {
      conf.names.push_back(joint_name + "/" + interface_type);
    }
  }
  if (!params_.speed_scaling.command_interface.empty())
  {
    conf.names.push_back(params_.speed_scaling.command_interface);
  }
  return conf;
}

controller_interface::InterfaceConfiguration
JointTrajectoryController::state_interface_configuration() const
{
  controller_interface::InterfaceConfiguration conf;
  conf.type = controller_interface::interface_configuration_type::INDIVIDUAL;
  conf.names.reserve(dof_ * params_.state_interfaces.size());
  for (const auto & joint_name : params_.joints)
  {
    for (const auto & interface_type : params_.state_interfaces)
    {
      conf.names.push_back(joint_name + "/" + interface_type);
    }
  }
  if (!params_.speed_scaling.state_interface.empty())
  {
    conf.names.push_back(params_.speed_scaling.state_interface);
  }
  return conf;
}

controller_interface::return_type JointTrajectoryController::update(
  const rclcpp::Time & time, const rclcpp::Duration & period)
{
  auto logger = this->get_node()->get_logger();
  if (scaling_state_interface_.has_value())
  {
    auto scaling_state_interface_op = scaling_state_interface_->get().get_optional();
    if (!scaling_state_interface_op.has_value())
    {
      RCLCPP_DEBUG(logger, "Unable to retrieve scaling state interface value");
      return controller_interface::return_type::OK;
    }
    scaling_factor_ = scaling_state_interface_op.value();
  }

  if (scaling_command_interface_.has_value())
  {
    if (!scaling_command_interface_->get().set_value(scaling_factor_cmd_.load()))
    {
      RCLCPP_ERROR(logger, "Could not set speed scaling factor through command interfaces.");
    }
  }

  // update dynamic parameters
  if (param_listener_->try_update_params(params_))
  {
    default_tolerances_ = get_segment_tolerances(logger, params_);
    // update the PID gains
    // variable use_closed_loop_pid_adapter_ is updated in on_configure only
    if (use_closed_loop_pid_adapter_)
    {
      update_pids();
    }
  }

<<<<<<< HEAD
  // don't update goal after we sampled the trajectory to avoid any racecondition
  rt_active_goal_.try_get([&](const auto goal) { rt_active_goal_local_ = goal; });
=======
  // don't update goal after we sampled the trajectory to avoid any race condition
  const auto active_goal = *rt_active_goal_.readFromRT();
>>>>>>> 36cfca80

  // Check if a new trajectory message has been received from Non-RT threads
  const auto current_trajectory_msg = current_trajectory_->get_trajectory_msg();
  auto new_external_msg = new_trajectory_msg_.readFromRT();
  // Discard, if a goal is pending but still not active (somewhere stuck in goal_handle_timer_)
  if (
    current_trajectory_msg != *new_external_msg &&
    (rt_has_pending_goal_ && !rt_active_goal_local_) == false)
  {
    fill_partial_goal(*new_external_msg);
    sort_to_local_joint_order(*new_external_msg);
    // TODO(denis): Add here integration of position and velocity
    current_trajectory_->update(*new_external_msg);
  }

  // current state update
  state_current_.time_from_start.sec = 0;
  state_current_.time_from_start.nanosec = 0;
  read_state_from_state_interfaces(state_current_);

  // currently carrying out a trajectory
  if (has_active_trajectory())
  {
    bool first_sample = false;
    TrajectoryPointConstIter start_segment_itr, end_segment_itr;
    // if sampling the first time, set the point before you sample
    if (!current_trajectory_->is_sampled_already())
    {
      first_sample = true;
      if (params_.interpolate_from_desired_state)
      {
        if (std::abs(last_commanded_time_.seconds()) < std::numeric_limits<float>::epsilon())
        {
          last_commanded_time_ = time;
        }
        current_trajectory_->set_point_before_trajectory_msg(
          last_commanded_time_, last_commanded_state_, joints_angle_wraparound_);
      }
      else
      {
        current_trajectory_->set_point_before_trajectory_msg(
          time, state_current_, joints_angle_wraparound_);
      }
      traj_time_ = time;
    }
    else
    {
      traj_time_ += period * scaling_factor_.load();
    }

    // Sample expected state from the trajectory
    current_trajectory_->sample(
      traj_time_, interpolation_method_, state_desired_, start_segment_itr, end_segment_itr);
    state_desired_.time_from_start = traj_time_ - current_trajectory_->time_from_start();

    const auto next_point_index = std::distance(current_trajectory_->begin(), end_segment_itr);

    // Sample setpoint for next control cycle
    const bool valid_point = current_trajectory_->sample(
      traj_time_ + update_period_, interpolation_method_, command_next_, start_segment_itr,
      end_segment_itr, false);

    state_current_.time_from_start = time - current_trajectory_->time_from_start();

    if (valid_point)
    {
      const rclcpp::Time traj_start = current_trajectory_->time_from_start();
      // this is the time instance
      // - started with the first segment: when the first point will be reached (in the future)
      // - later: when the point of the current segment was reached
      const rclcpp::Time segment_time_from_start = traj_start + start_segment_itr->time_from_start;
      // time_difference is
      // - negative until first point is reached
      // - counting from zero to time_from_start of next point
      double time_difference = traj_time_.seconds() - segment_time_from_start.seconds();
      bool tolerance_violated_while_moving = false;
      bool outside_goal_tolerance = false;
      bool within_goal_time = true;
      const bool before_last_point = end_segment_itr != current_trajectory_->end();
      auto active_tol_op = goal_tolerances_.try_get();
      if (active_tol_op.has_value())
      {
        active_tol_ = active_tol_op.value();
      }
      else
      {
        // fallback if try_get fails
        active_tol_ = default_tolerances_;
      }

      // have we reached the end, are not holding position, and is a timeout configured?
      // Check independently of other tolerances
      if (
        !before_last_point && !rt_is_holding_ && cmd_timeout_ > 0.0 &&
        time_difference > cmd_timeout_)
      {
        RCLCPP_WARN(logger, "Aborted due to command timeout");

        new_trajectory_msg_.reset();
        new_trajectory_msg_.initRT(set_hold_position());
      }

      // Check state/goal tolerance
      for (size_t index = 0; index < dof_; ++index)
      {
        compute_error_for_joint(state_error_, index, state_current_, state_desired_);

        // Always check the state tolerance on the first sample in case the first sample
        // is the last point
        // print output per default, goal will be aborted afterwards
        if (
          (before_last_point || first_sample) && !rt_is_holding_ &&
          !check_state_tolerance_per_joint(
            state_error_, index, active_tol_.state_tolerance[index], true /* show_errors */))
        {
          tolerance_violated_while_moving = true;
        }
        // past the final point, check that we end up inside goal tolerance
        if (
          !before_last_point && !rt_is_holding_ &&
          !check_state_tolerance_per_joint(
            state_error_, index, active_tol_.goal_state_tolerance[index], false /* show_errors */))
        {
          outside_goal_tolerance = true;

          if (active_tol_.goal_time_tolerance != 0.0)
          {
            // if we exceed goal_time_tolerance set it to aborted
            if (time_difference > active_tol_.goal_time_tolerance)
            {
              within_goal_time = false;
              // print once, goal will be aborted afterwards
              check_state_tolerance_per_joint(
                state_error_, index, default_tolerances_.goal_state_tolerance[index],
                true /* show_errors */);
            }
          }
        }
      }

      // set values for next hardware write() if tolerance is met
      if (!tolerance_violated_while_moving && within_goal_time)
      {
        if (use_closed_loop_pid_adapter_)
        {
          // Update PIDs
          for (auto i = 0ul; i < num_cmd_joints_; ++i)
          {
            // If effort interface only, add desired effort as feed forward
            // If velocity interface, ignore desired effort
            size_t index_cmd_joint = map_cmd_to_joints_[i];
            tmp_command_[index_cmd_joint] =
              (command_next_.velocities[index_cmd_joint] * ff_velocity_scale_[i]) +
              (has_effort_command_interface_ ? command_next_.effort[index_cmd_joint] : 0.0) +
              pids_[i]->compute_command(
                state_error_.positions[index_cmd_joint], state_error_.velocities[index_cmd_joint],
                period);
          }
        }

        // set values for next hardware write()
        if (has_position_command_interface_)
        {
          assign_interface_from_point(joint_command_interface_[0], command_next_.positions);
        }
        if (has_velocity_command_interface_)
        {
          if (use_closed_loop_pid_adapter_)
          {
            assign_interface_from_point(joint_command_interface_[1], tmp_command_);
          }
          else
          {
            assign_interface_from_point(joint_command_interface_[1], command_next_.velocities);
          }
        }
        if (has_acceleration_command_interface_)
        {
          assign_interface_from_point(joint_command_interface_[2], command_next_.accelerations);
        }
        if (has_effort_command_interface_)
        {
          if (use_closed_loop_pid_adapter_)
          {
            assign_interface_from_point(joint_command_interface_[3], tmp_command_);
          }
          else
          {
            // If position and effort command interfaces, only pass desired effort
            assign_interface_from_point(joint_command_interface_[3], state_desired_.effort);
          }
        }

        // store the previous command and time used in open-loop control mode
        last_commanded_state_ = command_next_;
        last_commanded_time_ = time;
      }

      if (rt_active_goal_local_)
      {
        // send feedback
        auto feedback = std::make_shared<FollowJTrajAction::Feedback>();
        feedback->header.stamp = time;
        feedback->joint_names = params_.joints;

        feedback->actual = state_current_;
        feedback->desired = state_desired_;
        feedback->error = state_error_;
<<<<<<< HEAD
        rt_active_goal_local_->setFeedback(feedback);
=======
        feedback->index = static_cast<int32_t>(next_point_index);
        active_goal->setFeedback(feedback);
>>>>>>> 36cfca80

        // check abort
        if (tolerance_violated_while_moving)
        {
          auto result = std::make_shared<FollowJTrajAction::Result>();
          result->set__error_code(FollowJTrajAction::Result::PATH_TOLERANCE_VIOLATED);
          result->set__error_string("Aborted due to path tolerance violation");
          rt_active_goal_local_->setAborted(result);
          rt_active_goal_.try_set([](auto goal) { goal = RealtimeGoalHandlePtr(); });
          rt_has_pending_goal_ = false;

          RCLCPP_WARN(logger, "Aborted due to state tolerance violation");

          new_trajectory_msg_.reset();
          new_trajectory_msg_.initRT(set_hold_position());
        }
        // check goal tolerance
        else if (!before_last_point)
        {
          if (!outside_goal_tolerance)
          {
            auto result = std::make_shared<FollowJTrajAction::Result>();
            result->set__error_code(FollowJTrajAction::Result::SUCCESSFUL);
            result->set__error_string("Goal successfully reached!");
            rt_active_goal_local_->setSucceeded(result);
            rt_active_goal_.try_set([](auto goal) { goal = RealtimeGoalHandlePtr(); });
            rt_has_pending_goal_ = false;

            RCLCPP_INFO(logger, "Goal reached, success!");

            new_trajectory_msg_.reset();
            new_trajectory_msg_.initRT(set_success_trajectory_point());
          }
          else if (!within_goal_time)
          {
            const std::string error_string = "Aborted due to goal_time_tolerance exceeding by " +
                                             std::to_string(time_difference) + " seconds";

            auto result = std::make_shared<FollowJTrajAction::Result>();
            result->set__error_code(FollowJTrajAction::Result::GOAL_TOLERANCE_VIOLATED);
            result->set__error_string(error_string);
            rt_active_goal_local_->setAborted(result);
            rt_active_goal_.try_set([](auto goal) { goal = RealtimeGoalHandlePtr(); });
            rt_has_pending_goal_ = false;

            RCLCPP_WARN(logger, "%s", error_string.c_str());

            new_trajectory_msg_.reset();
            new_trajectory_msg_.initRT(set_hold_position());
          }
        }
      }
      else if (tolerance_violated_while_moving && !rt_has_pending_goal_)
      {
        // we need to ensure that there is no pending goal -> we get a race condition otherwise
        RCLCPP_ERROR(logger, "Holding position due to state tolerance violation");

        new_trajectory_msg_.reset();
        new_trajectory_msg_.initRT(set_hold_position());
      }
      else if (!before_last_point && !within_goal_time && !rt_has_pending_goal_)
      {
        RCLCPP_ERROR(logger, "Exceeded goal_time_tolerance: holding position...");

        new_trajectory_msg_.reset();
        new_trajectory_msg_.initRT(set_hold_position());
      }
      // else, run another cycle while waiting for outside_goal_tolerance
      // to be satisfied (will stay in this state until new message arrives)
      // or outside_goal_tolerance violated within the goal_time_tolerance
    }
  }

  publish_state(time, state_desired_, state_current_, state_error_);
  return controller_interface::return_type::OK;
}

void JointTrajectoryController::read_state_from_state_interfaces(JointTrajectoryPoint & state)
{
  auto logger = get_node()->get_logger();
  auto assign_point_from_state_interface =
    [&](std::vector<double> & trajectory_point_interface, const auto & joint_interface)
  {
    for (size_t index = 0; index < dof_; ++index)
    {
      const auto joint_state_interface_value_op = joint_interface[index].get().get_optional();
      if (!joint_state_interface_value_op.has_value())
      {
        RCLCPP_DEBUG(
          logger, "Unable to retrieve joint state interface value for joint at index %zu", index);
      }
      else
      {
        trajectory_point_interface[index] = joint_state_interface_value_op.value();
      }
    }
  };
  auto assign_point_from_command_interface =
    [&](std::vector<double> & trajectory_point_interface, const auto & joint_interface)
  {
    std::fill(
      trajectory_point_interface.begin(), trajectory_point_interface.end(),
      std::numeric_limits<double>::quiet_NaN());
    for (size_t index = 0; index < num_cmd_joints_; ++index)
    {
      const auto joint_command_interface_value_op = joint_interface[index].get().get_optional();
      if (!joint_command_interface_value_op.has_value())
      {
        RCLCPP_DEBUG(
          logger, "Unable to retrieve joint command interface value for joint at index %zu", index);
      }
      else
      {
        trajectory_point_interface[map_cmd_to_joints_[index]] =
          joint_command_interface_value_op.value();
      }
    }
  };

  // Assign values from the hardware
  // Position states always exist
  assign_point_from_state_interface(state.positions, joint_state_interface_[0]);
  // velocity and acceleration states are optional
  if (has_velocity_state_interface_)
  {
    assign_point_from_state_interface(state.velocities, joint_state_interface_[1]);
    // Acceleration is used only in combination with velocity
    if (has_acceleration_state_interface_)
    {
      assign_point_from_state_interface(state.accelerations, joint_state_interface_[2]);
    }
    else
    {
      // Make empty so the property is ignored during interpolation
      state.accelerations.clear();
    }
  }
  else
  {
    // Make empty so the property is ignored during interpolation
    state.velocities.clear();
    state.accelerations.clear();
  }
  // No state interface for now, use command interface
  if (has_effort_command_interface_)
  {
    assign_point_from_command_interface(state.effort, joint_command_interface_[3]);
  }
}

bool JointTrajectoryController::read_state_from_command_interfaces(JointTrajectoryPoint & state)
{
  bool has_values = true;

  auto assign_point_from_interface =
    [&](std::vector<double> & trajectory_point_interface, const auto & joint_interface)
  {
    for (size_t index = 0; index < num_cmd_joints_; ++index)
    {
      const auto joint_interface_value_op = joint_interface[index].get().get_optional();
      if (!joint_interface_value_op.has_value())
      {
        RCLCPP_DEBUG(
          get_node()->get_logger(),
          "Unable to retrieve value of joint interface for joint at index %zu", index);
      }
      else
      {
        trajectory_point_interface[map_cmd_to_joints_[index]] = joint_interface_value_op.value();
      }
    }
  };

  auto interface_has_values = [](const auto & joint_interface)
  {
    return std::find_if(
             joint_interface.begin(), joint_interface.end(),
             [](const auto & interface)
             {
               auto interface_op = interface.get().get_optional();
               return !interface_op.has_value() || std::isnan(interface_op.value());
             }) == joint_interface.end();
  };

  // Assign values from the command interfaces as state. Therefore needs check for both.
  // Position state interface has to exist always
  if (has_position_command_interface_ && interface_has_values(joint_command_interface_[0]))
  {
    assign_point_from_interface(state.positions, joint_command_interface_[0]);
  }
  else
  {
    state.positions.clear();
    has_values = false;
  }
  // velocity and acceleration states are optional
  if (has_velocity_state_interface_)
  {
    if (has_velocity_command_interface_ && interface_has_values(joint_command_interface_[1]))
    {
      assign_point_from_interface(state.velocities, joint_command_interface_[1]);
    }
    else
    {
      state.velocities.clear();
      has_values = false;
    }
  }
  else
  {
    state.velocities.clear();
  }
  // Acceleration is used only in combination with velocity
  if (has_acceleration_state_interface_)
  {
    if (has_acceleration_command_interface_ && interface_has_values(joint_command_interface_[2]))
    {
      assign_point_from_interface(state.accelerations, joint_command_interface_[2]);
    }
    else
    {
      state.accelerations.clear();
      has_values = false;
    }
  }
  else
  {
    state.accelerations.clear();
  }

  // Effort state always comes from last command
  if (has_effort_command_interface_)
  {
    if (interface_has_values(joint_command_interface_[3]))
    {
      assign_point_from_interface(state.effort, joint_command_interface_[3]);
    }
    else
    {
      state.effort.clear();
      has_values = false;
    }
  }

  return has_values;
}

bool JointTrajectoryController::read_commands_from_command_interfaces(
  JointTrajectoryPoint & commands)
{
  bool has_values = true;

  auto assign_point_from_interface =
    [&](std::vector<double> & trajectory_point_interface, const auto & joint_interface)
  {
    for (size_t index = 0; index < num_cmd_joints_; ++index)
    {
      auto joint_interface_op = joint_interface[index].get().get_optional();
      if (!joint_interface_op.has_value())
      {
        RCLCPP_DEBUG(
          get_node()->get_logger(), "Unable to retrieve value of joint interface at index %zu",
          index);
        continue;
      }
      trajectory_point_interface[map_cmd_to_joints_[index]] = joint_interface_op.value();
    }
  };

  auto interface_has_values = [](const auto & joint_interface)
  {
    return std::find_if(
             joint_interface.begin(), joint_interface.end(),
             [](const auto & interface)
             {
               auto interface_op = interface.get().get_optional();
               return !interface_op.has_value() || std::isnan(interface_op.value());
             }) == joint_interface.end();
  };

  // Assign values from the command interfaces as command.
  if (has_position_command_interface_)
  {
    if (interface_has_values(joint_command_interface_[0]))
    {
      assign_point_from_interface(commands.positions, joint_command_interface_[0]);
    }
    else
    {
      commands.positions.clear();
      has_values = false;
    }
  }
  if (has_velocity_command_interface_)
  {
    if (interface_has_values(joint_command_interface_[1]))
    {
      assign_point_from_interface(commands.velocities, joint_command_interface_[1]);
    }
    else
    {
      commands.velocities.clear();
      has_values = false;
    }
  }
  if (has_acceleration_command_interface_)
  {
    if (interface_has_values(joint_command_interface_[2]))
    {
      assign_point_from_interface(commands.accelerations, joint_command_interface_[2]);
    }
    else
    {
      commands.accelerations.clear();
      has_values = false;
    }
  }
  if (has_effort_command_interface_)
  {
    if (interface_has_values(joint_command_interface_[3]))
    {
      assign_point_from_interface(commands.effort, joint_command_interface_[3]);
    }
    else
    {
      commands.effort.clear();
      has_values = false;
    }
  }

  return has_values;
}

void JointTrajectoryController::query_state_service(
  const std::shared_ptr<control_msgs::srv::QueryTrajectoryState::Request> request,
  std::shared_ptr<control_msgs::srv::QueryTrajectoryState::Response> response)
{
  const auto logger = get_node()->get_logger();
  // Preconditions
  if (get_lifecycle_state().id() != lifecycle_msgs::msg::State::PRIMARY_STATE_ACTIVE)
  {
    RCLCPP_ERROR(logger, "Can't sample trajectory. Controller is not active.");
    response->success = false;
    return;
  }

  response->name = params_.joints;
  trajectory_msgs::msg::JointTrajectoryPoint state_requested = state_current_;
  if (has_active_trajectory())
  {
    TrajectoryPointConstIter start_segment_itr, end_segment_itr;
    response->success = current_trajectory_->sample(
      static_cast<rclcpp::Time>(request->time), interpolation_method_, state_requested,
      start_segment_itr, end_segment_itr);
    // If the requested sample time precedes the trajectory finish time respond as failure
    if (response->success)
    {
      if (end_segment_itr == current_trajectory_->end())
      {
        RCLCPP_ERROR(logger, "Requested sample time precedes the current trajectory end time.");
        response->success = false;
      }
    }
    else
    {
      RCLCPP_ERROR(
        logger, "Requested sample time is earlier than the current trajectory start time.");
    }
  }
  else
  {
    RCLCPP_ERROR(logger, "Currently there is no valid trajectory instance.");
    response->success = false;
  }
  response->position = state_requested.positions;
  response->velocity = state_requested.velocities;
  response->acceleration = state_requested.accelerations;
}

controller_interface::CallbackReturn JointTrajectoryController::on_configure(
  const rclcpp_lifecycle::State &)
{
  auto logger = get_node()->get_logger();

  // update the dynamic map parameters
  param_listener_->refresh_dynamic_parameters();

  // get parameters from the listener in case they were updated
  params_ = param_listener_->get_params();

  // get degrees of freedom
  dof_ = params_.joints.size();

  // TODO(destogl): why is this here? Add comment or move
  if (!reset())
  {
    return CallbackReturn::FAILURE;
  }

  command_joint_names_ = params_.command_joints;

  if (command_joint_names_.empty())
  {
    command_joint_names_ = params_.joints;
    RCLCPP_INFO(
      logger, "No specific joint names are used for command interfaces. Using 'joints' parameter.");
  }
  num_cmd_joints_ = command_joint_names_.size();

  if (num_cmd_joints_ > dof_)
  {
    RCLCPP_ERROR(
      logger, "The 'command_joints' parameter must not exceed the size of the 'joints' parameter.");
    return CallbackReturn::FAILURE;
  }
  else if (num_cmd_joints_ < dof_)
  {
    // create a map for the command joints
    map_cmd_to_joints_ = mapping(command_joint_names_, params_.joints);
    if (map_cmd_to_joints_.size() != num_cmd_joints_)
    {
      RCLCPP_ERROR(
        logger,
        "'command_joints' parameter must be a subset of 'joints' parameter, if their size is not "
        "equal.");
      return CallbackReturn::FAILURE;
    }
    for (size_t i = 0; i < command_joint_names_.size(); i++)
    {
      RCLCPP_DEBUG(
        logger, "Command joint %zu: '%s' maps to joint %zu: '%s'.", i,
        command_joint_names_[i].c_str(), map_cmd_to_joints_[i],
        params_.joints.at(map_cmd_to_joints_[i]).c_str());
    }
  }
  else
  {
    // create a map for the command joints, trivial if the size is the same
    map_cmd_to_joints_.resize(num_cmd_joints_);
    std::iota(map_cmd_to_joints_.begin(), map_cmd_to_joints_.end(), 0);
  }

  if (params_.command_interfaces.empty())
  {
    RCLCPP_ERROR(logger, "'command_interfaces' parameter is empty.");
    return CallbackReturn::FAILURE;
  }

  // Check if only allowed interface types are used and initialize storage to avoid memory
  // allocation during activation
  joint_command_interface_.resize(allowed_interface_types_.size());
  for (auto & itf : joint_command_interface_)
  {
    itf.reserve(params_.joints.size());
  }

  has_position_command_interface_ =
    contains_interface_type(params_.command_interfaces, hardware_interface::HW_IF_POSITION);
  has_velocity_command_interface_ =
    contains_interface_type(params_.command_interfaces, hardware_interface::HW_IF_VELOCITY);
  has_acceleration_command_interface_ =
    contains_interface_type(params_.command_interfaces, hardware_interface::HW_IF_ACCELERATION);
  has_effort_command_interface_ =
    contains_interface_type(params_.command_interfaces, hardware_interface::HW_IF_EFFORT);

  // if there is only velocity or if there is effort command interface
  // then use also PID adapter
  use_closed_loop_pid_adapter_ =
    (has_velocity_command_interface_ && params_.command_interfaces.size() == 1) ||
    (has_effort_command_interface_ && params_.command_interfaces.size() == 1);

  tmp_command_.resize(dof_, 0.0);

  if (use_closed_loop_pid_adapter_)
  {
    pids_.resize(num_cmd_joints_);
    ff_velocity_scale_.resize(num_cmd_joints_);

    update_pids();
  }

  if (params_.state_interfaces.empty())
  {
    RCLCPP_ERROR(logger, "'state_interfaces' parameter is empty.");
    return CallbackReturn::FAILURE;
  }

  // Check if only allowed interface types are used and initialize storage to avoid memory
  // allocation during activation
  // Note: 'effort' storage is also here, but never used. Still, for this is OK.
  joint_state_interface_.resize(allowed_interface_types_.size());
  for (auto & itf : joint_state_interface_)
  {
    itf.reserve(params_.joints.size());
  }

  has_position_state_interface_ =
    contains_interface_type(params_.state_interfaces, hardware_interface::HW_IF_POSITION);
  has_velocity_state_interface_ =
    contains_interface_type(params_.state_interfaces, hardware_interface::HW_IF_VELOCITY);
  has_acceleration_state_interface_ =
    contains_interface_type(params_.state_interfaces, hardware_interface::HW_IF_ACCELERATION);

  // Validation of combinations of state and velocity together have to be done
  // here because the parameter validators only deal with each parameter
  // separately.
  if (
    has_velocity_command_interface_ && params_.command_interfaces.size() == 1 &&
    (!has_velocity_state_interface_ || !has_position_state_interface_))
  {
    RCLCPP_ERROR(
      logger,
      "'velocity' command interface can only be used alone if 'velocity' and "
      "'position' state interfaces are present");
    return CallbackReturn::FAILURE;
  }

  // effort only or effort and position command interfaces require position and velocity state
  if (
    has_effort_command_interface_ &&
    (params_.command_interfaces.size() == 1 ||
     (params_.command_interfaces.size() == 2 && has_position_command_interface_)) &&
    (!has_velocity_state_interface_ || !has_position_state_interface_))
  {
    RCLCPP_ERROR(
      logger,
      "'effort' command interface can only be used alone or with 'position' command interface "
      "if 'velocity' and 'position' state interfaces are present");
    return CallbackReturn::FAILURE;
  }

  auto get_interface_list = [](const std::vector<std::string> & interface_types)
  {
    std::stringstream ss_interfaces;
    for (size_t index = 0; index < interface_types.size(); ++index)
    {
      if (index != 0)
      {
        ss_interfaces << " ";
      }
      ss_interfaces << interface_types[index];
    }
    return ss_interfaces.str();
  };

  // Print output so users can be sure the interface setup is correct
  RCLCPP_INFO(
    logger, "Command interfaces are [%s] and state interfaces are [%s].",
    get_interface_list(params_.command_interfaces).c_str(),
    get_interface_list(params_.state_interfaces).c_str());

  // parse remaining parameters
  default_tolerances_ = get_segment_tolerances(logger, params_);
  goal_tolerances_.set(default_tolerances_);
  const std::string interpolation_string =
    get_node()->get_parameter("interpolation_method").as_string();
  interpolation_method_ = interpolation_methods::from_string(interpolation_string);
  RCLCPP_INFO(logger, "Using '%s' interpolation method.", interpolation_string.c_str());

  // prepare hold_position_msg
  init_hold_position_msg();

  // create subscriber and publishers
  joint_command_subscriber_ =
    get_node()->create_subscription<trajectory_msgs::msg::JointTrajectory>(
      "~/joint_trajectory", rclcpp::SystemDefaultsQoS(),
      std::bind(&JointTrajectoryController::topic_callback, this, std::placeholders::_1));

  publisher_ = get_node()->create_publisher<ControllerStateMsg>(
    "~/controller_state", rclcpp::SystemDefaultsQoS());
  state_publisher_ = std::make_unique<StatePublisher>(publisher_);

  state_msg_.joint_names = params_.joints;
  state_msg_.reference.positions.resize(dof_);
  state_msg_.reference.velocities.resize(dof_);
  state_msg_.reference.accelerations.resize(dof_);
  state_msg_.feedback.positions.resize(dof_);
  state_msg_.error.positions.resize(dof_);
  if (has_velocity_state_interface_)
  {
    state_msg_.feedback.velocities.resize(dof_);
    state_msg_.error.velocities.resize(dof_);
  }
  if (has_acceleration_state_interface_)
  {
    state_msg_.feedback.accelerations.resize(dof_);
    state_msg_.error.accelerations.resize(dof_);
  }
  if (has_position_command_interface_)
  {
    state_msg_.output.positions.resize(dof_);
  }
  if (has_velocity_command_interface_)
  {
    state_msg_.output.velocities.resize(dof_);
  }
  if (has_acceleration_command_interface_)
  {
    state_msg_.output.accelerations.resize(dof_);
  }
  if (has_effort_command_interface_)
  {
    state_msg_.output.effort.resize(dof_);
  }

  // action server configuration
  if (params_.allow_partial_joints_goal)
  {
    RCLCPP_INFO(logger, "Goals with partial set of joints are allowed");
  }

  RCLCPP_INFO(
    logger, "Action status changes will be monitored at %.2f Hz.", params_.action_monitor_rate);
  action_monitor_period_ = rclcpp::Duration::from_seconds(1.0 / params_.action_monitor_rate);

  using namespace std::placeholders;
  action_server_ = rclcpp_action::create_server<FollowJTrajAction>(
    get_node()->get_node_base_interface(), get_node()->get_node_clock_interface(),
    get_node()->get_node_logging_interface(), get_node()->get_node_waitables_interface(),
    std::string(get_node()->get_name()) + "/follow_joint_trajectory",
    std::bind(&JointTrajectoryController::goal_received_callback, this, _1, _2),
    std::bind(&JointTrajectoryController::goal_cancelled_callback, this, _1),
    std::bind(&JointTrajectoryController::goal_accepted_callback, this, _1));

  resize_joint_trajectory_point(state_current_, dof_);
  resize_joint_trajectory_point_command(
    command_current_, dof_, std::numeric_limits<double>::quiet_NaN());
  resize_joint_trajectory_point(state_desired_, dof_);
  resize_joint_trajectory_point(state_error_, dof_);
  resize_joint_trajectory_point(
    last_commanded_state_, dof_, std::numeric_limits<double>::quiet_NaN());

  // create services
  query_state_srv_ = get_node()->create_service<control_msgs::srv::QueryTrajectoryState>(
    std::string(get_node()->get_name()) + "/query_state",
    std::bind(&JointTrajectoryController::query_state_service, this, _1, _2));

  if (
    !has_velocity_command_interface_ && !has_acceleration_command_interface_ &&
    !has_effort_command_interface_)
  {
    auto qos = rclcpp::SystemDefaultsQoS();
    qos.transient_local();
    scaling_factor_sub_ = get_node()->create_subscription<SpeedScalingMsg>(
      "~/speed_scaling_input", qos,
      [&](const SpeedScalingMsg & msg) { set_scaling_factor(msg.factor); });
    RCLCPP_INFO(
      logger, "Setting initial scaling factor to %2f",
      params_.speed_scaling.initial_scaling_factor);
    scaling_factor_ = params_.speed_scaling.initial_scaling_factor;
  }
  else
  {
    RCLCPP_WARN_EXPRESSION(
      logger, params_.speed_scaling.initial_scaling_factor != 1.0,
      "Speed scaling is currently only supported for position interfaces. If you want to make use "
      "of speed scaling, please only use a position interface when configuring this controller.");
    scaling_factor_ = 1.0;
  }
  if (!params_.speed_scaling.state_interface.empty())
  {
    RCLCPP_INFO(
      logger, "Using scaling state from the hardware from interface %s.",
      params_.speed_scaling.state_interface.c_str());
  }
  else
  {
    RCLCPP_INFO(
      get_node()->get_logger(),
      "No scaling interface set. This controller will not read speed scaling from the hardware.");
  }
  scaling_factor_cmd_.store(scaling_factor_.load());

  if (get_update_rate() == 0)
  {
    throw std::runtime_error("Controller's update rate is set to 0. This should not happen!");
  }
  update_period_ =
    rclcpp::Duration(0.0, static_cast<uint32_t>(1.0e9 / static_cast<double>(get_update_rate())));

  return CallbackReturn::SUCCESS;
}

controller_interface::CallbackReturn JointTrajectoryController::on_activate(
  const rclcpp_lifecycle::State &)
{
  auto logger = get_node()->get_logger();

  // update the dynamic map parameters
  param_listener_->refresh_dynamic_parameters();

  // get parameters from the listener in case they were updated
  params_ = param_listener_->get_params();

  // parse remaining parameters
  default_tolerances_ = get_segment_tolerances(logger, params_);

  // Set scaling interfaces
  if (!params_.speed_scaling.state_interface.empty())
  {
    auto it = std::find_if(
      state_interfaces_.begin(), state_interfaces_.end(), [&](auto & interface)
      { return (interface.get_name() == params_.speed_scaling.state_interface); });
    if (it != state_interfaces_.end())
    {
      scaling_state_interface_ = *it;
    }
    else
    {
      RCLCPP_ERROR(
        logger, "Did not find speed scaling interface '%s' in state interfaces.",
        params_.speed_scaling.state_interface.c_str());
      return CallbackReturn::ERROR;
    }
  }
  if (!params_.speed_scaling.command_interface.empty())
  {
    auto it = std::find_if(
      command_interfaces_.begin(), command_interfaces_.end(), [&](auto & interface)
      { return (interface.get_name() == params_.speed_scaling.command_interface); });
    if (it != command_interfaces_.end())
    {
      scaling_command_interface_ = *it;
    }
    else
    {
      RCLCPP_ERROR(
        logger, "Did not find speed scaling interface '%s' in command interfaces.",
        params_.speed_scaling.command_interface.c_str());
      return CallbackReturn::ERROR;
    }
  }

  // order all joints in the storage
  for (const auto & interface : params_.command_interfaces)
  {
    auto it =
      std::find(allowed_interface_types_.begin(), allowed_interface_types_.end(), interface);
    auto index = static_cast<size_t>(std::distance(allowed_interface_types_.begin(), it));
    if (!controller_interface::get_ordered_interfaces(
          command_interfaces_, command_joint_names_, interface, joint_command_interface_[index]))
    {
      RCLCPP_ERROR(
        logger, "Expected %zu '%s' command interfaces, got %zu.", num_cmd_joints_,
        interface.c_str(), joint_command_interface_[index].size());
      return CallbackReturn::ERROR;
    }
  }
  for (const auto & interface : params_.state_interfaces)
  {
    auto it =
      std::find(allowed_interface_types_.begin(), allowed_interface_types_.end(), interface);
    auto index = static_cast<size_t>(std::distance(allowed_interface_types_.begin(), it));
    if (!controller_interface::get_ordered_interfaces(
          state_interfaces_, params_.joints, interface, joint_state_interface_[index]))
    {
      RCLCPP_ERROR(
        logger, "Expected %zu '%s' state interfaces, got %zu.", dof_, interface.c_str(),
        joint_state_interface_[index].size());
      return CallbackReturn::ERROR;
    }
  }

  current_trajectory_ = std::make_unique<Trajectory>();
  new_trajectory_msg_.writeFromNonRT(std::shared_ptr<trajectory_msgs::msg::JointTrajectory>());

  subscriber_is_active_ = true;

  // Handle restart of controller by reading from commands if those are not NaN (a controller was
  // running already)
  trajectory_msgs::msg::JointTrajectoryPoint state;
  resize_joint_trajectory_point(state, dof_);
  // read from cmd joints only if all joints have command interface
  // otherwise it leaves the entries of joints without command interface NaN.
  // if no interpolate_from_desired_state, state_current_ is then used for
  // `set_point_before_trajectory_msg` and future trajectory sampling will always give NaN for these
  // joints
  if (
    params_.set_last_command_interface_value_as_state_on_activation && dof_ == num_cmd_joints_ &&
    read_state_from_command_interfaces(state))
  {
    state_current_ = state;
    last_commanded_state_ = state;
  }
  else
  {
    // Initialize current state storage from hardware
    read_state_from_state_interfaces(state_current_);
    read_state_from_state_interfaces(last_commanded_state_);
  }
  // reset/zero out all of the PID's (The integral term is not retained and reset to zero)
  for (auto & pid : pids_)
  {
    pid->reset();
  }
  last_commanded_time_ = rclcpp::Time();

  // The controller should start by holding position at the beginning of active state
  add_new_trajectory_msg(set_hold_position());
  rt_is_holding_ = true;

  // parse timeout parameter
  if (params_.cmd_timeout > 0.0)
  {
    if (params_.cmd_timeout > default_tolerances_.goal_time_tolerance)
    {
      cmd_timeout_ = params_.cmd_timeout;
    }
    else
    {
      // deactivate timeout
      RCLCPP_WARN(
        logger, "Command timeout must be higher than goal_time tolerance (%f vs. %f)",
        params_.cmd_timeout, default_tolerances_.goal_time_tolerance);
      cmd_timeout_ = 0.0;
    }
  }
  else
  {
    cmd_timeout_ = 0.0;
  }

  return CallbackReturn::SUCCESS;
}

controller_interface::CallbackReturn JointTrajectoryController::on_deactivate(
  const rclcpp_lifecycle::State &)
{
  auto logger = get_node()->get_logger();
  RealtimeGoalHandlePtr active_goal;
  rt_active_goal_.get([&](const auto goal) { active_goal = goal; });
  if (active_goal)
  {
    rt_has_pending_goal_ = false;
    auto action_res = std::make_shared<FollowJTrajAction::Result>();
    action_res->set__error_code(FollowJTrajAction::Result::INVALID_GOAL);
    action_res->set__error_string("Current goal cancelled during deactivate transition.");
    active_goal->setAborted(action_res);
    rt_active_goal_.try_set([](auto goal) { goal = RealtimeGoalHandlePtr(); });
  }

  for (size_t index = 0; index < num_cmd_joints_; ++index)
  {
    if (has_position_command_interface_)
    {
      const auto joint_position_value_op = joint_command_interface_[0][index].get().get_optional();
      if (!joint_position_value_op.has_value())
      {
        RCLCPP_WARN(logger, "Unable to retrieve joint position value");
        return controller_interface::CallbackReturn::SUCCESS;
      }
      if (!joint_command_interface_[0][index].get().set_value(joint_position_value_op.value()))
      {
        RCLCPP_WARN(
          logger, "Unable to set the joint position to value: %f", joint_position_value_op.value());
        return controller_interface::CallbackReturn::SUCCESS;
      }
    }

    if (has_velocity_command_interface_ && !joint_command_interface_[1][index].get().set_value(0.0))
    {
      RCLCPP_WARN(logger, "Error while setting joint velocity to value 0.0");
      return controller_interface::CallbackReturn::SUCCESS;
    }

    if (
      has_acceleration_command_interface_ &&
      !joint_command_interface_[2][index].get().set_value(0.0))
    {
      RCLCPP_WARN(logger, "Error while setting joint acceleration to value 0.0");
      return controller_interface::CallbackReturn::SUCCESS;
    }

    // TODO(anyone): How to halt when using effort commands?
    if (has_effort_command_interface_ && !joint_command_interface_[3][index].get().set_value(0.0))
    {
      RCLCPP_WARN(logger, "Error while setting joint effort to value 0.0");
      return controller_interface::CallbackReturn::SUCCESS;
    }
  }

  for (size_t index = 0; index < allowed_interface_types_.size(); ++index)
  {
    joint_command_interface_[index].clear();
    joint_state_interface_[index].clear();
  }

  subscriber_is_active_ = false;

  current_trajectory_.reset();

  return CallbackReturn::SUCCESS;
}

controller_interface::CallbackReturn JointTrajectoryController::on_error(
  const rclcpp_lifecycle::State &)
{
  if (!reset())
  {
    return CallbackReturn::ERROR;
  }
  return CallbackReturn::SUCCESS;
}

bool JointTrajectoryController::reset()
{
  subscriber_is_active_ = false;
  joint_command_subscriber_.reset();

  for (const auto & pid : pids_)
  {
    if (pid)
    {
      pid->reset();
    }
  }

  current_trajectory_.reset();

  return true;
}

void JointTrajectoryController::publish_state(
  const rclcpp::Time & time, const JointTrajectoryPoint & desired_state,
  const JointTrajectoryPoint & current_state, const JointTrajectoryPoint & state_error)
{
  if (state_publisher_)
  {
    state_msg_.header.stamp = time;
    state_msg_.reference.time_from_start = desired_state.time_from_start;
    state_msg_.reference.positions = desired_state.positions;
    state_msg_.reference.velocities = desired_state.velocities;
    state_msg_.reference.accelerations = desired_state.accelerations;
    state_msg_.feedback.time_from_start = current_state.time_from_start;
    state_msg_.feedback.positions = current_state.positions;
    state_msg_.error.positions = state_error.positions;
    if (has_velocity_state_interface_)
    {
      state_msg_.feedback.velocities = current_state.velocities;
      state_msg_.error.velocities = state_error.velocities;
    }
    if (has_acceleration_state_interface_)
    {
      state_msg_.feedback.accelerations = current_state.accelerations;
      state_msg_.error.accelerations = state_error.accelerations;
    }
    if (read_commands_from_command_interfaces(command_current_))
    {
      state_msg_.output = command_current_;
    }
    state_msg_.speed_scaling_factor = scaling_factor_;

    state_publisher_->try_publish(state_msg_);
  }
}

void JointTrajectoryController::topic_callback(
  const std::shared_ptr<trajectory_msgs::msg::JointTrajectory> msg)
{
  if (!validate_trajectory_msg(*msg))
  {
    return;
  }
  // http://wiki.ros.org/joint_trajectory_controller/UnderstandingTrajectoryReplacement
  // always replace old msg with new one for now
  if (subscriber_is_active_)
  {
    add_new_trajectory_msg(msg);
    rt_is_holding_ = false;
  }
};

rclcpp_action::GoalResponse JointTrajectoryController::goal_received_callback(
  const rclcpp_action::GoalUUID &, std::shared_ptr<const FollowJTrajAction::Goal> goal)
{
  RCLCPP_INFO(get_node()->get_logger(), "Received new action goal");

  // Precondition: Running controller
  if (get_lifecycle_state().id() == lifecycle_msgs::msg::State::PRIMARY_STATE_INACTIVE)
  {
    RCLCPP_ERROR(
      get_node()->get_logger(), "Can't accept new action goals. Controller is not running.");
    return rclcpp_action::GoalResponse::REJECT;
  }

  if (!validate_trajectory_msg(goal->trajectory))
  {
    return rclcpp_action::GoalResponse::REJECT;
  }

  RCLCPP_INFO(get_node()->get_logger(), "Accepted new action goal");
  return rclcpp_action::GoalResponse::ACCEPT_AND_EXECUTE;
}

rclcpp_action::CancelResponse JointTrajectoryController::goal_cancelled_callback(
  const std::shared_ptr<rclcpp_action::ServerGoalHandle<FollowJTrajAction>> goal_handle)
{
  RCLCPP_INFO(get_node()->get_logger(), "Got request to cancel goal");

  // Check that cancel request refers to currently active goal (if any)
  RealtimeGoalHandlePtr active_goal;
  rt_active_goal_.get([&](const auto goal) { active_goal = goal; });
  if (active_goal && active_goal->gh_ == goal_handle)
  {
    RCLCPP_INFO(
      get_node()->get_logger(), "Canceling active action goal because cancel callback received.");

    // Mark the current goal as canceled
    rt_has_pending_goal_ = false;
    auto action_res = std::make_shared<FollowJTrajAction::Result>();
    active_goal->setCanceled(action_res);
    rt_active_goal_.try_set([](auto goal) { goal = RealtimeGoalHandlePtr(); });

    // Enter hold current position mode
    add_new_trajectory_msg(set_hold_position());
  }
  return rclcpp_action::CancelResponse::ACCEPT;
}

void JointTrajectoryController::goal_accepted_callback(
  std::shared_ptr<rclcpp_action::ServerGoalHandle<FollowJTrajAction>> goal_handle)
{
  // mark a pending goal
  rt_has_pending_goal_ = true;

  // Update new trajectory
  {
    preempt_active_goal();
    auto traj_msg =
      std::make_shared<trajectory_msgs::msg::JointTrajectory>(goal_handle->get_goal()->trajectory);

    add_new_trajectory_msg(traj_msg);
    rt_is_holding_ = false;
  }

  // Update the active goal
  RealtimeGoalHandlePtr rt_goal = std::make_shared<RealtimeGoalHandle>(goal_handle);
  rt_goal->preallocated_feedback_->joint_names = params_.joints;
  rt_goal->execute();
  rt_active_goal_.set([&](auto & goal) { goal = rt_goal; });

  // Update tolerances if specified in the goal
  auto logger = this->get_node()->get_logger();
  goal_tolerances_.set(get_segment_tolerances(
    logger, default_tolerances_, *(goal_handle->get_goal()), params_.joints));

  // Set smartpointer to expire for create_wall_timer to delete previous entry from timer list
  goal_handle_timer_.reset();

  // Setup goal status checking timer
  goal_handle_timer_ = get_node()->create_wall_timer(
    action_monitor_period_.to_chrono<std::chrono::nanoseconds>(),
    std::bind(&RealtimeGoalHandle::runNonRealtime, rt_goal));
}

void JointTrajectoryController::compute_error_for_joint(
  JointTrajectoryPoint & error, const size_t index, const JointTrajectoryPoint & current,
  const JointTrajectoryPoint & desired) const
{
  // error defined as the difference between current and desired
  if (joints_angle_wraparound_[index])
  {
    // if desired, the shortest_angular_distance is calculated, i.e., the error is
    //  normalized between -pi<error<pi
    error.positions[index] =
      angles::shortest_angular_distance(current.positions[index], desired.positions[index]);
  }
  else
  {
    error.positions[index] = desired.positions[index] - current.positions[index];
  }
  if (
    has_velocity_state_interface_ &&
    (has_velocity_command_interface_ || has_effort_command_interface_))
  {
    error.velocities[index] = desired.velocities[index] - current.velocities[index];
  }
  if (has_acceleration_state_interface_ && has_acceleration_command_interface_)
  {
    error.accelerations[index] = desired.accelerations[index] - current.accelerations[index];
  }
}

void JointTrajectoryController::fill_partial_goal(
  std::shared_ptr<trajectory_msgs::msg::JointTrajectory> trajectory_msg) const
{
  // joint names in the goal are a subset of existing joints, as checked in goal_callback
  // so if the size matches, the goal contains all controller joints
  if (dof_ == trajectory_msg->joint_names.size())
  {
    return;
  }

  trajectory_msg->joint_names.reserve(dof_);

  for (size_t index = 0; index < dof_; ++index)
  {
    {
      if (
        std::find(
          trajectory_msg->joint_names.begin(), trajectory_msg->joint_names.end(),
          params_.joints[index]) != trajectory_msg->joint_names.end())
      {
        // joint found on msg
        continue;
      }
      trajectory_msg->joint_names.push_back(params_.joints[index]);

      for (auto & it : trajectory_msg->points)
      {
        // Assume hold position with 0 velocity and acceleration for missing joints
        if (!it.positions.empty())
        {
          if (has_position_command_interface_)
          {
            const auto position_command_value_op =
              joint_command_interface_[0][index].get().get_optional();

            if (!position_command_value_op.has_value())
            {
              RCLCPP_DEBUG(
                get_node()->get_logger(),
                "Unable to retrieve position command value of joint at index %zu", index);
            }
            else if (!std::isnan(position_command_value_op.value()))
            {
              it.positions.push_back(position_command_value_op.value());
            }
          }

          else if (has_position_state_interface_)
          {
            // copy current state if state interface exists
            const auto position_state_value_op =
              joint_state_interface_[0][index].get().get_optional();
            if (!position_state_value_op.has_value())
            {
              RCLCPP_DEBUG(
                get_node()->get_logger(),
                "Unable to retrieve position state value of joint at index %zu", index);
            }
            else if (!std::isnan(position_state_value_op.value()))
            {
              it.positions.push_back(position_state_value_op.value());
            }
          }
        }
        if (!it.velocities.empty())
        {
          it.velocities.push_back(0.0);
        }
        if (!it.accelerations.empty())
        {
          it.accelerations.push_back(0.0);
        }
        if (!it.effort.empty())
        {
          it.effort.push_back(0.0);
        }
      }
    }
  }
}

void JointTrajectoryController::sort_to_local_joint_order(
  std::shared_ptr<trajectory_msgs::msg::JointTrajectory> trajectory_msg) const
{
  // rearrange all points in the trajectory message based on mapping
  std::vector<size_t> mapping_vector = mapping(trajectory_msg->joint_names, params_.joints);
  auto remap = [this](
                 const std::vector<double> & to_remap,
                 const std::vector<size_t> & mapping) -> std::vector<double>
  {
    if (to_remap.empty())
    {
      return to_remap;
    }
    if (to_remap.size() != mapping.size())
    {
      RCLCPP_WARN(
        get_node()->get_logger(), "Invalid input size (%zu) for sorting", to_remap.size());
      return to_remap;
    }
    static std::vector<double> output(dof_, 0.0);
    // Only resize if necessary since it's an expensive operation
    if (output.size() != mapping.size())
    {
      output.resize(mapping.size(), 0.0);
    }
    for (size_t index = 0; index < mapping.size(); ++index)
    {
      auto map_index = mapping[index];
      output[map_index] = to_remap[index];
    }
    return output;
  };

  for (size_t index = 0; index < trajectory_msg->points.size(); ++index)
  {
    trajectory_msg->points[index].positions =
      remap(trajectory_msg->points[index].positions, mapping_vector);

    trajectory_msg->points[index].velocities =
      remap(trajectory_msg->points[index].velocities, mapping_vector);

    trajectory_msg->points[index].accelerations =
      remap(trajectory_msg->points[index].accelerations, mapping_vector);

    trajectory_msg->points[index].effort =
      remap(trajectory_msg->points[index].effort, mapping_vector);
  }
}

bool JointTrajectoryController::validate_trajectory_point_field(
  size_t joint_names_size, const std::vector<double> & vector_field,
  const std::string & string_for_vector_field, size_t i, bool allow_empty) const
{
  if (allow_empty && vector_field.empty())
  {
    return true;
  }
  if (joint_names_size != vector_field.size())
  {
    RCLCPP_ERROR(
      get_node()->get_logger(),
      "Mismatch between joint_names size (%zu) and %s (%zu) at point #%zu.", joint_names_size,
      string_for_vector_field.c_str(), vector_field.size(), i);
    return false;
  }
  return true;
}

bool JointTrajectoryController::validate_trajectory_msg(
  const trajectory_msgs::msg::JointTrajectory & trajectory) const
{
  // CHECK: Partial joint goals
  // If partial joints goals are not allowed, goal should specify all controller joints
  if (!params_.allow_partial_joints_goal)
  {
    if (trajectory.joint_names.size() != dof_)
    {
      RCLCPP_ERROR(
        get_node()->get_logger(),
        "Joints on incoming trajectory don't match the controller joints.");
      return false;
    }
  }

  // CHECK: if joint names are provided
  if (trajectory.joint_names.empty())
  {
    RCLCPP_ERROR(get_node()->get_logger(), "Empty joint names on incoming trajectory.");
    return false;
  }

  // CHECK: if provided trajectory has points
  if (trajectory.points.empty())
  {
    RCLCPP_ERROR(get_node()->get_logger(), "Empty trajectory received.");
    return false;
  }

  // CHECK: If joint names are matching the joints defined for the controller
  for (size_t i = 0; i < trajectory.joint_names.size(); ++i)
  {
    const std::string & incoming_joint_name = trajectory.joint_names[i];

    auto it = std::find(params_.joints.begin(), params_.joints.end(), incoming_joint_name);
    if (it == params_.joints.end())
    {
      RCLCPP_ERROR(
        get_node()->get_logger(), "Incoming joint %s doesn't match the controller's joints.",
        incoming_joint_name.c_str());
      return false;
    }
  }

  // CHECK: if trajectory ends with non-zero velocity (when option is disabled)
  if (!params_.allow_nonzero_velocity_at_trajectory_end)
  {
    for (size_t i = 0; i < trajectory.points.back().velocities.size(); ++i)
    {
      if (fabs(trajectory.points.back().velocities.at(i)) > std::numeric_limits<float>::epsilon())
      {
        RCLCPP_ERROR(
          get_node()->get_logger(),
          "Velocity of last trajectory point of joint %s is not zero: %.15f",
          trajectory.joint_names.at(i).c_str(), trajectory.points.back().velocities.at(i));
        return false;
      }
    }
  }

  // CHECK: if trajectory end time is in the past (if start time defined)
  const rclcpp::Time trajectory_start_time = trajectory.header.stamp;
  // If the starting time it set to 0.0, it means the controller should start it now.
  // Otherwise we check if the trajectory ends before the current time,
  // in which case it can be ignored.
  if (trajectory_start_time.seconds() != 0.0)
  {
    auto const trajectory_end_time =
      trajectory_start_time + trajectory.points.back().time_from_start;
    if (trajectory_end_time < get_node()->now())
    {
      RCLCPP_ERROR(
        get_node()->get_logger(),
        "Received trajectory with non-zero start time (%f) that ends in the past (%f)",
        trajectory_start_time.seconds(), trajectory_end_time.seconds());
      return false;
    }
  }

  rclcpp::Duration previous_traj_time(0ms);
  for (size_t i = 0; i < trajectory.points.size(); ++i)
  {
    // CHECK: if time of points in the trajectory is monotonous
    if ((i > 0) && (rclcpp::Duration(trajectory.points[i].time_from_start) <= previous_traj_time))
    {
      RCLCPP_ERROR(
        get_node()->get_logger(),
        "Time between points %zu and %zu is not strictly increasing, it is %f and %f respectively",
        i - 1, i, previous_traj_time.seconds(),
        rclcpp::Duration(trajectory.points[i].time_from_start).seconds());
      return false;
    }
    previous_traj_time = trajectory.points[i].time_from_start;

    const size_t joint_count = trajectory.joint_names.size();
    const auto & points = trajectory.points;

    // CHECK: if all required data are provided in the trajectory
    // This currently supports only position, velocity and acceleration inputs
    if (params_.allow_integration_in_goal_trajectories)
    {
      if (
        points[i].positions.empty() && points[i].velocities.empty() &&
        points[i].accelerations.empty())
      {
        RCLCPP_ERROR(
          get_node()->get_logger(),
          "The given trajectory has no position, velocity, or acceleration points.");
        return false;
      }
      const bool position_error =
        !points[i].positions.empty() &&
        !validate_trajectory_point_field(joint_count, points[i].positions, "positions", i, false);
      const bool velocity_error =
        !points[i].velocities.empty() &&
        !validate_trajectory_point_field(joint_count, points[i].velocities, "velocities", i, false);
      const bool acceleration_error =
        !points[i].accelerations.empty() &&
        !validate_trajectory_point_field(
          joint_count, points[i].accelerations, "accelerations", i, false);
      if (position_error || velocity_error || acceleration_error)
      {
        return false;
      }
    }
    else if (
      !validate_trajectory_point_field(joint_count, points[i].positions, "positions", i, false) ||
      !validate_trajectory_point_field(joint_count, points[i].velocities, "velocities", i, true) ||
      !validate_trajectory_point_field(
        joint_count, points[i].accelerations, "accelerations", i, true))
    {
      return false;
    }
    // reject effort entries
    if (!has_effort_command_interface_ && !points[i].effort.empty())
    {
      RCLCPP_ERROR(
        get_node()->get_logger(),
        "Trajectories with effort fields are only supported for "
        "controllers using the 'effort' command interface.");
      return false;
    }
  }
  return true;
}

void JointTrajectoryController::add_new_trajectory_msg(
  const std::shared_ptr<trajectory_msgs::msg::JointTrajectory> & traj_msg)
{
  new_trajectory_msg_.writeFromNonRT(traj_msg);
}

void JointTrajectoryController::preempt_active_goal()
{
  RealtimeGoalHandlePtr active_goal;
  rt_active_goal_.get([&](const auto goal) { active_goal = goal; });
  if (active_goal)
  {
    auto action_res = std::make_shared<FollowJTrajAction::Result>();
    action_res->set__error_code(FollowJTrajAction::Result::INVALID_GOAL);
    action_res->set__error_string("Current goal cancelled due to new incoming action.");
    active_goal->setCanceled(action_res);
    rt_active_goal_.set([](auto & goal) { goal = RealtimeGoalHandlePtr(); });
  }
}

std::shared_ptr<trajectory_msgs::msg::JointTrajectory>
JointTrajectoryController::set_hold_position()
{
  // Command to stay at current position
  hold_position_msg_ptr_->points[0].positions = state_current_.positions;

  // set flag, otherwise tolerances will be checked with holding position too
  rt_is_holding_ = true;

  return hold_position_msg_ptr_;
}

std::shared_ptr<trajectory_msgs::msg::JointTrajectory>
JointTrajectoryController::set_success_trajectory_point()
{
  // set last command to be repeated at success, no matter if it has nonzero velocity or
  // acceleration
  hold_position_msg_ptr_->points[0] = current_trajectory_->get_trajectory_msg()->points.back();
  hold_position_msg_ptr_->points[0].time_from_start = rclcpp::Duration(0, 0);

  // set flag, otherwise tolerances will be checked with success_trajectory_point too
  rt_is_holding_ = true;

  return hold_position_msg_ptr_;
}

bool JointTrajectoryController::contains_interface_type(
  const std::vector<std::string> & interface_type_list, const std::string & interface_type)
{
  return std::find(interface_type_list.begin(), interface_type_list.end(), interface_type) !=
         interface_type_list.end();
}

void JointTrajectoryController::resize_joint_trajectory_point(
  trajectory_msgs::msg::JointTrajectoryPoint & point, size_t size, double value)
{
  point.positions.resize(size, value);
  if (has_velocity_state_interface_)
  {
    point.velocities.resize(size, value);
  }
  if (has_acceleration_state_interface_)
  {
    point.accelerations.resize(size, value);
  }
  point.effort.resize(size, 0.0);
}

void JointTrajectoryController::resize_joint_trajectory_point_command(
  trajectory_msgs::msg::JointTrajectoryPoint & point, size_t size, double value)
{
  if (has_position_command_interface_)
  {
    point.positions.resize(size, value);
  }
  if (has_velocity_command_interface_)
  {
    point.velocities.resize(size, value);
  }
  if (has_acceleration_command_interface_)
  {
    point.accelerations.resize(size, value);
  }
  if (has_effort_command_interface_)
  {
    point.effort.resize(size, value);
  }
}

bool JointTrajectoryController::set_scaling_factor(double scaling_factor)
{
  if (scaling_factor < 0)
  {
    RCLCPP_WARN(
      get_node()->get_logger(),
      "Scaling factor has to be greater or equal to 0.0 - Ignoring input!");
    return false;
  }

  if (scaling_factor != scaling_factor_.load())
  {
    RCLCPP_INFO(
      get_node()->get_logger().get_child("speed_scaling"), "New scaling factor will be %f",
      scaling_factor);
  }
  scaling_factor_.store(scaling_factor);
  if (
    params_.speed_scaling.command_interface.empty() &&
    !params_.speed_scaling.state_interface.empty())
  {
    RCLCPP_WARN_ONCE(
      get_node()->get_logger(),
      "Setting the scaling factor while only one-way communication with the hardware is setup. "
      "This will likely get overwritten by the hardware again. If available, please also setup "
      "the speed_scaling_command_interface_name");
  }
  else
  {
    scaling_factor_cmd_.store(scaling_factor);
  }
  return true;
}

bool JointTrajectoryController::has_active_trajectory() const
{
  return current_trajectory_ != nullptr && current_trajectory_->has_trajectory_msg();
}

void JointTrajectoryController::update_pids()
{
  for (size_t i = 0; i < num_cmd_joints_; ++i)
  {
    const auto & gains = params_.gains.joints_map.at(params_.joints.at(map_cmd_to_joints_[i]));
    control_toolbox::AntiWindupStrategy antiwindup_strat;
    antiwindup_strat.set_type(gains.antiwindup_strategy);
    antiwindup_strat.i_max = gains.i_clamp_max;
    antiwindup_strat.i_min = gains.i_clamp_min;
    antiwindup_strat.error_deadband = gains.error_deadband;
    antiwindup_strat.tracking_time_constant = gains.tracking_time_constant;
    if (pids_[i])
    {
      // update PIDs with gains from ROS parameters
      pids_[i]->set_gains(
        gains.p, gains.i, gains.d, gains.u_clamp_max, gains.u_clamp_min, antiwindup_strat);
    }
    else
    {
      // Init PIDs with gains from ROS parameters
      pids_[i] = std::make_shared<control_toolbox::Pid>(
        gains.p, gains.i, gains.d, gains.u_clamp_max, gains.u_clamp_min, antiwindup_strat);
    }
    ff_velocity_scale_[i] = gains.ff_velocity_scale;
  }
}

void JointTrajectoryController::init_hold_position_msg()
{
  hold_position_msg_ptr_ = std::make_shared<trajectory_msgs::msg::JointTrajectory>();
  hold_position_msg_ptr_->header.stamp =
    rclcpp::Time(0.0, 0.0, get_node()->get_clock()->get_clock_type());  // start immediately
  hold_position_msg_ptr_->joint_names = params_.joints;
  hold_position_msg_ptr_->points.resize(1);  // a trivial msg only
  hold_position_msg_ptr_->points[0].velocities.clear();
  hold_position_msg_ptr_->points[0].accelerations.clear();
  hold_position_msg_ptr_->points[0].effort.clear();
  if (has_velocity_command_interface_ || has_acceleration_command_interface_)
  {
    // add velocity, so that trajectory sampling returns velocity points in any case
    hold_position_msg_ptr_->points[0].velocities.resize(dof_, 0.0);
  }
  if (has_acceleration_command_interface_)
  {
    // add velocity, so that trajectory sampling returns acceleration points in any case
    hold_position_msg_ptr_->points[0].accelerations.resize(dof_, 0.0);
  }
  if (has_effort_command_interface_)
  {
    hold_position_msg_ptr_->points[0].effort.resize(dof_, 0.0);
  }
}

}  // namespace joint_trajectory_controller

#include "pluginlib/class_list_macros.hpp"

PLUGINLIB_EXPORT_CLASS(
  joint_trajectory_controller::JointTrajectoryController, controller_interface::ControllerInterface)<|MERGE_RESOLUTION|>--- conflicted
+++ resolved
@@ -175,13 +175,8 @@
     }
   }
 
-<<<<<<< HEAD
-  // don't update goal after we sampled the trajectory to avoid any racecondition
+  // don't update goal after we sampled the trajectory to avoid any racee condition
   rt_active_goal_.try_get([&](const auto goal) { rt_active_goal_local_ = goal; });
-=======
-  // don't update goal after we sampled the trajectory to avoid any race condition
-  const auto active_goal = *rt_active_goal_.readFromRT();
->>>>>>> 36cfca80
 
   // Check if a new trajectory message has been received from Non-RT threads
   const auto current_trajectory_msg = current_trajectory_->get_trajectory_msg();
@@ -390,12 +385,8 @@
         feedback->actual = state_current_;
         feedback->desired = state_desired_;
         feedback->error = state_error_;
-<<<<<<< HEAD
         rt_active_goal_local_->setFeedback(feedback);
-=======
         feedback->index = static_cast<int32_t>(next_point_index);
-        active_goal->setFeedback(feedback);
->>>>>>> 36cfca80
 
         // check abort
         if (tolerance_violated_while_moving)
