--- conflicted
+++ resolved
@@ -142,13 +142,9 @@
     {
       error.positions[index] = desired.positions[index] - current.positions[index];
     }
-<<<<<<< HEAD
-    if (has_velocity_state_interface_ && (has_velocity_command_interface_ || has_effort_command_interface_))
-=======
     if (
       has_velocity_state_interface_ &&
       (has_velocity_command_interface_ || has_effort_command_interface_))
->>>>>>> 68ca8603
     {
       error.velocities[index] = desired.velocities[index] - current.velocities[index];
     }
