--- conflicted
+++ resolved
@@ -264,7 +264,6 @@
 
           if (active_tol->goal_time_tolerance != 0.0)
           {
-<<<<<<< HEAD
             // if we exceed goal_time_tolerance set it to aborted
             const rclcpp::Time traj_start = traj_external_point_ptr_->get_trajectory_start_time();
             const rclcpp::Time traj_end = traj_start + start_segment_itr->time_from_start;
@@ -272,9 +271,6 @@
             time_difference = time.seconds() - traj_end.seconds();
 
             if (time_difference > active_tol->goal_time_tolerance)
-=======
-            if (time_difference > default_tolerances_.goal_time_tolerance)
->>>>>>> 0f08731a
             {
               within_goal_time = false;
             }
