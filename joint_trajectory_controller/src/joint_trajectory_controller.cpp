// Copyright (c) 2021 ros2_control Development Team
//
// Licensed under the Apache License, Version 2.0 (the "License");
// you may not use this file except in compliance with the License.
// You may obtain a copy of the License at
//
//     http://www.apache.org/licenses/LICENSE-2.0
//
// Unless required by applicable law or agreed to in writing, software
// distributed under the License is distributed on an "AS IS" BASIS,
// WITHOUT WARRANTIES OR CONDITIONS OF ANY KIND, either express or implied.
// See the License for the specific language governing permissions and
// limitations under the License.

#include "joint_trajectory_controller/joint_trajectory_controller.hpp"

#include <chrono>
#include <functional>
#include <memory>

#include <string>
#include <vector>

#include "angles/angles.h"
#include "builtin_interfaces/msg/duration.hpp"
#include "builtin_interfaces/msg/time.hpp"
#include "controller_interface/helpers.hpp"
#include "hardware_interface/types/hardware_interface_return_values.hpp"
#include "hardware_interface/types/hardware_interface_type_values.hpp"
#include "joint_trajectory_controller/trajectory.hpp"
#include "lifecycle_msgs/msg/state.hpp"
#include "rclcpp/event_handler.hpp"
#include "rclcpp/logging.hpp"
#include "rclcpp/qos.hpp"
#include "rclcpp/time.hpp"
#include "rclcpp_action/create_server.hpp"
#include "rclcpp_action/server_goal_handle.hpp"
#include "rclcpp_lifecycle/state.hpp"

namespace joint_trajectory_controller
{
JointTrajectoryController::JointTrajectoryController()
: controller_interface::ControllerInterface(), dof_(0)
{
}

controller_interface::CallbackReturn JointTrajectoryController::on_init()
{
  try
  {
    // Create the parameter listener and get the parameters
    param_listener_ = std::make_shared<ParamListener>(get_node());
    params_ = param_listener_->get_params();
  }
  catch (const std::exception & e)
  {
    fprintf(stderr, "Exception thrown during init stage with message: %s \n", e.what());
    return CallbackReturn::ERROR;
  }

  return CallbackReturn::SUCCESS;
}

controller_interface::InterfaceConfiguration
JointTrajectoryController::command_interface_configuration() const
{
  controller_interface::InterfaceConfiguration conf;
  conf.type = controller_interface::interface_configuration_type::INDIVIDUAL;
  if (dof_ == 0)
  {
    fprintf(
      stderr,
      "During ros2_control interface configuration, degrees of freedom is not valid;"
      " it should be positive. Actual DOF is %zu\n",
      dof_);
    std::exit(EXIT_FAILURE);
  }
  conf.names.reserve(dof_ * params_.command_interfaces.size());
  for (const auto & joint_name : command_joint_names_)
  {
    for (const auto & interface_type : params_.command_interfaces)
    {
      conf.names.push_back(joint_name + "/" + interface_type);
    }
  }
  return conf;
}

controller_interface::InterfaceConfiguration
JointTrajectoryController::state_interface_configuration() const
{
  controller_interface::InterfaceConfiguration conf;
  conf.type = controller_interface::interface_configuration_type::INDIVIDUAL;
  conf.names.reserve(dof_ * params_.state_interfaces.size());
  for (const auto & joint_name : params_.joints)
  {
    for (const auto & interface_type : params_.state_interfaces)
    {
      conf.names.push_back(joint_name + "/" + interface_type);
    }
  }
  return conf;
}

controller_interface::return_type JointTrajectoryController::update(
  const rclcpp::Time & time, const rclcpp::Duration & period)
{
  if (get_state().id() == lifecycle_msgs::msg::State::PRIMARY_STATE_INACTIVE)
  {
    return controller_interface::return_type::OK;
  }
  // update dynamic parameters
  if (param_listener_->is_old(params_))
  {
    params_ = param_listener_->get_params();
    default_tolerances_ = get_segment_tolerances(params_);
    // update the PID gains
    // variable use_closed_loop_pid_adapter_ is updated in on_configure only
    if (use_closed_loop_pid_adapter_)
    {
      update_pids();
    }
  }

  // don't update goal after we sampled the trajectory to avoid any racecondition
  const auto active_goal = *rt_active_goal_.readFromRT();

  // Check if a new trajectory message has been received from Non-RT threads
  const auto current_trajectory_msg = current_trajectory_->get_trajectory_msg();
  auto new_external_msg = new_trajectory_msg_.readFromRT();
  // Discard, if a goal is pending but still not active (somewhere stuck in goal_handle_timer_)
  if (
    current_trajectory_msg != *new_external_msg &&
    (*(rt_has_pending_goal_.readFromRT()) && !active_goal) == false)
  {
    fill_partial_goal(*new_external_msg);
    sort_to_local_joint_order(*new_external_msg);
    // TODO(denis): Add here integration of position and velocity
    current_trajectory_->update(*new_external_msg);
  }

  // current state update
  state_current_.time_from_start.set__sec(0);
  read_state_from_state_interfaces(state_current_);

  // currently carrying out a trajectory
  if (has_active_trajectory())
  {
    bool first_sample = false;
    // if sampling the first time, set the point before you sample
    if (!current_trajectory_->is_sampled_already())
    {
      first_sample = true;
      if (params_.open_loop_control)
      {
<<<<<<< HEAD
        if (fabs(last_commanded_time_.seconds()) < std::numeric_limits<float>::epsilon())
        {
          last_commanded_time_ = time;
        }
        current_trajectory_->set_point_before_trajectory_msg(
          last_commanded_time_, last_commanded_state_);
      }
      else
      {
        current_trajectory_->set_point_before_trajectory_msg(time, state_current_);
=======
        traj_external_point_ptr_->set_point_before_trajectory_msg(
          time, last_commanded_state_, joints_angle_wraparound_);
      }
      else
      {
        traj_external_point_ptr_->set_point_before_trajectory_msg(
          time, state_current_, joints_angle_wraparound_);
>>>>>>> 9ab848a5
      }
    }

    // find segment for current timestamp
    TrajectoryPointConstIter start_segment_itr, end_segment_itr;
    const bool valid_point = current_trajectory_->sample(
      time, interpolation_method_, state_desired_, start_segment_itr, end_segment_itr);

    if (valid_point)
    {
      const rclcpp::Time traj_start = current_trajectory_->time_from_start();
      // this is the time instance
      // - started with the first segment: when the first point will be reached (in the future)
      // - later: when the point of the current segment was reached
      const rclcpp::Time segment_time_from_start = traj_start + start_segment_itr->time_from_start;
      // time_difference is
      // - negative until first point is reached
      // - counting from zero to time_from_start of next point
      double time_difference = time.seconds() - segment_time_from_start.seconds();
      bool tolerance_violated_while_moving = false;
      bool outside_goal_tolerance = false;
      bool within_goal_time = true;
      const bool before_last_point = end_segment_itr != current_trajectory_->end();

      // have we reached the end, are not holding position, and is a timeout configured?
      // Check independently of other tolerances
      if (
        !before_last_point && *(rt_is_holding_.readFromRT()) == false && cmd_timeout_ > 0.0 &&
        time_difference > cmd_timeout_)
      {
        RCLCPP_WARN(get_node()->get_logger(), "Aborted due to command timeout");

        new_trajectory_msg_.reset();
        new_trajectory_msg_.initRT(set_hold_position());
      }

      // Check state/goal tolerance
      for (size_t index = 0; index < dof_; ++index)
      {
        compute_error_for_joint(state_error_, index, state_current_, state_desired_);

        // Always check the state tolerance on the first sample in case the first sample
        // is the last point
        // print output per default, goal will be aborted afterwards
        if (
          (before_last_point || first_sample) && *(rt_is_holding_.readFromRT()) == false &&
          !check_state_tolerance_per_joint(
            state_error_, index, default_tolerances_.state_tolerance[index],
            true /* show_errors */))
        {
          tolerance_violated_while_moving = true;
        }
        // past the final point, check that we end up inside goal tolerance
        if (
          !before_last_point && *(rt_is_holding_.readFromRT()) == false &&
          !check_state_tolerance_per_joint(
            state_error_, index, default_tolerances_.goal_state_tolerance[index],
            false /* show_errors */))
        {
          outside_goal_tolerance = true;

          if (default_tolerances_.goal_time_tolerance != 0.0)
          {
            if (time_difference > default_tolerances_.goal_time_tolerance)
            {
              within_goal_time = false;
              // print once, goal will be aborted afterwards
              check_state_tolerance_per_joint(
                state_error_, index, default_tolerances_.goal_state_tolerance[index],
                true /* show_errors */);
            }
          }
        }
      }

      // set values for next hardware write() if tolerance is met
      if (!tolerance_violated_while_moving && within_goal_time)
      {
        if (use_closed_loop_pid_adapter_)
        {
          // Update PIDs
          for (auto i = 0ul; i < dof_; ++i)
          {
            tmp_command_[i] = (state_desired_.velocities[i] * ff_velocity_scale_[i]) +
                              pids_[i]->computeCommand(
                                state_error_.positions[i], state_error_.velocities[i],
                                (uint64_t)period.nanoseconds());
          }
        }

        // set values for next hardware write()
        if (has_position_command_interface_)
        {
          assign_interface_from_point(joint_command_interface_[0], state_desired_.positions);
        }
        if (has_velocity_command_interface_)
        {
          if (use_closed_loop_pid_adapter_)
          {
            assign_interface_from_point(joint_command_interface_[1], tmp_command_);
          }
          else
          {
            assign_interface_from_point(joint_command_interface_[1], state_desired_.velocities);
          }
        }
        if (has_acceleration_command_interface_)
        {
          assign_interface_from_point(joint_command_interface_[2], state_desired_.accelerations);
        }
        if (has_effort_command_interface_)
        {
          assign_interface_from_point(joint_command_interface_[3], tmp_command_);
        }

        // store the previous command and time used in open-loop control mode
        last_commanded_state_ = state_desired_;
        last_commanded_time_ = time;
      }

      if (active_goal)
      {
        // send feedback
        auto feedback = std::make_shared<FollowJTrajAction::Feedback>();
        feedback->header.stamp = time;
        feedback->joint_names = params_.joints;

        feedback->actual = state_current_;
        feedback->desired = state_desired_;
        feedback->error = state_error_;
        active_goal->setFeedback(feedback);

        // check abort
        if (tolerance_violated_while_moving)
        {
          auto result = std::make_shared<FollowJTrajAction::Result>();
          result->set__error_code(FollowJTrajAction::Result::PATH_TOLERANCE_VIOLATED);
          result->set__error_string("Aborted due to path tolerance violation");
          active_goal->setAborted(result);
          // TODO(matthew-reynolds): Need a lock-free write here
          // See https://github.com/ros-controls/ros2_controllers/issues/168
          rt_active_goal_.writeFromNonRT(RealtimeGoalHandlePtr());
          rt_has_pending_goal_.writeFromNonRT(false);

          RCLCPP_WARN(get_node()->get_logger(), "Aborted due to state tolerance violation");

          new_trajectory_msg_.reset();
          new_trajectory_msg_.initRT(set_hold_position());
        }
        // check goal tolerance
        else if (!before_last_point)
        {
          if (!outside_goal_tolerance)
          {
            auto result = std::make_shared<FollowJTrajAction::Result>();
            result->set__error_code(FollowJTrajAction::Result::SUCCESSFUL);
            result->set__error_string("Goal successfully reached!");
            active_goal->setSucceeded(result);
            // TODO(matthew-reynolds): Need a lock-free write here
            // See https://github.com/ros-controls/ros2_controllers/issues/168
            rt_active_goal_.writeFromNonRT(RealtimeGoalHandlePtr());
            rt_has_pending_goal_.writeFromNonRT(false);

            RCLCPP_INFO(get_node()->get_logger(), "Goal reached, success!");

            new_trajectory_msg_.reset();
            new_trajectory_msg_.initRT(set_success_trajectory_point());
          }
          else if (!within_goal_time)
          {
            const std::string error_string = "Aborted due to goal_time_tolerance exceeding by " +
                                             std::to_string(time_difference) + " seconds";

            auto result = std::make_shared<FollowJTrajAction::Result>();
            result->set__error_code(FollowJTrajAction::Result::GOAL_TOLERANCE_VIOLATED);
            result->set__error_string(error_string);
            active_goal->setAborted(result);
            // TODO(matthew-reynolds): Need a lock-free write here
            // See https://github.com/ros-controls/ros2_controllers/issues/168
            rt_active_goal_.writeFromNonRT(RealtimeGoalHandlePtr());
            rt_has_pending_goal_.writeFromNonRT(false);

            RCLCPP_WARN(get_node()->get_logger(), error_string.c_str());

            new_trajectory_msg_.reset();
            new_trajectory_msg_.initRT(set_hold_position());
          }
        }
      }
      else if (tolerance_violated_while_moving && *(rt_has_pending_goal_.readFromRT()) == false)
      {
        // we need to ensure that there is no pending goal -> we get a race condition otherwise
        RCLCPP_ERROR(get_node()->get_logger(), "Holding position due to state tolerance violation");

        new_trajectory_msg_.reset();
        new_trajectory_msg_.initRT(set_hold_position());
      }
      else if (
        !before_last_point && !within_goal_time && *(rt_has_pending_goal_.readFromRT()) == false)
      {
        RCLCPP_ERROR(get_node()->get_logger(), "Exceeded goal_time_tolerance: holding position...");

        new_trajectory_msg_.reset();
        new_trajectory_msg_.initRT(set_hold_position());
      }
      // else, run another cycle while waiting for outside_goal_tolerance
      // to be satisfied (will stay in this state until new message arrives)
      // or outside_goal_tolerance violated within the goal_time_tolerance
    }
  }

  publish_state(time, state_desired_, state_current_, state_error_);
  return controller_interface::return_type::OK;
}

void JointTrajectoryController::read_state_from_state_interfaces(JointTrajectoryPoint & state)
{
  auto assign_point_from_interface =
    [&](std::vector<double> & trajectory_point_interface, const auto & joint_interface)
  {
    for (size_t index = 0; index < dof_; ++index)
    {
      trajectory_point_interface[index] = joint_interface[index].get().get_value();
    }
  };

  // Assign values from the hardware
  // Position states always exist
  assign_point_from_interface(state.positions, joint_state_interface_[0]);
  // velocity and acceleration states are optional
  if (has_velocity_state_interface_)
  {
    assign_point_from_interface(state.velocities, joint_state_interface_[1]);
    // Acceleration is used only in combination with velocity
    if (has_acceleration_state_interface_)
    {
      assign_point_from_interface(state.accelerations, joint_state_interface_[2]);
    }
    else
    {
      // Make empty so the property is ignored during interpolation
      state.accelerations.clear();
    }
  }
  else
  {
    // Make empty so the property is ignored during interpolation
    state.velocities.clear();
    state.accelerations.clear();
  }
}

bool JointTrajectoryController::read_state_from_command_interfaces(JointTrajectoryPoint & state)
{
  bool has_values = true;

  auto assign_point_from_interface =
    [&](std::vector<double> & trajectory_point_interface, const auto & joint_interface)
  {
    for (size_t index = 0; index < dof_; ++index)
    {
      trajectory_point_interface[index] = joint_interface[index].get().get_value();
    }
  };

  auto interface_has_values = [](const auto & joint_interface)
  {
    return std::find_if(
             joint_interface.begin(), joint_interface.end(),
             [](const auto & interface)
             { return std::isnan(interface.get().get_value()); }) == joint_interface.end();
  };

  // Assign values from the command interfaces as state. Therefore needs check for both.
  // Position state interface has to exist always
  if (has_position_command_interface_ && interface_has_values(joint_command_interface_[0]))
  {
    assign_point_from_interface(state.positions, joint_command_interface_[0]);
  }
  else
  {
    state.positions.clear();
    has_values = false;
  }
  // velocity and acceleration states are optional
  if (has_velocity_state_interface_)
  {
    if (has_velocity_command_interface_ && interface_has_values(joint_command_interface_[1]))
    {
      assign_point_from_interface(state.velocities, joint_command_interface_[1]);
    }
    else
    {
      state.velocities.clear();
      has_values = false;
    }
  }
  else
  {
    state.velocities.clear();
  }
  // Acceleration is used only in combination with velocity
  if (has_acceleration_state_interface_)
  {
    if (has_acceleration_command_interface_ && interface_has_values(joint_command_interface_[2]))
    {
      assign_point_from_interface(state.accelerations, joint_command_interface_[2]);
    }
    else
    {
      state.accelerations.clear();
      has_values = false;
    }
  }
  else
  {
    state.accelerations.clear();
  }

  return has_values;
}

bool JointTrajectoryController::read_commands_from_command_interfaces(
  JointTrajectoryPoint & commands)
{
  bool has_values = true;

  auto assign_point_from_interface =
    [&](std::vector<double> & trajectory_point_interface, const auto & joint_interface)
  {
    for (size_t index = 0; index < dof_; ++index)
    {
      trajectory_point_interface[index] = joint_interface[index].get().get_value();
    }
  };

  auto interface_has_values = [](const auto & joint_interface)
  {
    return std::find_if(
             joint_interface.begin(), joint_interface.end(),
             [](const auto & interface)
             { return std::isnan(interface.get().get_value()); }) == joint_interface.end();
  };

  // Assign values from the command interfaces as command.
  if (has_position_command_interface_)
  {
    if (interface_has_values(joint_command_interface_[0]))
    {
      assign_point_from_interface(commands.positions, joint_command_interface_[0]);
    }
    else
    {
      commands.positions.clear();
      has_values = false;
    }
  }
  if (has_velocity_command_interface_)
  {
    if (interface_has_values(joint_command_interface_[1]))
    {
      assign_point_from_interface(commands.velocities, joint_command_interface_[1]);
    }
    else
    {
      commands.velocities.clear();
      has_values = false;
    }
  }
  if (has_acceleration_command_interface_)
  {
    if (interface_has_values(joint_command_interface_[2]))
    {
      assign_point_from_interface(commands.accelerations, joint_command_interface_[2]);
    }
    else
    {
      commands.accelerations.clear();
      has_values = false;
    }
  }
  if (has_effort_command_interface_)
  {
    if (interface_has_values(joint_command_interface_[3]))
    {
      assign_point_from_interface(commands.effort, joint_command_interface_[3]);
    }
    else
    {
      commands.effort.clear();
      has_values = false;
    }
  }

  return has_values;
}

void JointTrajectoryController::query_state_service(
  const std::shared_ptr<control_msgs::srv::QueryTrajectoryState::Request> request,
  std::shared_ptr<control_msgs::srv::QueryTrajectoryState::Response> response)
{
  const auto logger = get_node()->get_logger();
  // Preconditions
  if (get_state().id() != lifecycle_msgs::msg::State::PRIMARY_STATE_ACTIVE)
  {
    RCLCPP_ERROR(logger, "Can't sample trajectory. Controller is not active.");
    response->success = false;
    return;
  }
  const auto active_goal = *rt_active_goal_.readFromRT();
  response->name = params_.joints;
  trajectory_msgs::msg::JointTrajectoryPoint state_requested = state_current_;
  if (has_active_trajectory())
  {
    TrajectoryPointConstIter start_segment_itr, end_segment_itr;
    response->success = current_trajectory_->sample(
      static_cast<rclcpp::Time>(request->time), interpolation_method_, state_requested,
      start_segment_itr, end_segment_itr);
    // If the requested sample time precedes the trajectory finish time respond as failure
    if (response->success)
    {
      if (end_segment_itr == current_trajectory_->end())
      {
        RCLCPP_ERROR(logger, "Requested sample time precedes the current trajectory end time.");
        response->success = false;
      }
    }
    else
    {
      RCLCPP_ERROR(
        logger, "Requested sample time is earlier than the current trajectory start time.");
    }
  }
  else
  {
    RCLCPP_ERROR(logger, "Currently there is no valid trajectory instance.");
    response->success = false;
  }
  response->position = state_requested.positions;
  response->velocity = state_requested.velocities;
  response->acceleration = state_requested.accelerations;
}

controller_interface::CallbackReturn JointTrajectoryController::on_configure(
  const rclcpp_lifecycle::State &)
{
  const auto logger = get_node()->get_logger();

  if (!param_listener_)
  {
    RCLCPP_ERROR(get_node()->get_logger(), "Error encountered during init");
    return controller_interface::CallbackReturn::ERROR;
  }

  // update the dynamic map parameters
  param_listener_->refresh_dynamic_parameters();

  // get parameters from the listener in case they were updated
  params_ = param_listener_->get_params();

  // get degrees of freedom
  dof_ = params_.joints.size();

  // TODO(destogl): why is this here? Add comment or move
  if (!reset())
  {
    return CallbackReturn::FAILURE;
  }

  if (params_.joints.empty())
  {
    // TODO(destogl): is this correct? Can we really move-on if no joint names are not provided?
    RCLCPP_WARN(logger, "'joints' parameter is empty.");
  }

  command_joint_names_ = params_.command_joints;

  if (command_joint_names_.empty())
  {
    command_joint_names_ = params_.joints;
    RCLCPP_INFO(
      logger, "No specific joint names are used for command interfaces. Using 'joints' parameter.");
  }
  else if (command_joint_names_.size() != params_.joints.size())
  {
    RCLCPP_ERROR(
      logger, "'command_joints' parameter has to have the same size as 'joints' parameter.");
    return CallbackReturn::FAILURE;
  }

  if (params_.command_interfaces.empty())
  {
    RCLCPP_ERROR(logger, "'command_interfaces' parameter is empty.");
    return CallbackReturn::FAILURE;
  }

  // Check if only allowed interface types are used and initialize storage to avoid memory
  // allocation during activation
  joint_command_interface_.resize(allowed_interface_types_.size());

  has_position_command_interface_ =
    contains_interface_type(params_.command_interfaces, hardware_interface::HW_IF_POSITION);
  has_velocity_command_interface_ =
    contains_interface_type(params_.command_interfaces, hardware_interface::HW_IF_VELOCITY);
  has_acceleration_command_interface_ =
    contains_interface_type(params_.command_interfaces, hardware_interface::HW_IF_ACCELERATION);
  has_effort_command_interface_ =
    contains_interface_type(params_.command_interfaces, hardware_interface::HW_IF_EFFORT);

  // if there is only velocity or if there is effort command interface
  // then use also PID adapter
  use_closed_loop_pid_adapter_ =
    (has_velocity_command_interface_ && params_.command_interfaces.size() == 1 &&
     !params_.open_loop_control) ||
    has_effort_command_interface_;

  if (use_closed_loop_pid_adapter_)
  {
    pids_.resize(dof_);
    ff_velocity_scale_.resize(dof_);
    tmp_command_.resize(dof_, 0.0);

    update_pids();
  }

  // Configure joint position error normalization from ROS parameters (angle_wraparound)
  joints_angle_wraparound_.resize(dof_);
  for (size_t i = 0; i < dof_; ++i)
  {
    const auto & gains = params_.gains.joints_map.at(params_.joints[i]);
    joints_angle_wraparound_[i] = gains.angle_wraparound;
  }

  if (params_.state_interfaces.empty())
  {
    RCLCPP_ERROR(logger, "'state_interfaces' parameter is empty.");
    return CallbackReturn::FAILURE;
  }

  // Check if only allowed interface types are used and initialize storage to avoid memory
  // allocation during activation
  // Note: 'effort' storage is also here, but never used. Still, for this is OK.
  joint_state_interface_.resize(allowed_interface_types_.size());

  has_position_state_interface_ =
    contains_interface_type(params_.state_interfaces, hardware_interface::HW_IF_POSITION);
  has_velocity_state_interface_ =
    contains_interface_type(params_.state_interfaces, hardware_interface::HW_IF_VELOCITY);
  has_acceleration_state_interface_ =
    contains_interface_type(params_.state_interfaces, hardware_interface::HW_IF_ACCELERATION);

  // Validation of combinations of state and velocity together have to be done
  // here because the parameter validators only deal with each parameter
  // separately.
  if (
    has_velocity_command_interface_ && params_.command_interfaces.size() == 1 &&
    (!has_velocity_state_interface_ || !has_position_state_interface_))
  {
    RCLCPP_ERROR(
      logger,
      "'velocity' command interface can only be used alone if 'velocity' and "
      "'position' state interfaces are present");
    return CallbackReturn::FAILURE;
  }

  // effort is always used alone so no need for size check
  if (
    has_effort_command_interface_ &&
    (!has_velocity_state_interface_ || !has_position_state_interface_))
  {
    RCLCPP_ERROR(
      logger,
      "'effort' command interface can only be used alone if 'velocity' and "
      "'position' state interfaces are present");
    return CallbackReturn::FAILURE;
  }

  auto get_interface_list = [](const std::vector<std::string> & interface_types)
  {
    std::stringstream ss_interfaces;
    for (size_t index = 0; index < interface_types.size(); ++index)
    {
      if (index != 0)
      {
        ss_interfaces << " ";
      }
      ss_interfaces << interface_types[index];
    }
    return ss_interfaces.str();
  };

  // Print output so users can be sure the interface setup is correct
  RCLCPP_INFO(
    logger, "Command interfaces are [%s] and state interfaces are [%s].",
    get_interface_list(params_.command_interfaces).c_str(),
    get_interface_list(params_.state_interfaces).c_str());

  // parse remaining parameters
  const std::string interpolation_string =
    get_node()->get_parameter("interpolation_method").as_string();
  interpolation_method_ = interpolation_methods::from_string(interpolation_string);
  RCLCPP_INFO(
    logger, "Using '%s' interpolation method.",
    interpolation_methods::InterpolationMethodMap.at(interpolation_method_).c_str());

  // prepare hold_position_msg
  init_hold_position_msg();

  // create subscriber and publishers
  joint_command_subscriber_ =
    get_node()->create_subscription<trajectory_msgs::msg::JointTrajectory>(
      "~/joint_trajectory", rclcpp::SystemDefaultsQoS(),
      std::bind(&JointTrajectoryController::topic_callback, this, std::placeholders::_1));

  publisher_ = get_node()->create_publisher<ControllerStateMsg>(
    "~/controller_state", rclcpp::SystemDefaultsQoS());
  state_publisher_ = std::make_unique<StatePublisher>(publisher_);

  state_publisher_->lock();
  state_publisher_->msg_.joint_names = params_.joints;
  state_publisher_->msg_.reference.positions.resize(dof_);
  state_publisher_->msg_.reference.velocities.resize(dof_);
  state_publisher_->msg_.reference.accelerations.resize(dof_);
  state_publisher_->msg_.feedback.positions.resize(dof_);
  state_publisher_->msg_.error.positions.resize(dof_);
  if (has_velocity_state_interface_)
  {
    state_publisher_->msg_.feedback.velocities.resize(dof_);
    state_publisher_->msg_.error.velocities.resize(dof_);
  }
  if (has_acceleration_state_interface_)
  {
    state_publisher_->msg_.feedback.accelerations.resize(dof_);
    state_publisher_->msg_.error.accelerations.resize(dof_);
  }
  if (has_position_command_interface_)
  {
    state_publisher_->msg_.output.positions.resize(dof_);
  }
  if (has_velocity_command_interface_)
  {
    state_publisher_->msg_.output.velocities.resize(dof_);
  }
  if (has_acceleration_command_interface_)
  {
    state_publisher_->msg_.output.accelerations.resize(dof_);
  }
  if (has_effort_command_interface_)
  {
    state_publisher_->msg_.output.effort.resize(dof_);
  }

  state_publisher_->unlock();

  // action server configuration
  if (params_.allow_partial_joints_goal)
  {
    RCLCPP_INFO(logger, "Goals with partial set of joints are allowed");
  }

  RCLCPP_INFO(
    logger, "Action status changes will be monitored at %.2f Hz.", params_.action_monitor_rate);
  action_monitor_period_ = rclcpp::Duration::from_seconds(1.0 / params_.action_monitor_rate);

  using namespace std::placeholders;
  action_server_ = rclcpp_action::create_server<FollowJTrajAction>(
    get_node()->get_node_base_interface(), get_node()->get_node_clock_interface(),
    get_node()->get_node_logging_interface(), get_node()->get_node_waitables_interface(),
    std::string(get_node()->get_name()) + "/follow_joint_trajectory",
    std::bind(&JointTrajectoryController::goal_received_callback, this, _1, _2),
    std::bind(&JointTrajectoryController::goal_cancelled_callback, this, _1),
    std::bind(&JointTrajectoryController::goal_accepted_callback, this, _1));

  resize_joint_trajectory_point(state_current_, dof_);
  resize_joint_trajectory_point_command(command_current_, dof_);
  resize_joint_trajectory_point(state_desired_, dof_);
  resize_joint_trajectory_point(state_error_, dof_);
  resize_joint_trajectory_point(last_commanded_state_, dof_);

  query_state_srv_ = get_node()->create_service<control_msgs::srv::QueryTrajectoryState>(
    std::string(get_node()->get_name()) + "/query_state",
    std::bind(&JointTrajectoryController::query_state_service, this, _1, _2));

  return CallbackReturn::SUCCESS;
}

controller_interface::CallbackReturn JointTrajectoryController::on_activate(
  const rclcpp_lifecycle::State &)
{
  // update the dynamic map parameters
  param_listener_->refresh_dynamic_parameters();

  // get parameters from the listener in case they were updated
  params_ = param_listener_->get_params();

  // parse remaining parameters
  default_tolerances_ = get_segment_tolerances(params_);

  // order all joints in the storage
  for (const auto & interface : params_.command_interfaces)
  {
    auto it =
      std::find(allowed_interface_types_.begin(), allowed_interface_types_.end(), interface);
    auto index = std::distance(allowed_interface_types_.begin(), it);
    if (!controller_interface::get_ordered_interfaces(
          command_interfaces_, command_joint_names_, interface, joint_command_interface_[index]))
    {
      RCLCPP_ERROR(
        get_node()->get_logger(), "Expected %zu '%s' command interfaces, got %zu.", dof_,
        interface.c_str(), joint_command_interface_[index].size());
      return CallbackReturn::ERROR;
    }
  }
  for (const auto & interface : params_.state_interfaces)
  {
    auto it =
      std::find(allowed_interface_types_.begin(), allowed_interface_types_.end(), interface);
    auto index = std::distance(allowed_interface_types_.begin(), it);
    if (!controller_interface::get_ordered_interfaces(
          state_interfaces_, params_.joints, interface, joint_state_interface_[index]))
    {
      RCLCPP_ERROR(
        get_node()->get_logger(), "Expected %zu '%s' state interfaces, got %zu.", dof_,
        interface.c_str(), joint_state_interface_[index].size());
      return CallbackReturn::ERROR;
    }
  }

  current_trajectory_ = std::make_shared<Trajectory>();
  new_trajectory_msg_.writeFromNonRT(std::shared_ptr<trajectory_msgs::msg::JointTrajectory>());

  subscriber_is_active_ = true;

  // Handle restart of controller by reading from commands if those are not NaN (a controller was
  // running already)
  trajectory_msgs::msg::JointTrajectoryPoint state;
  resize_joint_trajectory_point(state, dof_);
  if (read_state_from_command_interfaces(state))
  {
    state_current_ = state;
    last_commanded_state_ = state;
  }
  else
  {
    // Initialize current state storage from hardware
    read_state_from_state_interfaces(state_current_);
    read_state_from_state_interfaces(last_commanded_state_);
  }
  last_commanded_time_ = rclcpp::Time(0.0);

  // The controller should start by holding position at the beginning of active state
  add_new_trajectory_msg(set_hold_position());
  rt_is_holding_.writeFromNonRT(true);

  // parse timeout parameter
  if (params_.cmd_timeout > 0.0)
  {
    if (params_.cmd_timeout > default_tolerances_.goal_time_tolerance)
    {
      cmd_timeout_ = params_.cmd_timeout;
    }
    else
    {
      // deactivate timeout
      RCLCPP_WARN(
        get_node()->get_logger(),
        "Command timeout must be higher than goal_time tolerance (%f vs. %f)", params_.cmd_timeout,
        default_tolerances_.goal_time_tolerance);
      cmd_timeout_ = 0.0;
    }
  }
  else
  {
    cmd_timeout_ = 0.0;
  }

  return CallbackReturn::SUCCESS;
}

controller_interface::CallbackReturn JointTrajectoryController::on_deactivate(
  const rclcpp_lifecycle::State &)
{
  const auto active_goal = *rt_active_goal_.readFromNonRT();
  if (active_goal)
  {
    rt_has_pending_goal_.writeFromNonRT(false);
    auto action_res = std::make_shared<FollowJTrajAction::Result>();
    action_res->set__error_code(FollowJTrajAction::Result::INVALID_GOAL);
    action_res->set__error_string("Current goal cancelled during deactivate transition.");
    active_goal->setCanceled(action_res);
    rt_active_goal_.writeFromNonRT(RealtimeGoalHandlePtr());
  }

  for (size_t index = 0; index < dof_; ++index)
  {
    if (has_position_command_interface_)
    {
      joint_command_interface_[0][index].get().set_value(
        joint_command_interface_[0][index].get().get_value());
    }

    if (has_velocity_command_interface_)
    {
      joint_command_interface_[1][index].get().set_value(0.0);
    }

    if (has_acceleration_command_interface_)
    {
      joint_command_interface_[2][index].get().set_value(0.0);
    }

    // TODO(anyone): How to halt when using effort commands?
    if (has_effort_command_interface_)
    {
      joint_command_interface_[3][index].get().set_value(0.0);
    }
  }

  for (size_t index = 0; index < allowed_interface_types_.size(); ++index)
  {
    joint_command_interface_[index].clear();
    joint_state_interface_[index].clear();
  }
  release_interfaces();

  subscriber_is_active_ = false;

  current_trajectory_.reset();

  return CallbackReturn::SUCCESS;
}

controller_interface::CallbackReturn JointTrajectoryController::on_cleanup(
  const rclcpp_lifecycle::State &)
{
  return CallbackReturn::SUCCESS;
}

controller_interface::CallbackReturn JointTrajectoryController::on_error(
  const rclcpp_lifecycle::State &)
{
  if (!reset())
  {
    return CallbackReturn::ERROR;
  }
  return CallbackReturn::SUCCESS;
}

bool JointTrajectoryController::reset()
{
  subscriber_is_active_ = false;
  joint_command_subscriber_.reset();

  for (const auto & pid : pids_)
  {
    if (pid)
    {
      pid->reset();
    }
  }

  current_trajectory_.reset();

  return true;
}

controller_interface::CallbackReturn JointTrajectoryController::on_shutdown(
  const rclcpp_lifecycle::State &)
{
  // TODO(karsten1987): what to do?

  return CallbackReturn::SUCCESS;
}

void JointTrajectoryController::publish_state(
  const rclcpp::Time & time, const JointTrajectoryPoint & desired_state,
  const JointTrajectoryPoint & current_state, const JointTrajectoryPoint & state_error)
{
  if (state_publisher_->trylock())
  {
    state_publisher_->msg_.header.stamp = time;
    state_publisher_->msg_.reference.positions = desired_state.positions;
    state_publisher_->msg_.reference.velocities = desired_state.velocities;
    state_publisher_->msg_.reference.accelerations = desired_state.accelerations;
    state_publisher_->msg_.feedback.positions = current_state.positions;
    state_publisher_->msg_.error.positions = state_error.positions;
    if (has_velocity_state_interface_)
    {
      state_publisher_->msg_.feedback.velocities = current_state.velocities;
      state_publisher_->msg_.error.velocities = state_error.velocities;
    }
    if (has_acceleration_state_interface_)
    {
      state_publisher_->msg_.feedback.accelerations = current_state.accelerations;
      state_publisher_->msg_.error.accelerations = state_error.accelerations;
    }
    if (read_commands_from_command_interfaces(command_current_))
    {
      state_publisher_->msg_.output = command_current_;
    }

    state_publisher_->unlockAndPublish();
  }
}

void JointTrajectoryController::topic_callback(
  const std::shared_ptr<trajectory_msgs::msg::JointTrajectory> msg)
{
  if (!validate_trajectory_msg(*msg))
  {
    return;
  }
  // http://wiki.ros.org/joint_trajectory_controller/UnderstandingTrajectoryReplacement
  // always replace old msg with new one for now
  if (subscriber_is_active_)
  {
    add_new_trajectory_msg(msg);
    rt_is_holding_.writeFromNonRT(false);
  }
};

rclcpp_action::GoalResponse JointTrajectoryController::goal_received_callback(
  const rclcpp_action::GoalUUID &, std::shared_ptr<const FollowJTrajAction::Goal> goal)
{
  RCLCPP_INFO(get_node()->get_logger(), "Received new action goal");

  // Precondition: Running controller
  if (get_state().id() == lifecycle_msgs::msg::State::PRIMARY_STATE_INACTIVE)
  {
    RCLCPP_ERROR(
      get_node()->get_logger(), "Can't accept new action goals. Controller is not running.");
    return rclcpp_action::GoalResponse::REJECT;
  }

  if (!validate_trajectory_msg(goal->trajectory))
  {
    return rclcpp_action::GoalResponse::REJECT;
  }

  RCLCPP_INFO(get_node()->get_logger(), "Accepted new action goal");
  return rclcpp_action::GoalResponse::ACCEPT_AND_EXECUTE;
}

rclcpp_action::CancelResponse JointTrajectoryController::goal_cancelled_callback(
  const std::shared_ptr<rclcpp_action::ServerGoalHandle<FollowJTrajAction>> goal_handle)
{
  RCLCPP_INFO(get_node()->get_logger(), "Got request to cancel goal");

  // Check that cancel request refers to currently active goal (if any)
  const auto active_goal = *rt_active_goal_.readFromNonRT();
  if (active_goal && active_goal->gh_ == goal_handle)
  {
    RCLCPP_INFO(
      get_node()->get_logger(), "Canceling active action goal because cancel callback received.");

    // Mark the current goal as canceled
    rt_has_pending_goal_.writeFromNonRT(false);
    auto action_res = std::make_shared<FollowJTrajAction::Result>();
    active_goal->setCanceled(action_res);
    rt_active_goal_.writeFromNonRT(RealtimeGoalHandlePtr());

    // Enter hold current position mode
    add_new_trajectory_msg(set_hold_position());
  }
  return rclcpp_action::CancelResponse::ACCEPT;
}

void JointTrajectoryController::goal_accepted_callback(
  std::shared_ptr<rclcpp_action::ServerGoalHandle<FollowJTrajAction>> goal_handle)
{
  // mark a pending goal
  rt_has_pending_goal_.writeFromNonRT(true);

  // Update new trajectory
  {
    preempt_active_goal();
    auto traj_msg =
      std::make_shared<trajectory_msgs::msg::JointTrajectory>(goal_handle->get_goal()->trajectory);

    add_new_trajectory_msg(traj_msg);
    rt_is_holding_.writeFromNonRT(false);
  }

  // Update the active goal
  RealtimeGoalHandlePtr rt_goal = std::make_shared<RealtimeGoalHandle>(goal_handle);
  rt_goal->preallocated_feedback_->joint_names = params_.joints;
  rt_goal->execute();
  rt_active_goal_.writeFromNonRT(rt_goal);

  // Set smartpointer to expire for create_wall_timer to delete previous entry from timer list
  goal_handle_timer_.reset();

  // Setup goal status checking timer
  goal_handle_timer_ = get_node()->create_wall_timer(
    action_monitor_period_.to_chrono<std::chrono::nanoseconds>(),
    std::bind(&RealtimeGoalHandle::runNonRealtime, rt_goal));
}

void JointTrajectoryController::compute_error_for_joint(
  JointTrajectoryPoint & error, const size_t index, const JointTrajectoryPoint & current,
  const JointTrajectoryPoint & desired) const
{
  // error defined as the difference between current and desired
  if (joints_angle_wraparound_[index])
  {
    // if desired, the shortest_angular_distance is calculated, i.e., the error is
    //  normalized between -pi<error<pi
    error.positions[index] =
      angles::shortest_angular_distance(current.positions[index], desired.positions[index]);
  }
  else
  {
    error.positions[index] = desired.positions[index] - current.positions[index];
  }
  if (
    has_velocity_state_interface_ &&
    (has_velocity_command_interface_ || has_effort_command_interface_))
  {
    error.velocities[index] = desired.velocities[index] - current.velocities[index];
  }
  if (has_acceleration_state_interface_ && has_acceleration_command_interface_)
  {
    error.accelerations[index] = desired.accelerations[index] - current.accelerations[index];
  }
}

void JointTrajectoryController::fill_partial_goal(
  std::shared_ptr<trajectory_msgs::msg::JointTrajectory> trajectory_msg) const
{
  // joint names in the goal are a subset of existing joints, as checked in goal_callback
  // so if the size matches, the goal contains all controller joints
  if (dof_ == trajectory_msg->joint_names.size())
  {
    return;
  }

  trajectory_msg->joint_names.reserve(dof_);

  for (size_t index = 0; index < dof_; ++index)
  {
    {
      if (
        std::find(
          trajectory_msg->joint_names.begin(), trajectory_msg->joint_names.end(),
          params_.joints[index]) != trajectory_msg->joint_names.end())
      {
        // joint found on msg
        continue;
      }
      trajectory_msg->joint_names.push_back(params_.joints[index]);

      for (auto & it : trajectory_msg->points)
      {
        // Assume hold position with 0 velocity and acceleration for missing joints
        if (!it.positions.empty())
        {
          if (
            has_position_command_interface_ &&
            !std::isnan(joint_command_interface_[0][index].get().get_value()))
          {
            // copy last command if cmd interface exists
            it.positions.push_back(joint_command_interface_[0][index].get().get_value());
          }
          else if (has_position_state_interface_)
          {
            // copy current state if state interface exists
            it.positions.push_back(joint_state_interface_[0][index].get().get_value());
          }
        }
        if (!it.velocities.empty())
        {
          it.velocities.push_back(0.0);
        }
        if (!it.accelerations.empty())
        {
          it.accelerations.push_back(0.0);
        }
        if (!it.effort.empty())
        {
          it.effort.push_back(0.0);
        }
      }
    }
  }
}

void JointTrajectoryController::sort_to_local_joint_order(
  std::shared_ptr<trajectory_msgs::msg::JointTrajectory> trajectory_msg) const
{
  // rearrange all points in the trajectory message based on mapping
  std::vector<size_t> mapping_vector = mapping(trajectory_msg->joint_names, params_.joints);
  auto remap = [this](
                 const std::vector<double> & to_remap,
                 const std::vector<size_t> & mapping) -> std::vector<double>
  {
    if (to_remap.empty())
    {
      return to_remap;
    }
    if (to_remap.size() != mapping.size())
    {
      RCLCPP_WARN(
        get_node()->get_logger(), "Invalid input size (%zu) for sorting", to_remap.size());
      return to_remap;
    }
    static std::vector<double> output(dof_, 0.0);
    // Only resize if necessary since it's an expensive operation
    if (output.size() != mapping.size())
    {
      output.resize(mapping.size(), 0.0);
    }
    for (size_t index = 0; index < mapping.size(); ++index)
    {
      auto map_index = mapping[index];
      output[map_index] = to_remap[index];
    }
    return output;
  };

  for (size_t index = 0; index < trajectory_msg->points.size(); ++index)
  {
    trajectory_msg->points[index].positions =
      remap(trajectory_msg->points[index].positions, mapping_vector);

    trajectory_msg->points[index].velocities =
      remap(trajectory_msg->points[index].velocities, mapping_vector);

    trajectory_msg->points[index].accelerations =
      remap(trajectory_msg->points[index].accelerations, mapping_vector);

    trajectory_msg->points[index].effort =
      remap(trajectory_msg->points[index].effort, mapping_vector);
  }
}

bool JointTrajectoryController::validate_trajectory_point_field(
  size_t joint_names_size, const std::vector<double> & vector_field,
  const std::string & string_for_vector_field, size_t i, bool allow_empty) const
{
  if (allow_empty && vector_field.empty())
  {
    return true;
  }
  if (joint_names_size != vector_field.size())
  {
    RCLCPP_ERROR(
      get_node()->get_logger(),
      "Mismatch between joint_names size (%zu) and %s (%zu) at point #%zu.", joint_names_size,
      string_for_vector_field.c_str(), vector_field.size(), i);
    return false;
  }
  return true;
}

bool JointTrajectoryController::validate_trajectory_msg(
  const trajectory_msgs::msg::JointTrajectory & trajectory) const
{
  // CHECK: Partial joint goals
  // If partial joints goals are not allowed, goal should specify all controller joints
  if (!params_.allow_partial_joints_goal)
  {
    if (trajectory.joint_names.size() != dof_)
    {
      RCLCPP_ERROR(
        get_node()->get_logger(),
        "Joints on incoming trajectory don't match the controller joints.");
      return false;
    }
  }

  // CHECK: if joint names are provided
  if (trajectory.joint_names.empty())
  {
    RCLCPP_ERROR(get_node()->get_logger(), "Empty joint names on incoming trajectory.");
    return false;
  }

  // CHECK: if provided trajectory has points
  if (trajectory.points.empty())
  {
    RCLCPP_ERROR(get_node()->get_logger(), "Empty trajectory received.");
    return false;
  }

  // CHECK: If joint names are matching the joints defined for the controller
  for (size_t i = 0; i < trajectory.joint_names.size(); ++i)
  {
    const std::string & incoming_joint_name = trajectory.joint_names[i];

    auto it = std::find(params_.joints.begin(), params_.joints.end(), incoming_joint_name);
    if (it == params_.joints.end())
    {
      RCLCPP_ERROR(
        get_node()->get_logger(), "Incoming joint %s doesn't match the controller's joints.",
        incoming_joint_name.c_str());
      return false;
    }
  }

  // CHECK: if trajectory ends with non-zero velocity (when option is disabled)
  if (!params_.allow_nonzero_velocity_at_trajectory_end)
  {
    for (size_t i = 0; i < trajectory.points.back().velocities.size(); ++i)
    {
      if (fabs(trajectory.points.back().velocities.at(i)) > std::numeric_limits<float>::epsilon())
      {
        RCLCPP_ERROR(
          get_node()->get_logger(),
          "Velocity of last trajectory point of joint %s is not zero: %.15f",
          trajectory.joint_names.at(i).c_str(), trajectory.points.back().velocities.at(i));
        return false;
      }
    }
  }

  // CHECK: if trajectory end time is in the past (if start time defined)
  const auto trajectory_start_time = static_cast<rclcpp::Time>(trajectory.header.stamp);
  // If the starting time it set to 0.0, it means the controller should start it now.
  // Otherwise we check if the trajectory ends before the current time,
  // in which case it can be ignored.
  if (trajectory_start_time.seconds() != 0.0)
  {
    auto trajectory_end_time = trajectory_start_time;
    for (const auto & p : trajectory.points)
    {
      trajectory_end_time += p.time_from_start;
    }
    if (trajectory_end_time < get_node()->now())
    {
      RCLCPP_ERROR(
        get_node()->get_logger(),
        "Received trajectory with non-zero start time (%f) that ends in the past (%f)",
        trajectory_start_time.seconds(), trajectory_end_time.seconds());
      return false;
    }
  }

  rclcpp::Duration previous_traj_time(0ms);
  for (size_t i = 0; i < trajectory.points.size(); ++i)
  {
    // CHECK: if time of points in the trajectory is monotonous
    if ((i > 0) && (rclcpp::Duration(trajectory.points[i].time_from_start) <= previous_traj_time))
    {
      RCLCPP_ERROR(
        get_node()->get_logger(),
        "Time between points %zu and %zu is not strictly increasing, it is %f and %f respectively",
        i - 1, i, previous_traj_time.seconds(),
        rclcpp::Duration(trajectory.points[i].time_from_start).seconds());
      return false;
    }
    previous_traj_time = trajectory.points[i].time_from_start;

    const size_t joint_count = trajectory.joint_names.size();
    const auto & points = trajectory.points;

    // CHECK: if all required data are provided in the trajectory
    // This currently supports only position, velocity and acceleration inputs
    if (params_.allow_integration_in_goal_trajectories)
    {
      const bool all_empty = points[i].positions.empty() && points[i].velocities.empty() &&
                             points[i].accelerations.empty();
      const bool position_error =
        !points[i].positions.empty() &&
        !validate_trajectory_point_field(joint_count, points[i].positions, "positions", i, false);
      const bool velocity_error =
        !points[i].velocities.empty() &&
        !validate_trajectory_point_field(joint_count, points[i].velocities, "velocities", i, false);
      const bool acceleration_error =
        !points[i].accelerations.empty() &&
        !validate_trajectory_point_field(
          joint_count, points[i].accelerations, "accelerations", i, false);
      if (all_empty || position_error || velocity_error || acceleration_error)
      {
        return false;
      }
    }
    else if (
      !validate_trajectory_point_field(joint_count, points[i].positions, "positions", i, false) ||
      !validate_trajectory_point_field(joint_count, points[i].velocities, "velocities", i, true) ||
      !validate_trajectory_point_field(
        joint_count, points[i].accelerations, "accelerations", i, true))
    {
      return false;
    }
    // reject effort entries
    if (!points[i].effort.empty())
    {
      RCLCPP_ERROR(
        get_node()->get_logger(), "Trajectories with effort fields are currently not supported.");
      return false;
    }
  }
  return true;
}

void JointTrajectoryController::add_new_trajectory_msg(
  const std::shared_ptr<trajectory_msgs::msg::JointTrajectory> & traj_msg)
{
  new_trajectory_msg_.writeFromNonRT(traj_msg);
}

void JointTrajectoryController::preempt_active_goal()
{
  const auto active_goal = *rt_active_goal_.readFromNonRT();
  if (active_goal)
  {
    auto action_res = std::make_shared<FollowJTrajAction::Result>();
    action_res->set__error_code(FollowJTrajAction::Result::INVALID_GOAL);
    action_res->set__error_string("Current goal cancelled due to new incoming action.");
    active_goal->setCanceled(action_res);
    rt_active_goal_.writeFromNonRT(RealtimeGoalHandlePtr());
  }
}

std::shared_ptr<trajectory_msgs::msg::JointTrajectory>
JointTrajectoryController::set_hold_position()
{
  // Command to stay at current position
  hold_position_msg_ptr_->points[0].positions = state_current_.positions;

  // set flag, otherwise tolerances will be checked with holding position too
  rt_is_holding_.writeFromNonRT(true);

  return hold_position_msg_ptr_;
}

std::shared_ptr<trajectory_msgs::msg::JointTrajectory>
JointTrajectoryController::set_success_trajectory_point()
{
  // set last command to be repeated at success, no matter if it has nonzero velocity or
  // acceleration
  hold_position_msg_ptr_->points[0] = current_trajectory_->get_trajectory_msg()->points.back();
  hold_position_msg_ptr_->points[0].time_from_start = rclcpp::Duration(0, 0);

  // set flag, otherwise tolerances will be checked with success_trajectory_point too
  rt_is_holding_.writeFromNonRT(true);

  return hold_position_msg_ptr_;
}

bool JointTrajectoryController::contains_interface_type(
  const std::vector<std::string> & interface_type_list, const std::string & interface_type)
{
  return std::find(interface_type_list.begin(), interface_type_list.end(), interface_type) !=
         interface_type_list.end();
}

void JointTrajectoryController::resize_joint_trajectory_point(
  trajectory_msgs::msg::JointTrajectoryPoint & point, size_t size)
{
  point.positions.resize(size, 0.0);
  if (has_velocity_state_interface_)
  {
    point.velocities.resize(size, 0.0);
  }
  if (has_acceleration_state_interface_)
  {
    point.accelerations.resize(size, 0.0);
  }
}

void JointTrajectoryController::resize_joint_trajectory_point_command(
  trajectory_msgs::msg::JointTrajectoryPoint & point, size_t size)
{
  if (has_position_command_interface_)
  {
    point.positions.resize(size, 0.0);
  }
  if (has_velocity_command_interface_)
  {
    point.velocities.resize(size, 0.0);
  }
  if (has_acceleration_command_interface_)
  {
    point.accelerations.resize(size, 0.0);
  }
  if (has_effort_command_interface_)
  {
    point.effort.resize(size, 0.0);
  }
}

bool JointTrajectoryController::has_active_trajectory() const
{
  return current_trajectory_ != nullptr && current_trajectory_->has_trajectory_msg();
}

void JointTrajectoryController::update_pids()
{
  for (size_t i = 0; i < dof_; ++i)
  {
    const auto & gains = params_.gains.joints_map.at(params_.joints[i]);
    if (pids_[i])
    {
      // update PIDs with gains from ROS parameters
      pids_[i]->setGains(gains.p, gains.i, gains.d, gains.i_clamp, -gains.i_clamp);
    }
    else
    {
      // Init PIDs with gains from ROS parameters
      pids_[i] = std::make_shared<control_toolbox::Pid>(
        gains.p, gains.i, gains.d, gains.i_clamp, -gains.i_clamp);
    }
    ff_velocity_scale_[i] = gains.ff_velocity_scale;
  }
}

void JointTrajectoryController::init_hold_position_msg()
{
  hold_position_msg_ptr_ = std::make_shared<trajectory_msgs::msg::JointTrajectory>();
  hold_position_msg_ptr_->header.stamp =
    rclcpp::Time(0.0, 0.0, get_node()->get_clock()->get_clock_type());  // start immediately
  hold_position_msg_ptr_->joint_names = params_.joints;
  hold_position_msg_ptr_->points.resize(1);  // a trivial msg only
  hold_position_msg_ptr_->points[0].velocities.clear();
  hold_position_msg_ptr_->points[0].accelerations.clear();
  hold_position_msg_ptr_->points[0].effort.clear();
  if (has_velocity_command_interface_ || has_acceleration_command_interface_)
  {
    // add velocity, so that trajectory sampling returns velocity points in any case
    hold_position_msg_ptr_->points[0].velocities.resize(dof_, 0.0);
  }
  if (has_acceleration_command_interface_)
  {
    // add velocity, so that trajectory sampling returns acceleration points in any case
    hold_position_msg_ptr_->points[0].accelerations.resize(dof_, 0.0);
  }
}

}  // namespace joint_trajectory_controller

#include "pluginlib/class_list_macros.hpp"

PLUGINLIB_EXPORT_CLASS(
  joint_trajectory_controller::JointTrajectoryController, controller_interface::ControllerInterface)<|MERGE_RESOLUTION|>--- conflicted
+++ resolved
@@ -153,26 +153,17 @@
       first_sample = true;
       if (params_.open_loop_control)
       {
-<<<<<<< HEAD
         if (fabs(last_commanded_time_.seconds()) < std::numeric_limits<float>::epsilon())
         {
           last_commanded_time_ = time;
         }
         current_trajectory_->set_point_before_trajectory_msg(
-          last_commanded_time_, last_commanded_state_);
+          last_commanded_time_, last_commanded_state_, joints_angle_wraparound_);
       }
       else
       {
-        current_trajectory_->set_point_before_trajectory_msg(time, state_current_);
-=======
-        traj_external_point_ptr_->set_point_before_trajectory_msg(
-          time, last_commanded_state_, joints_angle_wraparound_);
-      }
-      else
-      {
-        traj_external_point_ptr_->set_point_before_trajectory_msg(
+        current_trajectory_->set_point_before_trajectory_msg(
           time, state_current_, joints_angle_wraparound_);
->>>>>>> 9ab848a5
       }
     }
 
