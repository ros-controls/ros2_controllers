joint_trajectory_controller:
  joints: {
    type: string_array,
    default_value: [],
<<<<<<< HEAD
    description: "Joint names to control and listen to",
    read_only: true,
=======
    description: "Names of joints used by the controller",
>>>>>>> 6623cdd2
    validation: {
      unique<>: null,
    }
  }
  command_joints: {
    type: string_array,
    default_value: [],
    description: "Joint names to control. This parameters is used if JTC is used in a controller chain where command and state interfaces don't have same names.",
    read_only: true,
    validation: {
      unique<>: null,
    }
  }
  command_interfaces: {
    type: string_array,
    default_value: [],
<<<<<<< HEAD
    description: "Command interfaces provided by the hardware interface for all joints",
    read_only: true,
=======
    description: "Names of command interfaces to claim",
>>>>>>> 6623cdd2
    validation: {
      unique<>: null,
      subset_of<>: [["position", "velocity", "acceleration", "effort",]],
      "joint_trajectory_controller::command_interface_type_combinations": null,
    }
  }
  state_interfaces: {
    type: string_array,
    default_value: [],
<<<<<<< HEAD
    description: "State interfaces provided by the hardware for all joints.",
    read_only: true,
=======
    description: "Names of state interfaces to claim",
>>>>>>> 6623cdd2
    validation: {
      unique<>: null,
      subset_of<>: [["position", "velocity", "acceleration",]],
      "joint_trajectory_controller::state_interface_type_combinations": null,
    }
  }
  allow_partial_joints_goal: {
    type: bool,
    default_value: false,
    description: "Allow joint goals defining trajectory for only some joints.",
  }
  open_loop_control: {
    type: bool,
    default_value: false,
    description: "Use controller in open-loop control mode
      \n\n
      * The controller ignores the states provided by hardware interface but using last commands as states for starting the trajectory interpolation.\n
      * It deactivates the feedback control, see the ``gains`` structure.
      \n\n
      This is useful if hardware states are not following commands, i.e., an offset between those (typical for hydraulic manipulators).
      \n\n
      If this flag is set, the controller tries to read the values from the command interfaces on activation.
      If they have real numeric values, those will be used instead of state interfaces.
      Therefore it is important set command interfaces to NaN (i.e., ``std::numeric_limits<double>::quiet_NaN()``) or state values when the hardware is started.\n",
    read_only: true,
  }
  allow_integration_in_goal_trajectories: {
    type: bool,
    default_value: false,
    description: "Allow integration in goal trajectories to accept goals without position or velocity specified",
  }
  action_monitor_rate: {
    type: double,
    default_value: 20.0,
    description: "Rate to monitor status changes when the controller is executing action (control_msgs::action::FollowJointTrajectory)",
    read_only: true,
    validation: {
      gt_eq: [0.1]
    }
  }
  interpolation_method: {
    type: string,
    default_value: "splines",
    description: "The type of interpolation to use, if any",
    read_only: true,
    validation: {
      one_of<>: [["splines", "none"]],
    }
  }
  allow_nonzero_velocity_at_trajectory_end: {
    type: bool,
    default_value: false,
    description: "If false, the last velocity point has to be zero or the goal will be rejected",
  }
  cmd_timeout: {
    type: double,
    default_value: 0.0, # seconds
    description: "Timeout after which the input command is considered stale.
     Timeout is counted from the end of the trajectory (the last point).
     ``cmd_timeout`` must be greater than ``constraints.goal_time``, otherwise ignored.
     If zero, timeout is deactivated",
  }
  gains:
    __map_joints:
      p: {
        type: double,
        default_value: 0.0,
        description: "Proportional gain :math:`k_p` for PID"
      }
      i: {
        type: double,
        default_value: 0.0,
        description: "Integral gain :math:`k_i` for PID"
      }
      d: {
        type: double,
        default_value: 0.0,
        description: "Derivative gain :math:`k_d` for PID"
      }
      i_clamp: {
        type: double,
        default_value: 0.0,
        description: "Integral clamp. Symmetrical in both positive and negative direction."
      }
      ff_velocity_scale: {
        type: double,
        default_value: 0.0,
        description: "Feed-forward scaling :math:`k_{ff}` of velocity"
      }
      angle_wraparound: {
        type: bool,
        default_value: false,
        description: 'For joints that wrap around (without end stop, ie. are continuous),
        where the shortest rotation to the target position is the desired motion.
        If true, the position error :math:`e = normalize(s_d - s)` is normalized between :math:`-\pi, \pi`.
        Otherwise  :math:`e = s_d - s` is used, with the desired position :math:`s_d` and the measured
        position :math:`s` from the state interface.'
      }
  constraints:
    stopped_velocity_tolerance: {
      type: double,
      default_value: 0.01,
      description: "Velocity tolerance for at the end of the trajectory that indicates that controlled system is stopped.",
    }
    goal_time: {
      type: double,
      default_value: 0.0,
      description: "Time tolerance for achieving trajectory goal before or after commanded time.
        If set to zero, the controller will wait a potentially infinite amount of time.",
      validation: {
        gt_eq: [0.0],
      }
    }
    __map_joints:
      trajectory: {
        type: double,
        default_value: 0.0,
        description: "Per-joint trajectory offset tolerance during movement.",
      }
      goal: {
        type: double,
        default_value: 0.0,
        description: "Per-joint trajectory offset tolerance at the goal position.",
      }<|MERGE_RESOLUTION|>--- conflicted
+++ resolved
@@ -2,12 +2,7 @@
   joints: {
     type: string_array,
     default_value: [],
-<<<<<<< HEAD
     description: "Joint names to control and listen to",
-    read_only: true,
-=======
-    description: "Names of joints used by the controller",
->>>>>>> 6623cdd2
     validation: {
       unique<>: null,
     }
@@ -24,12 +19,7 @@
   command_interfaces: {
     type: string_array,
     default_value: [],
-<<<<<<< HEAD
     description: "Command interfaces provided by the hardware interface for all joints",
-    read_only: true,
-=======
-    description: "Names of command interfaces to claim",
->>>>>>> 6623cdd2
     validation: {
       unique<>: null,
       subset_of<>: [["position", "velocity", "acceleration", "effort",]],
@@ -39,12 +29,7 @@
   state_interfaces: {
     type: string_array,
     default_value: [],
-<<<<<<< HEAD
     description: "State interfaces provided by the hardware for all joints.",
-    read_only: true,
-=======
-    description: "Names of state interfaces to claim",
->>>>>>> 6623cdd2
     validation: {
       unique<>: null,
       subset_of<>: [["position", "velocity", "acceleration",]],
