joint_trajectory_controller:
  joints:
    {
      type: string_array,
      default_value: [],
      description: "Joint names to control and listen to",
      read_only: true,
      validation: { unique<>: null },
    }
  command_joints: {
      type: string_array,
      default_value: [],
      description: "Joint names to control. This parameters is used if JTC is used in a controller chain where command and state interfaces don't have same names.",
      read_only: false, # should be set to true after configuration of the controller
      validation: { unique<>: null },
    }
  command_interfaces:
    {
      type: string_array,
      default_value: [],
      description: "Command interfaces provided by the hardware interface for all joints",
      read_only: true,
      validation:
        {
          unique<>: null,
          subset_of<>: [["position", "velocity", "acceleration", "effort"]],
          "joint_trajectory_controller::command_interface_type_combinations": null,
        },
    }
  state_interfaces:
    {
      type: string_array,
      default_value: [],
      description: "State interfaces provided by the hardware for all joints.",
      read_only: true,
      validation:
        {
          unique<>: null,
          subset_of<>: [["position", "velocity", "acceleration"]],
          "joint_trajectory_controller::state_interface_type_combinations": null,
        },
    }
  allow_partial_joints_goal:
    {
      type: bool,
      default_value: false,
      description: "Allow joint goals defining trajectory for only some joints.",
    }
  open_loop_control:
    {
      type: bool,
      default_value: false,
      description: "Use controller in open-loop control mode
        \n\n
        * The controller ignores the states provided by hardware interface but using last commands as states for starting the trajectory interpolation.\n
        * It deactivates the feedback control, see the ``gains`` structure.
        \n\n
        This is useful if hardware states are not following commands, i.e., an offset between those (typical for hydraulic manipulators).
        \n\n
        If this flag is set, the controller tries to read the values from the command interfaces on activation.
        If they have real numeric values, those will be used instead of state interfaces.
        Therefore it is important set command interfaces to NaN (i.e., ``std::numeric_limits<double>::quiet_NaN()``) or state values when the hardware is started.\n",
      read_only: true,
    }
<<<<<<< HEAD
  allow_integration_in_goal_trajectories:
    {
      type: bool,
      default_value: false,
      description: "Allow integration in goal trajectories to accept goals without position or velocity specified",
    }
  action_monitor_rate:
    {
=======
  }
  allow_nonzero_velocity_at_trajectory_end: {
    type: bool,
    default_value: false,
    description: "If false, the last velocity point has to be zero or the goal will be rejected",
  }
  cmd_timeout: {
    type: double,
    default_value: 0.0, # seconds
    description: "Timeout after which the input command is considered stale.
     Timeout is counted from the end of the trajectory (the last point).
     ``cmd_timeout`` must be greater than ``constraints.goal_time``, otherwise ignored.
     If zero, timeout is deactivated",
  }
  gains:
    __map_joints:
      p: {
        type: double,
        default_value: 0.0,
        description: "Proportional gain :math:`k_p` for PID"
      }
      i: {
        type: double,
        default_value: 0.0,
        description: "Integral gain :math:`k_i` for PID"
      }
      d: {
        type: double,
        default_value: 0.0,
        description: "Derivative gain :math:`k_d` for PID"
      }
      i_clamp: {
        type: double,
        default_value: 0.0,
        description: "Integral clamp. Symmetrical in both positive and negative direction."
      }
      ff_velocity_scale: {
        type: double,
        default_value: 0.0,
        description: "Feed-forward scaling :math:`k_{ff}` of velocity"
      }
  constraints:
    stopped_velocity_tolerance: {
>>>>>>> 18ce11a4
      type: double,
      default_value: 20.0,
      description: "Rate to monitor status changes when the controller is executing action (control_msgs::action::FollowJointTrajectory)",
      read_only: true,
      validation: { gt_eq: [0.1] },
    }
  interpolation_method:
    {
      type: string,
      default_value: "splines",
      description: "The type of interpolation to use, if any",
      read_only: true,
      validation: { one_of<>: [["splines", "none"]] },
    }
  allow_nonzero_velocity_at_trajectory_end:
    {
      type: bool,
      default_value: false,
      description: "If false, the last velocity point has to be zero or the goal will be rejected",
    }
  cmd_timeout: {
      type: double,
      default_value: 0.0, # seconds
      description: "Timeout after which the input command is considered stale.
        Timeout is counted from the end of the trajectory (the last point).
        ``cmd_timeout`` must be greater than ``constraints.goal_time``, otherwise ignored.
        If zero, timeout is deactivated",
    }
  controller_plugin:
    {
      type: string,
      default_value: "joint_trajectory_controller_plugins::PidTrajectoryPlugin",
      description: "Type of the plugin for the trajectory controller",
      read_only: true,
    }
  gains:
    __map_joints:
      angle_wraparound:
        {
          type: bool,
          default_value: false,
          description:
            "[deprecated] For joints that wrap around (ie. are continuous).
            Normalizes position-error to -pi to pi.",
        }
  constraints:
    stopped_velocity_tolerance:
      {
        type: double,
        default_value: 0.01,
        description: "Velocity tolerance for at the end of the trajectory that indicates that controlled system is stopped.",
      }
    goal_time:
      {
        type: double,
        default_value: 0.0,
        description:
          "Time tolerance for achieving trajectory goal before or after commanded time.
          If set to zero, the controller will wait a potentially infinite amount of time.",
        validation: { gt_eq: [0.0] },
      }
    __map_joints:
      trajectory:
        {
          type: double,
          default_value: 0.0,
          description: "Per-joint trajectory offset tolerance during movement.",
        }
      goal:
        {
          type: double,
          default_value: 0.0,
          description: "Per-joint trajectory offset tolerance at the goal position.",
        }<|MERGE_RESOLUTION|>--- conflicted
+++ resolved
@@ -62,7 +62,6 @@
         Therefore it is important set command interfaces to NaN (i.e., ``std::numeric_limits<double>::quiet_NaN()``) or state values when the hardware is started.\n",
       read_only: true,
     }
-<<<<<<< HEAD
   allow_integration_in_goal_trajectories:
     {
       type: bool,
@@ -71,51 +70,6 @@
     }
   action_monitor_rate:
     {
-=======
-  }
-  allow_nonzero_velocity_at_trajectory_end: {
-    type: bool,
-    default_value: false,
-    description: "If false, the last velocity point has to be zero or the goal will be rejected",
-  }
-  cmd_timeout: {
-    type: double,
-    default_value: 0.0, # seconds
-    description: "Timeout after which the input command is considered stale.
-     Timeout is counted from the end of the trajectory (the last point).
-     ``cmd_timeout`` must be greater than ``constraints.goal_time``, otherwise ignored.
-     If zero, timeout is deactivated",
-  }
-  gains:
-    __map_joints:
-      p: {
-        type: double,
-        default_value: 0.0,
-        description: "Proportional gain :math:`k_p` for PID"
-      }
-      i: {
-        type: double,
-        default_value: 0.0,
-        description: "Integral gain :math:`k_i` for PID"
-      }
-      d: {
-        type: double,
-        default_value: 0.0,
-        description: "Derivative gain :math:`k_d` for PID"
-      }
-      i_clamp: {
-        type: double,
-        default_value: 0.0,
-        description: "Integral clamp. Symmetrical in both positive and negative direction."
-      }
-      ff_velocity_scale: {
-        type: double,
-        default_value: 0.0,
-        description: "Feed-forward scaling :math:`k_{ff}` of velocity"
-      }
-  constraints:
-    stopped_velocity_tolerance: {
->>>>>>> 18ce11a4
       type: double,
       default_value: 20.0,
       description: "Rate to monitor status changes when the controller is executing action (control_msgs::action::FollowJointTrajectory)",
@@ -151,16 +105,6 @@
       description: "Type of the plugin for the trajectory controller",
       read_only: true,
     }
-  gains:
-    __map_joints:
-      angle_wraparound:
-        {
-          type: bool,
-          default_value: false,
-          description:
-            "[deprecated] For joints that wrap around (ie. are continuous).
-            Normalizes position-error to -pi to pi.",
-        }
   constraints:
     stopped_velocity_tolerance:
       {
