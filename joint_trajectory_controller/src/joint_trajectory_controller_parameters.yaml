--- conflicted
+++ resolved
@@ -40,14 +40,6 @@
           "joint_trajectory_controller::state_interface_type_combinations": null,
         },
     }
-<<<<<<< HEAD
-  allow_partial_joints_goal:
-    {
-      type: bool,
-      default_value: false,
-      description: "Allow joint goals defining trajectory for only some joints.",
-=======
-  }
   allow_partial_joints_goal: {
     type: bool,
     default_value: false,
@@ -68,47 +60,17 @@
       Therefore it is important set command interfaces to NaN (i.e., ``std::numeric_limits<double>::quiet_NaN()``) or state values when the hardware is started.\n",
     read_only: true,
   }
-  allow_integration_in_goal_trajectories: {
-    type: bool,
-    default_value: false,
-    description: "Allow integration in goal trajectories to accept goals without position or velocity specified",
-  }
-  set_last_command_interface_value_as_state_on_activation: {
-    type: bool,
-    default_value: true,
-    description: "When set to true, the last command interface value is used as both the current state and the last commanded state upon activation. When set to false, the current state is used for both.",
-  }
-  action_monitor_rate: {
-    type: double,
-    default_value: 20.0,
-    description: "Rate to monitor status changes when the controller is executing action (control_msgs::action::FollowJointTrajectory)",
-    read_only: true,
-    validation: {
-      gt_eq: [0.1]
->>>>>>> 694d6f18
-    }
-  open_loop_control:
-    {
-      type: bool,
-      default_value: false,
-      description: "Use controller in open-loop control mode
-        \n\n
-        * The controller ignores the states provided by hardware interface but using last commands as states for starting the trajectory interpolation.\n
-        * It deactivates the feedback control, see the ``gains`` structure.
-        \n\n
-        This is useful if hardware states are not following commands, i.e., an offset between those (typical for hydraulic manipulators).
-        \n\n
-        If this flag is set, the controller tries to read the values from the command interfaces on activation.
-        If they have real numeric values, those will be used instead of state interfaces.
-        Therefore it is important set command interfaces to NaN (i.e., ``std::numeric_limits<double>::quiet_NaN()``) or state values when the hardware is started.\n",
-      read_only: true,
-    }
   allow_integration_in_goal_trajectories:
     {
       type: bool,
       default_value: false,
       description: "Allow integration in goal trajectories to accept goals without position or velocity specified",
     }
+  set_last_command_interface_value_as_state_on_activation: {
+    type: bool,
+    default_value: true,
+    description: "When set to true, the last command interface value is used as both the current state and the last commanded state upon activation. When set to false, the current state is used for both.",
+  }
   action_monitor_rate:
     {
       type: double,
