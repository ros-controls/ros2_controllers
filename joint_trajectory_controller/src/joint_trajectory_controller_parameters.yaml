--- conflicted
+++ resolved
@@ -2,12 +2,8 @@
   joints: {
     type: string_array,
     default_value: [],
-<<<<<<< HEAD
     description: "Joint names to control and listen to",
-=======
-    description: "Names of joints used by the controller",
     read_only: true,
->>>>>>> 99fadcee
     validation: {
       unique<>: null,
     }
@@ -24,12 +20,8 @@
   command_interfaces: {
     type: string_array,
     default_value: [],
-<<<<<<< HEAD
     description: "Command interfaces provided by the hardware interface for all joints",
-=======
-    description: "Names of command interfaces to claim",
     read_only: true,
->>>>>>> 99fadcee
     validation: {
       unique<>: null,
       subset_of<>: [["position", "velocity", "acceleration", "effort",]],
@@ -39,12 +31,8 @@
   state_interfaces: {
     type: string_array,
     default_value: [],
-<<<<<<< HEAD
     description: "State interfaces provided by the hardware for all joints.",
-=======
-    description: "Names of state interfaces to claim",
     read_only: true,
->>>>>>> 99fadcee
     validation: {
       unique<>: null,
       subset_of<>: [["position", "velocity", "acceleration",]],
