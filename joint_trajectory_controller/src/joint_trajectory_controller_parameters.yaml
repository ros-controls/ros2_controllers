joint_trajectory_controller:
<<<<<<< HEAD
  joints:
    {
      type: string_array,
      default_value: [],
      description: "Joint names to control and listen to",
      read_only: true,
      validation: { unique<>: null },
=======
  joints: {
    type: string_array,
    default_value: [],
    description: "Joint names of the system",
    read_only: true,
    validation: {
      unique<>: null,
      size_gt<>: [0],
>>>>>>> b21a7e1d
    }
  command_joints: {
<<<<<<< HEAD
      type: string_array,
      default_value: [],
      description: "Joint names to control. This parameters is used if JTC is used in a controller chain where command and state interfaces don't have same names.",
      read_only: false, # should be set to true after configuration of the controller
      validation: { unique<>: null },
    }
  command_interfaces:
    {
      type: string_array,
      default_value: [],
      description: "Command interfaces provided by the hardware interface for all joints",
      read_only: true,
      validation:
        {
          unique<>: null,
          subset_of<>: [["position", "velocity", "acceleration", "effort"]],
          "joint_trajectory_controller::command_interface_type_combinations": null,
        },
    }
  state_interfaces:
    {
      type: string_array,
      default_value: [],
      description: "State interfaces provided by the hardware for all joints.",
      read_only: true,
      validation:
        {
          unique<>: null,
          subset_of<>: [["position", "velocity", "acceleration"]],
          "joint_trajectory_controller::state_interface_type_combinations": null,
        },
    }
=======
    type: string_array,
    default_value: [],
    description: "Joint names to control. If left empty, ``joints`` will be used. This parameters can be used if:
      \n\n
        * JTC is used in a controller chain where command and state interfaces don't have same names.

        * If the number of command joints is smaller than the degrees-of-freedom. For example to track the state and error of passive joints. ``command_joints`` must then be a subset of ``joints``.",
    read_only: true,
    validation: {
      unique<>: null,
    }
  }
  command_interfaces: {
    type: string_array,
    default_value: [],
    description: "Command interfaces provided by the hardware interface for all joints",
    read_only: true,
    validation: {
      unique<>: null,
      size_gt<>: [0],
      subset_of<>: [["position", "velocity", "acceleration", "effort",]],
      "joint_trajectory_controller::command_interface_type_combinations": null,
    }
  }
  state_interfaces: {
    type: string_array,
    default_value: [],
    description: "State interfaces provided by the hardware for all joints.",
    read_only: true,
    validation: {
      unique<>: null,
      size_gt<>: [0],
      subset_of<>: [["position", "velocity", "acceleration",]],
      "joint_trajectory_controller::state_interface_type_combinations": null,
    }
  }
  speed_scaling: {

    initial_scaling_factor: {
      type: double,
      default_value: 1.0,
      read_only: true,
      description: "The initial value of the scaling factor if no exchange with hardware takes place.",
      validation: {
        gt_eq<>: 0.0,
      }
    },

    state_interface: {
      type: string,
      default_value: "",
      read_only: true,
      description: "Fully qualified name of the speed scaling state interface name"
    },

    command_interface: {
      type: string,
      default_value: "",
      read_only: true,
      description: "Command interface name used for setting the speed scaling factor on the hardware."
    }
  }
>>>>>>> b21a7e1d
  allow_partial_joints_goal: {
    type: bool,
    default_value: false,
    description: "Allow joint goals defining trajectory for only some joints.",
  }
  interpolate_from_desired_state: {
    type: bool,
    default_value: false,
    description: "Interpolate from the current desired state when receiving a new trajectory.
      \n\n
      The controller ignores the states provided by hardware interface but using last commands as states for starting the trajectory interpolation.
      \n\n
      This is useful if hardware states are not following commands, i.e., an offset between those (typical for hydraulic manipulators).
      Furthermore, it is necessary if you have a reference trajectory that you send over multiple messages (e.g. for MPC-style trajectory planning).
      \n\n
      If this flag is set, the controller tries to read the values from the command interfaces on activation.
      If they have real numeric values, those will be used instead of state interfaces.
      Therefore it is important set command interfaces to NaN (i.e., ``std::numeric_limits<double>::quiet_NaN()``) or state values when the hardware is started.\n",
    read_only: true,
  }
  allow_integration_in_goal_trajectories:
    {
      type: bool,
      default_value: false,
      description: "Allow integration in goal trajectories to accept goals without position or velocity specified",
    }
  set_last_command_interface_value_as_state_on_activation: {
    type: bool,
    default_value: true,
    description: "When set to true, the last command interface value is used as both the current state and the last commanded state upon activation. When set to false, the current state is used for both.",
  }
<<<<<<< HEAD
  action_monitor_rate:
    {
      type: double,
      default_value: 20.0,
      description: "Rate to monitor status changes when the controller is executing action (control_msgs::action::FollowJointTrajectory)",
      read_only: true,
      validation: { gt_eq: [0.1] },
=======
  action_monitor_rate: {
    type: double,
    default_value: 20.0,
    description: "Rate to monitor status changes when the controller is executing action (``control_msgs::action::FollowJointTrajectory``)",
    read_only: true,
    validation: {
      gt_eq: [0.1]
>>>>>>> b21a7e1d
    }
  interpolation_method:
    {
      type: string,
      default_value: "splines",
      description: "The type of interpolation to use, if any",
      read_only: true,
      validation: { one_of<>: [["splines", "none"]] },
    }
  allow_nonzero_velocity_at_trajectory_end:
    {
      type: bool,
      default_value: false,
      description: "If false, the last velocity point has to be zero or the goal will be rejected",
    }
  cmd_timeout: {
<<<<<<< HEAD
=======
    type: double,
    default_value: 0.0, # seconds
    description: "Timeout after which the input command is considered stale.
     Timeout is counted from the end of the trajectory (the last point).
     ``cmd_timeout`` must be greater than ``constraints.goal_time``, otherwise ignored.
     If zero, timeout is deactivated",
  }
  gains:
    __map_joints:
      p: {
        type: double,
        default_value: 0.0,
        description: "Proportional gain :math:`k_p` for PID"
      }
      i: {
        type: double,
        default_value: 0.0,
        description: "Integral gain :math:`k_i` for PID"
      }
      d: {
        type: double,
        default_value: 0.0,
        description: "Derivative gain :math:`k_d` for PID"
      }
      i_clamp: {
        type: double,
        default_value: 0.0,
        description: "Integral clamp. Symmetrical in both positive and negative direction."
      }
      ff_velocity_scale: {
        type: double,
        default_value: 0.0,
        description: "Feed-forward scaling :math:`k_{ff}` of velocity"
      }
      u_clamp_max: {
        type: double,
        default_value: .inf,
        description: "Upper output clamp."
      }
      u_clamp_min: {
        type: double,
        default_value: -.inf,
        description: "Lower output clamp."
      }
      i_clamp_max: {
        type: double,
        default_value: 0.0,
        description: "[Deprecated, see antiwindup_strategy] Upper integral clamp."
      }
      i_clamp_min: {
        type: double,
        default_value: 0.0,
        description: "[Deprecated, see antiwindup_strategy] Lower integral clamp."
      }
      antiwindup_strategy: {
        type: string,
        default_value: "legacy",
        read_only: true,
        description: "Specifies the anti-windup strategy. Options: 'back_calculation',
        'conditional_integration', 'legacy' or 'none'. Note that the 'back_calculation' strategy use the
        tracking_time_constant parameter to tune the anti-windup behavior.",
        validation: {
          one_of<>: [[
            "back_calculation",
            "conditional_integration",
            "legacy",
            "none"
          ]]
        }
      }
      tracking_time_constant: {
        type: double,
        default_value: 0.0,
        description: "Specifies the tracking time constant for the 'back_calculation' strategy. If
        set to 0.0 when this strategy is selected, a recommended default value will be applied."
      }
      error_deadband: {
        type: double,
        default_value: 0.0,
        description: "Is used to stop integration when the error is within the given range."
      }
  constraints:
    stopped_velocity_tolerance: {
>>>>>>> b21a7e1d
      type: double,
      default_value: 0.0, # seconds
      description: "Timeout after which the input command is considered stale.
        Timeout is counted from the end of the trajectory (the last point).
        ``cmd_timeout`` must be greater than ``constraints.goal_time``, otherwise ignored.
        If zero, timeout is deactivated",
    }
  controller_plugin:
    {
      type: string,
      default_value: "joint_trajectory_controller_plugins::PidTrajectoryPlugin",
      description: "Type of the plugin for the trajectory controller",
      read_only: true,
    }
  constraints:
    stopped_velocity_tolerance:
      {
        type: double,
        default_value: 0.01,
        description: "Velocity tolerance for at the end of the trajectory that indicates that controlled system is stopped.",
      }
    goal_time:
      {
        type: double,
        default_value: 0.0,
        description:
          "Time tolerance for achieving trajectory goal before or after commanded time.
          If set to zero, the controller will wait a potentially infinite amount of time.",
        validation: { gt_eq: [0.0] },
      }
    __map_joints:
      trajectory:
        {
          type: double,
          default_value: 0.0,
          description: "Per-joint trajectory offset tolerance during movement.",
        }
      goal:
        {
          type: double,
          default_value: 0.0,
          description: "Per-joint trajectory offset tolerance at the goal position.",
        }<|MERGE_RESOLUTION|>--- conflicted
+++ resolved
@@ -1,13 +1,4 @@
 joint_trajectory_controller:
-<<<<<<< HEAD
-  joints:
-    {
-      type: string_array,
-      default_value: [],
-      description: "Joint names to control and listen to",
-      read_only: true,
-      validation: { unique<>: null },
-=======
   joints: {
     type: string_array,
     default_value: [],
@@ -16,43 +7,9 @@
     validation: {
       unique<>: null,
       size_gt<>: [0],
->>>>>>> b21a7e1d
     }
+  }
   command_joints: {
-<<<<<<< HEAD
-      type: string_array,
-      default_value: [],
-      description: "Joint names to control. This parameters is used if JTC is used in a controller chain where command and state interfaces don't have same names.",
-      read_only: false, # should be set to true after configuration of the controller
-      validation: { unique<>: null },
-    }
-  command_interfaces:
-    {
-      type: string_array,
-      default_value: [],
-      description: "Command interfaces provided by the hardware interface for all joints",
-      read_only: true,
-      validation:
-        {
-          unique<>: null,
-          subset_of<>: [["position", "velocity", "acceleration", "effort"]],
-          "joint_trajectory_controller::command_interface_type_combinations": null,
-        },
-    }
-  state_interfaces:
-    {
-      type: string_array,
-      default_value: [],
-      description: "State interfaces provided by the hardware for all joints.",
-      read_only: true,
-      validation:
-        {
-          unique<>: null,
-          subset_of<>: [["position", "velocity", "acceleration"]],
-          "joint_trajectory_controller::state_interface_type_combinations": null,
-        },
-    }
-=======
     type: string_array,
     default_value: [],
     description: "Joint names to control. If left empty, ``joints`` will be used. This parameters can be used if:
@@ -115,7 +72,6 @@
       description: "Command interface name used for setting the speed scaling factor on the hardware."
     }
   }
->>>>>>> b21a7e1d
   allow_partial_joints_goal: {
     type: bool,
     default_value: false,
@@ -136,26 +92,16 @@
       Therefore it is important set command interfaces to NaN (i.e., ``std::numeric_limits<double>::quiet_NaN()``) or state values when the hardware is started.\n",
     read_only: true,
   }
-  allow_integration_in_goal_trajectories:
-    {
-      type: bool,
-      default_value: false,
-      description: "Allow integration in goal trajectories to accept goals without position or velocity specified",
-    }
+  allow_integration_in_goal_trajectories: {
+    type: bool,
+    default_value: false,
+    description: "Allow integration in goal trajectories to accept goals without position or velocity specified",
+  }
   set_last_command_interface_value_as_state_on_activation: {
     type: bool,
     default_value: true,
     description: "When set to true, the last command interface value is used as both the current state and the last commanded state upon activation. When set to false, the current state is used for both.",
   }
-<<<<<<< HEAD
-  action_monitor_rate:
-    {
-      type: double,
-      default_value: 20.0,
-      description: "Rate to monitor status changes when the controller is executing action (control_msgs::action::FollowJointTrajectory)",
-      read_only: true,
-      validation: { gt_eq: [0.1] },
-=======
   action_monitor_rate: {
     type: double,
     default_value: 20.0,
@@ -163,25 +109,23 @@
     read_only: true,
     validation: {
       gt_eq: [0.1]
->>>>>>> b21a7e1d
     }
-  interpolation_method:
-    {
-      type: string,
-      default_value: "splines",
-      description: "The type of interpolation to use, if any",
-      read_only: true,
-      validation: { one_of<>: [["splines", "none"]] },
+  }
+  interpolation_method: {
+    type: string,
+    default_value: "splines",
+    description: "The type of interpolation to use, if any",
+    read_only: true,
+    validation: {
+      one_of<>: [["splines", "none"]],
     }
-  allow_nonzero_velocity_at_trajectory_end:
-    {
-      type: bool,
-      default_value: false,
-      description: "If false, the last velocity point has to be zero or the goal will be rejected",
-    }
+  }
+  allow_nonzero_velocity_at_trajectory_end: {
+    type: bool,
+    default_value: false,
+    description: "If false, the last velocity point has to be zero or the goal will be rejected",
+  }
   cmd_timeout: {
-<<<<<<< HEAD
-=======
     type: double,
     default_value: 0.0, # seconds
     description: "Timeout after which the input command is considered stale.
@@ -189,123 +133,35 @@
      ``cmd_timeout`` must be greater than ``constraints.goal_time``, otherwise ignored.
      If zero, timeout is deactivated",
   }
-  gains:
-    __map_joints:
-      p: {
-        type: double,
-        default_value: 0.0,
-        description: "Proportional gain :math:`k_p` for PID"
-      }
-      i: {
-        type: double,
-        default_value: 0.0,
-        description: "Integral gain :math:`k_i` for PID"
-      }
-      d: {
-        type: double,
-        default_value: 0.0,
-        description: "Derivative gain :math:`k_d` for PID"
-      }
-      i_clamp: {
-        type: double,
-        default_value: 0.0,
-        description: "Integral clamp. Symmetrical in both positive and negative direction."
-      }
-      ff_velocity_scale: {
-        type: double,
-        default_value: 0.0,
-        description: "Feed-forward scaling :math:`k_{ff}` of velocity"
-      }
-      u_clamp_max: {
-        type: double,
-        default_value: .inf,
-        description: "Upper output clamp."
-      }
-      u_clamp_min: {
-        type: double,
-        default_value: -.inf,
-        description: "Lower output clamp."
-      }
-      i_clamp_max: {
-        type: double,
-        default_value: 0.0,
-        description: "[Deprecated, see antiwindup_strategy] Upper integral clamp."
-      }
-      i_clamp_min: {
-        type: double,
-        default_value: 0.0,
-        description: "[Deprecated, see antiwindup_strategy] Lower integral clamp."
-      }
-      antiwindup_strategy: {
-        type: string,
-        default_value: "legacy",
-        read_only: true,
-        description: "Specifies the anti-windup strategy. Options: 'back_calculation',
-        'conditional_integration', 'legacy' or 'none'. Note that the 'back_calculation' strategy use the
-        tracking_time_constant parameter to tune the anti-windup behavior.",
-        validation: {
-          one_of<>: [[
-            "back_calculation",
-            "conditional_integration",
-            "legacy",
-            "none"
-          ]]
-        }
-      }
-      tracking_time_constant: {
-        type: double,
-        default_value: 0.0,
-        description: "Specifies the tracking time constant for the 'back_calculation' strategy. If
-        set to 0.0 when this strategy is selected, a recommended default value will be applied."
-      }
-      error_deadband: {
-        type: double,
-        default_value: 0.0,
-        description: "Is used to stop integration when the error is within the given range."
-      }
-  constraints:
-    stopped_velocity_tolerance: {
->>>>>>> b21a7e1d
-      type: double,
-      default_value: 0.0, # seconds
-      description: "Timeout after which the input command is considered stale.
-        Timeout is counted from the end of the trajectory (the last point).
-        ``cmd_timeout`` must be greater than ``constraints.goal_time``, otherwise ignored.
-        If zero, timeout is deactivated",
-    }
-  controller_plugin:
-    {
+  controller_plugin: {
       type: string,
       default_value: "joint_trajectory_controller_plugins::PidTrajectoryPlugin",
       description: "Type of the plugin for the trajectory controller",
       read_only: true,
+  }
+  constraints:
+    stopped_velocity_tolerance: {
+      type: double,
+      default_value: 0.01,
+      description: "Velocity tolerance for at the end of the trajectory that indicates that controlled system is stopped.",
     }
-  constraints:
-    stopped_velocity_tolerance:
-      {
-        type: double,
-        default_value: 0.01,
-        description: "Velocity tolerance for at the end of the trajectory that indicates that controlled system is stopped.",
+    goal_time: {
+      type: double,
+      default_value: 0.0,
+      description: "Time tolerance for achieving trajectory goal before or after commanded time.
+        If set to zero, the controller will wait a potentially infinite amount of time.",
+      validation: {
+        gt_eq: [0.0],
       }
-    goal_time:
-      {
+    }
+    __map_joints:
+      trajectory: {
         type: double,
         default_value: 0.0,
-        description:
-          "Time tolerance for achieving trajectory goal before or after commanded time.
-          If set to zero, the controller will wait a potentially infinite amount of time.",
-        validation: { gt_eq: [0.0] },
+        description: "Per-joint trajectory offset tolerance during movement.",
       }
-    __map_joints:
-      trajectory:
-        {
-          type: double,
-          default_value: 0.0,
-          description: "Per-joint trajectory offset tolerance during movement.",
-        }
-      goal:
-        {
-          type: double,
-          default_value: 0.0,
-          description: "Per-joint trajectory offset tolerance at the goal position.",
-        }+      goal: {
+        type: double,
+        default_value: 0.0,
+        description: "Per-joint trajectory offset tolerance at the goal position.",
+      }