// Copyright (c) 2022 ros2_control Development Team
//
// Licensed under the Apache License, Version 2.0 (the "License");
// you may not use this file except in compliance with the License.
// You may obtain a copy of the License at
//
//     http://www.apache.org/licenses/LICENSE-2.0
//
// Unless required by applicable law or agreed to in writing, software
// distributed under the License is distributed on an "AS IS" BASIS,
// WITHOUT WARRANTIES OR CONDITIONS OF ANY KIND, either express or implied.
// See the License for the specific language governing permissions and
// limitations under the License.

#ifndef JOINT_TRAJECTORY_CONTROLLER__INTERPOLATION_METHODS_HPP_
#define JOINT_TRAJECTORY_CONTROLLER__INTERPOLATION_METHODS_HPP_

#include <string>
#include <unordered_map>

#include "hardware_interface/lexical_casts.hpp"
#include "rclcpp/rclcpp.hpp"

namespace joint_trajectory_controller
{

/// \brief Setup interpolation_methods' rclcpp::Logger instance.
static const rclcpp::Logger LOGGER =
  rclcpp::get_logger("joint_trajectory_controller.interpolation_methods");

namespace interpolation_methods
{

/**
 * \brief Defines the available interpolation methods used for fitting data curves.
 * This enumeration specifies how intermediate values between data points
 * should be calculated.
 */
enum class InterpolationMethod
{
  /**
   * \brief No interpolation is performed.
   * This is typically used when data points are discrete and should not be
   * connected by a curve.
   */
  NONE,

  /**
   * \brief Uses a variable-degree spline interpolation.
   * The degree of the spline is determined dynamically based on the number of
   * available derivatives. This provides a smooth, continuous curve between data points.
   *
   * Based on available derivatives, it uses the following degree interpolation,
   * 1. Neither velocity nor acceleration is available: `Linear Interpolation`.
   * 2. Velocity is available, but acceleration is not available: `Cubic Spline Interpolation`.
   * 3. Both velocity and acceleration is available: `Quintic Spline Interpolation`.
   */
  VARIABLE_DEGREE_SPLINE
};

/**
 * \brief The default interpolation method is set to `InterpolationMethod::VARIABLE_DEGREE_SPLINE`.
 * As it provides the most realistic, jerk-free and smooth motion.
 */
const InterpolationMethod DEFAULT_INTERPOLATION = InterpolationMethod::VARIABLE_DEGREE_SPLINE;

/**
 * \brief Returns corresponding string value for the `InterpolationMethod`.
 * This function uses simple switch-case lookup to directly assign string value to
 * `InterpolationMethod`.
 *
 * \param[in] interpolation_method The InterpolationMethod enum value.
 *
 * \returns The corresponding string.
 *
 * \note Defaults to return "UNKNOWN".
 */
[[nodiscard]] inline std::string to_string(const InterpolationMethod & interpolation_method)
{
  switch (interpolation_method)
  {
    case InterpolationMethod::NONE:
      return "none";
    case InterpolationMethod::VARIABLE_DEGREE_SPLINE:
      return "splines";
    // Default
    default:
      RCLCPP_WARN(
        LOGGER,
        "Unknown interpolation method enum value was given. Returning default: "
        "UNKNOWN");
      return "UNKNOWN";
  }
}

/**
 * \brief Creates a `InterpolationMethod` enum class value from a string.
 * This function directly looks up for corresponding `InterpolationMethod` based
 * on interpolation_method string (case-agnostic).
 *
 * \param[in] interpolation_method The given interpolation method string.
 *
 * \returns The corresponding InterpolationMethod.
 *
 * \note If interpolation_method does not have any corresponding InterpolationMethod
 * (i.e., "Unknown"), it defaults to `DEFAULT_INTERPOLATION`.
 */
[[nodiscard]] inline InterpolationMethod from_string(const std::string & interpolation_method)
{
  // Convert to lowercase, so we have a case-agnostic checking,
  // (i.e., "None, NONE, and none" are treated same.)
  std::string method = ::hardware_interface::to_lower_case(interpolation_method);

  if (method == "none")
  {
    return InterpolationMethod::NONE;
  }
  else if (method == "splines")
  {
    return InterpolationMethod::VARIABLE_DEGREE_SPLINE;
  }
  // Default
  else
  {
    RCLCPP_WARN(
      LOGGER,
      "Unknown interpolation method parameter '%s' was given. Using the default: "
<<<<<<< HEAD
      "VARIABLE_DEGREE_SPLINE.",
      interpolation_method.c_str());
    return InterpolationMethod::VARIABLE_DEGREE_SPLINE;
  }
}

/**
 * \brief Returns corresponding string value for the `InterpolationMethod`.
 * This function uses simple switch-case lookup to directly assign string value to
 * `InterpolationMethod`.
 *
 * \param[in] interpolation_method The InterpolationMethod enum value.
 *
 * \returns The corresponding string.
 *
 * \note Defaults to return "UNKNOWN".
 */
[[nodiscard]] inline std::string to_string(const InterpolationMethod & interpolation_method)
{
  switch (interpolation_method)
  {
    case InterpolationMethod::NONE:
      return "none";
    case InterpolationMethod::VARIABLE_DEGREE_SPLINE:
      return "splines";
    // Default
    default:
      RCLCPP_WARN(
        LOGGER,
        "Unknown interpolation method enum value was given. Returning default: "
        "UNKNOWN");
      return "UNKNOWN";
=======
      "DEFAULT_INTERPOLATION (%s).",
      interpolation_method.c_str(), to_string(DEFAULT_INTERPOLATION).c_str());
    return DEFAULT_INTERPOLATION;
>>>>>>> 185e9d1d
  }
}

}  // namespace interpolation_methods
}  // namespace joint_trajectory_controller

#endif  // JOINT_TRAJECTORY_CONTROLLER__INTERPOLATION_METHODS_HPP_<|MERGE_RESOLUTION|>--- conflicted
+++ resolved
@@ -125,44 +125,9 @@
     RCLCPP_WARN(
       LOGGER,
       "Unknown interpolation method parameter '%s' was given. Using the default: "
-<<<<<<< HEAD
-      "VARIABLE_DEGREE_SPLINE.",
-      interpolation_method.c_str());
-    return InterpolationMethod::VARIABLE_DEGREE_SPLINE;
-  }
-}
-
-/**
- * \brief Returns corresponding string value for the `InterpolationMethod`.
- * This function uses simple switch-case lookup to directly assign string value to
- * `InterpolationMethod`.
- *
- * \param[in] interpolation_method The InterpolationMethod enum value.
- *
- * \returns The corresponding string.
- *
- * \note Defaults to return "UNKNOWN".
- */
-[[nodiscard]] inline std::string to_string(const InterpolationMethod & interpolation_method)
-{
-  switch (interpolation_method)
-  {
-    case InterpolationMethod::NONE:
-      return "none";
-    case InterpolationMethod::VARIABLE_DEGREE_SPLINE:
-      return "splines";
-    // Default
-    default:
-      RCLCPP_WARN(
-        LOGGER,
-        "Unknown interpolation method enum value was given. Returning default: "
-        "UNKNOWN");
-      return "UNKNOWN";
-=======
       "DEFAULT_INTERPOLATION (%s).",
       interpolation_method.c_str(), to_string(DEFAULT_INTERPOLATION).c_str());
     return DEFAULT_INTERPOLATION;
->>>>>>> 185e9d1d
   }
 }
 
