// Copyright 2013 PAL Robotics S.L.
// All rights reserved.
//
// Software License Agreement (BSD License 2.0)
// Redistribution and use in source and binary forms, with or without
// modification, are permitted provided that the following conditions are met:
//   * Redistributions of source code must retain the above copyright notice,
//     this list of conditions and the following disclaimer.
//   * Redistributions in binary form must reproduce the above copyright
//     notice, this list of conditions and the following disclaimer in the
//     documentation and/or other materials provided with the distribution.
//   * Neither the name of PAL Robotics S.L. nor the names of its
//     contributors may be used to endorse or promote products derived from
//     this software without specific prior written permission.
//
// THIS SOFTWARE IS PROVIDED BY THE COPYRIGHT HOLDERS AND CONTRIBUTORS "AS IS"
// AND ANY EXPRESS OR IMPLIED WARRANTIES, INCLUDING, BUT NOT LIMITED TO, THE
// IMPLIED WARRANTIES OF MERCHANTABILITY AND FITNESS FOR A PARTICULAR PURPOSE
// ARE DISCLAIMED. IN NO EVENT SHALL THE COPYRIGHT OWNER OR CONTRIBUTORS BE
// LIABLE FOR ANY DIRECT, INDIRECT, INCIDENTAL, SPECIAL, EXEMPLARY, OR
// CONSEQUENTIAL DAMAGES (INCLUDING, BUT NOT LIMITED TO, PROCUREMENT OF
// SUBSTITUTE GOODS OR SERVICES; LOSS OF USE, DATA, OR PROFITS; OR BUSINESS
// INTERRUPTION) HOWEVER CAUSED AND ON ANY THEORY OF LIABILITY, WHETHER IN
// CONTRACT, STRICT LIABILITY, OR TORT (INCLUDING NEGLIGENCE OR OTHERWISE)
// ARISING IN ANY WAY OUT OF THE USE OF THIS SOFTWARE, EVEN IF ADVISED OF THE
// POSSIBILITY OF SUCH DAMAGE.

/// \author Adolfo Rodriguez Tsouroukdissian

#ifndef JOINT_TRAJECTORY_CONTROLLER__TOLERANCES_HPP_
#define JOINT_TRAJECTORY_CONTROLLER__TOLERANCES_HPP_

#include <vector>

#include "control_msgs/action/follow_joint_trajectory.hpp"
#include "joint_trajectory_controller_parameters.hpp"

#include "rclcpp/node.hpp"

namespace joint_trajectory_controller
{
/**
 * \brief Trajectory state tolerances for position, velocity and acceleration variables.
 *
 * A tolerance value of zero means that no tolerance will be applied for that variable.
 */
struct StateTolerances
{
  double position = 0.0;
  double velocity = 0.0;
  double acceleration = 0.0;
};

/**
 * \brief Trajectory segment tolerances.
 */
struct SegmentTolerances
{
  explicit SegmentTolerances(size_t size = 0) : state_tolerance(size), goal_state_tolerance(size) {}

  /** State tolerances that apply during segment execution. */
  std::vector<StateTolerances> state_tolerance;

  /** State tolerances that apply for the goal state only.*/
  std::vector<StateTolerances> goal_state_tolerance;

  /** Extra time after the segment end time allowed to reach the goal state tolerances. */
  double goal_time_tolerance = 0.0;
};

/**
 * \brief Populate trajectory segment tolerances using data from the ROS node.
 *
 * It is assumed that the following parameter structure is followed on the provided LifecycleNode.
 * Unspecified parameters will take the defaults shown in the comments:
 *
 * \code
 * constraints:
 *  goal_time: 1.0                   # Defaults to zero
 *  stopped_velocity_tolerance: 0.02 # Defaults to 0.01
 *  foo_joint:
 *    trajectory: 0.05               # Defaults to zero (ie. the tolerance is not enforced)
 *    goal:       0.03               # Defaults to zero (ie. the tolerance is not enforced)
 *  bar_joint:
 *    goal: 0.01
 * \endcode
 *
 * \param params The ROS Parameters
 * \return Trajectory segment tolerances.
 */
SegmentTolerances get_segment_tolerances(Params const & params)
{
  auto const & constraints = params.constraints;
  auto const n_joints = params.joints.size();

  SegmentTolerances tolerances;
  tolerances.goal_time_tolerance = constraints.goal_time;

  // State and goal state tolerances
  tolerances.state_tolerance.resize(n_joints);
  tolerances.goal_state_tolerance.resize(n_joints);
  for (size_t i = 0; i < n_joints; ++i)
  {
    auto const joint = params.joints[i];
    tolerances.state_tolerance[i].position = constraints.joints_map.at(joint).trajectory;
    tolerances.goal_state_tolerance[i].position = constraints.joints_map.at(joint).goal;
    tolerances.goal_state_tolerance[i].velocity = constraints.stopped_velocity_tolerance;

    auto logger = rclcpp::get_logger("tolerance");
    RCLCPP_DEBUG(
      logger, "%s %f", (joint + ".trajectory").c_str(), tolerances.state_tolerance[i].position);
    RCLCPP_DEBUG(
      logger, "%s %f", (joint + ".goal").c_str(), tolerances.goal_state_tolerance[i].position);
  }

  return tolerances;
}

/**
 * \param state_error State error to check.
 * \param joint_idx Joint index for the state error
 * \param state_tolerance State tolerance of joint to check \p state_error against.
 * \param show_errors If the joint that violate its tolerance should be output to console. NOT
 * REALTIME if true \return True if \p state_error fulfills \p state_tolerance.
 */
inline bool check_state_tolerance_per_joint(
  const trajectory_msgs::msg::JointTrajectoryPoint & state_error, size_t joint_idx,
  const StateTolerances & state_tolerance, bool show_errors = false)
{
  using std::abs;
  const double error_position = state_error.positions[joint_idx];
  const double error_velocity =
    state_error.velocities.empty() ? 0.0 : state_error.velocities[joint_idx];
  const double error_acceleration =
    state_error.accelerations.empty() ? 0.0 : state_error.accelerations[joint_idx];

  const bool is_valid =
    !(state_tolerance.position > 0.0 && abs(error_position) > state_tolerance.position) &&
    !(state_tolerance.velocity > 0.0 && abs(error_velocity) > state_tolerance.velocity) &&
    !(state_tolerance.acceleration > 0.0 && abs(error_acceleration) > state_tolerance.acceleration);

  if (is_valid)
  {
    return true;
  }

  if (show_errors)
  {
    const auto logger = rclcpp::get_logger("tolerances");
<<<<<<< HEAD
    RCLCPP_ERROR(logger, "State tolerances failed for joint %lu:", joint_idx);
=======
    RCLCPP_ERROR(logger, "State tolerances failed for joint %ld:", joint_idx);
>>>>>>> 2b52f0b5

    if (state_tolerance.position > 0.0 && abs(error_position) > state_tolerance.position)
    {
      RCLCPP_ERROR(
        logger, "Position Error: %f, Position Tolerance: %f", error_position,
        state_tolerance.position);
    }
    if (state_tolerance.velocity > 0.0 && abs(error_velocity) > state_tolerance.velocity)
    {
      RCLCPP_ERROR(
        logger, "Velocity Error: %f, Velocity Tolerance: %f", error_velocity,
        state_tolerance.velocity);
    }
    if (
      state_tolerance.acceleration > 0.0 && abs(error_acceleration) > state_tolerance.acceleration)
    {
      RCLCPP_ERROR(
        logger, "Acceleration Error: %f, Acceleration Tolerance: %f", error_acceleration,
        state_tolerance.acceleration);
    }
  }
  return false;
}

}  // namespace joint_trajectory_controller

#endif  // JOINT_TRAJECTORY_CONTROLLER__TOLERANCES_HPP_<|MERGE_RESOLUTION|>--- conflicted
+++ resolved
@@ -147,11 +147,7 @@
   if (show_errors)
   {
     const auto logger = rclcpp::get_logger("tolerances");
-<<<<<<< HEAD
     RCLCPP_ERROR(logger, "State tolerances failed for joint %lu:", joint_idx);
-=======
-    RCLCPP_ERROR(logger, "State tolerances failed for joint %ld:", joint_idx);
->>>>>>> 2b52f0b5
 
     if (state_tolerance.position > 0.0 && abs(error_position) > state_tolerance.position)
     {
