// Copyright (c) 2021 ros2_control Development Team
//
// Licensed under the Apache License, Version 2.0 (the "License");
// you may not use this file except in compliance with the License.
// You may obtain a copy of the License at
//
//     http://www.apache.org/licenses/LICENSE-2.0
//
// Unless required by applicable law or agreed to in writing, software
// distributed under the License is distributed on an "AS IS" BASIS,
// WITHOUT WARRANTIES OR CONDITIONS OF ANY KIND, either express or implied.
// See the License for the specific language governing permissions and
// limitations under the License.

#ifndef JOINT_TRAJECTORY_CONTROLLER__JOINT_TRAJECTORY_CONTROLLER_HPP_
#define JOINT_TRAJECTORY_CONTROLLER__JOINT_TRAJECTORY_CONTROLLER_HPP_

#include <chrono>
#include <memory>
#include <mutex>
#include <string>
#include <utility>
#include <vector>

#include "control_msgs/action/follow_joint_trajectory.hpp"
#include "control_msgs/msg/joint_trajectory_controller_state.hpp"
#include "control_toolbox/pid.hpp"
#include "controller_interface/controller_interface.hpp"
#include "hardware_interface/types/hardware_interface_type_values.hpp"
#include "joint_trajectory_controller/tolerances.hpp"
#include "joint_trajectory_controller/visibility_control.h"
#include "rclcpp/duration.hpp"
#include "rclcpp/subscription.hpp"
#include "rclcpp/time.hpp"
#include "rclcpp/timer.hpp"
#include "rclcpp_action/server.hpp"
#include "rclcpp_action/types.hpp"
#include "rclcpp_lifecycle/lifecycle_publisher.hpp"
#include "rclcpp_lifecycle/node_interfaces/lifecycle_node_interface.hpp"
#include "realtime_tools/realtime_buffer.h"
#include "realtime_tools/realtime_publisher.h"
#include "realtime_tools/realtime_server_goal_handle.h"
#include "trajectory_msgs/msg/joint_trajectory.hpp"
#include "trajectory_msgs/msg/joint_trajectory_point.hpp"

using namespace std::chrono_literals;  // NOLINT

namespace rclcpp_action
{
template <typename ActionT>
class ServerGoalHandle;
}  // namespace rclcpp_action
namespace rclcpp_lifecycle
{
class State;
}  // namespace rclcpp_lifecycle

namespace joint_trajectory_controller
{
using CallbackReturn = rclcpp_lifecycle::node_interfaces::LifecycleNodeInterface::CallbackReturn;

class Trajectory;

class JointTrajectoryController : public controller_interface::ControllerInterface
{
public:
  JOINT_TRAJECTORY_CONTROLLER_PUBLIC
  JointTrajectoryController();

  /**
   * @brief command_interface_configuration This controller requires the position command
   * interfaces for the controlled joints
   */
  JOINT_TRAJECTORY_CONTROLLER_PUBLIC
  controller_interface::InterfaceConfiguration command_interface_configuration() const override;

  /**
   * @brief command_interface_configuration This controller requires the position and velocity
   * state interfaces for the controlled joints
   */
  JOINT_TRAJECTORY_CONTROLLER_PUBLIC
  controller_interface::InterfaceConfiguration state_interface_configuration() const override;

  JOINT_TRAJECTORY_CONTROLLER_PUBLIC
  controller_interface::return_type update(
    const rclcpp::Time & time, const rclcpp::Duration & period) override;

  JOINT_TRAJECTORY_CONTROLLER_PUBLIC
  CallbackReturn on_init() override;

  JOINT_TRAJECTORY_CONTROLLER_PUBLIC
  CallbackReturn on_configure(const rclcpp_lifecycle::State & previous_state) override;

  JOINT_TRAJECTORY_CONTROLLER_PUBLIC
  CallbackReturn on_activate(const rclcpp_lifecycle::State & previous_state) override;

  JOINT_TRAJECTORY_CONTROLLER_PUBLIC
  CallbackReturn on_deactivate(const rclcpp_lifecycle::State & previous_state) override;

  JOINT_TRAJECTORY_CONTROLLER_PUBLIC
  CallbackReturn on_cleanup(const rclcpp_lifecycle::State & previous_state) override;

  JOINT_TRAJECTORY_CONTROLLER_PUBLIC
  CallbackReturn on_error(const rclcpp_lifecycle::State & previous_state) override;

  JOINT_TRAJECTORY_CONTROLLER_PUBLIC
  CallbackReturn on_shutdown(const rclcpp_lifecycle::State & previous_state) override;

protected:
  std::vector<std::string> joint_names_;
  std::vector<std::string> command_interface_types_;
  std::vector<std::string> state_interface_types_;

  // To reduce number of variables and to make the code shorter the interfaces are ordered in types
  // as the following constants
  const std::vector<std::string> allowed_interface_types_ = {
    hardware_interface::HW_IF_POSITION,
    hardware_interface::HW_IF_VELOCITY,
    hardware_interface::HW_IF_ACCELERATION,
    hardware_interface::HW_IF_EFFORT,
  };

  // Parameters for some special cases, e.g. hydraulics powered robots
  /// Run he controller in open-loop, i.e., read hardware states only when starting controller.
  /// This is useful when robot is not exactly following the commanded trajectory.
  bool open_loop_control_ = false;
  trajectory_msgs::msg::JointTrajectoryPoint last_commanded_state_;

  // The interfaces are defined as the types in 'allowed_interface_types_' member.
  // For convenience, for each type the interfaces are ordered so that i-th position
  // matches i-th index in joint_names_
  template <typename T>
  using InterfaceReferences = std::vector<std::vector<std::reference_wrapper<T>>>;

  InterfaceReferences<hardware_interface::LoanedCommandInterface> joint_command_interface_;
  InterfaceReferences<hardware_interface::LoanedStateInterface> joint_state_interface_;

  bool has_position_state_interface_ = false;
  bool has_velocity_state_interface_ = false;
  bool has_acceleration_state_interface_ = false;
  bool has_position_command_interface_ = false;
  bool has_velocity_command_interface_ = false;
  bool has_acceleration_command_interface_ = false;
  bool has_effort_command_interface_ = false;

  /// If true, a velocity feedforward term plus corrective PID term is used
  bool use_closed_loop_pid_adapter = false;
<<<<<<< HEAD
  std::vector<std::unique_ptr<control_toolbox::Pid>> pids_;
  std::chrono::steady_clock::time_point last_update_time_;
  std::vector<double> velocity_ff_;
=======
  using PidPtr = std::shared_ptr<control_toolbox::Pid>;
  std::vector<PidPtr> pids_;
  /// Feed-forward velocity weight factor when calculating closed loop pid adapter's command
  std::vector<double> ff_velocity_scale_;
  /// reserved storage for result of the command when closed loop pid adapter is used
  std::vector<double> tmp_command_;
>>>>>>> 85ffedff

  // TODO(karsten1987): eventually activate and deactivate subscriber directly when its supported
  bool subscriber_is_active_ = false;
  rclcpp::Subscription<trajectory_msgs::msg::JointTrajectory>::SharedPtr joint_command_subscriber_ =
    nullptr;

  std::shared_ptr<Trajectory> * traj_point_active_ptr_ = nullptr;
  std::shared_ptr<Trajectory> traj_external_point_ptr_ = nullptr;
  std::shared_ptr<Trajectory> traj_home_point_ptr_ = nullptr;
  std::shared_ptr<trajectory_msgs::msg::JointTrajectory> traj_msg_home_ptr_ = nullptr;
  realtime_tools::RealtimeBuffer<std::shared_ptr<trajectory_msgs::msg::JointTrajectory>>
    traj_msg_external_point_ptr_;

  // The controller should be in halted state after creation otherwise memory corruption
  // TODO(anyone): Is the variable relevant, since we are using lifecycle?
  bool is_halted_ = true;

  using ControllerStateMsg = control_msgs::msg::JointTrajectoryControllerState;
  using StatePublisher = realtime_tools::RealtimePublisher<ControllerStateMsg>;
  using StatePublisherPtr = std::unique_ptr<StatePublisher>;
  rclcpp::Publisher<ControllerStateMsg>::SharedPtr publisher_;
  StatePublisherPtr state_publisher_;

  rclcpp::Duration state_publisher_period_ = rclcpp::Duration(20ms);
  rclcpp::Time last_state_publish_time_;

  using FollowJTrajAction = control_msgs::action::FollowJointTrajectory;
  using RealtimeGoalHandle = realtime_tools::RealtimeServerGoalHandle<FollowJTrajAction>;
  using RealtimeGoalHandlePtr = std::shared_ptr<RealtimeGoalHandle>;
  using RealtimeGoalHandleBuffer = realtime_tools::RealtimeBuffer<RealtimeGoalHandlePtr>;

  rclcpp_action::Server<FollowJTrajAction>::SharedPtr action_server_;
  bool allow_partial_joints_goal_ = false;
  RealtimeGoalHandleBuffer rt_active_goal_;  ///< Currently active action goal, if any.
  rclcpp::TimerBase::SharedPtr goal_handle_timer_;
  rclcpp::Duration action_monitor_period_ = rclcpp::Duration(50ms);

  // callbacks for action_server_
  JOINT_TRAJECTORY_CONTROLLER_PUBLIC
  rclcpp_action::GoalResponse goal_callback(
    const rclcpp_action::GoalUUID & uuid, std::shared_ptr<const FollowJTrajAction::Goal> goal);
  JOINT_TRAJECTORY_CONTROLLER_PUBLIC
  rclcpp_action::CancelResponse cancel_callback(
    const std::shared_ptr<rclcpp_action::ServerGoalHandle<FollowJTrajAction>> goal_handle);
  JOINT_TRAJECTORY_CONTROLLER_PUBLIC
  void feedback_setup_callback(
    std::shared_ptr<rclcpp_action::ServerGoalHandle<FollowJTrajAction>> goal_handle);

  // fill trajectory_msg so it matches joints controlled by this controller
  // positions set to current position, velocities, accelerations and efforts to 0.0
  JOINT_TRAJECTORY_CONTROLLER_PUBLIC
  void fill_partial_goal(
    std::shared_ptr<trajectory_msgs::msg::JointTrajectory> trajectory_msg) const;
  // sorts the joints of the incoming message to our local order
  JOINT_TRAJECTORY_CONTROLLER_PUBLIC
  void sort_to_local_joint_order(
    std::shared_ptr<trajectory_msgs::msg::JointTrajectory> trajectory_msg);
  JOINT_TRAJECTORY_CONTROLLER_PUBLIC
  bool validate_trajectory_msg(const trajectory_msgs::msg::JointTrajectory & trajectory) const;
  JOINT_TRAJECTORY_CONTROLLER_PUBLIC
  void add_new_trajectory_msg(
    const std::shared_ptr<trajectory_msgs::msg::JointTrajectory> & traj_msg);
  JOINT_TRAJECTORY_CONTROLLER_PUBLIC
  bool validate_trajectory_point_field(
    size_t joint_names_size, const std::vector<double> & vector_field,
    const std::string & string_for_vector_field, size_t i, bool allow_empty) const;

  SegmentTolerances default_tolerances_;

  JOINT_TRAJECTORY_CONTROLLER_PUBLIC
  void preempt_active_goal();
  JOINT_TRAJECTORY_CONTROLLER_PUBLIC
  void set_hold_position();

  JOINT_TRAJECTORY_CONTROLLER_PUBLIC
  bool reset();

  using JointTrajectoryPoint = trajectory_msgs::msg::JointTrajectoryPoint;
  JOINT_TRAJECTORY_CONTROLLER_PUBLIC
  void publish_state(
    const JointTrajectoryPoint & desired_state, const JointTrajectoryPoint & current_state,
    const JointTrajectoryPoint & state_error);

  void read_state_from_hardware(JointTrajectoryPoint & state);

  bool read_state_from_command_interfaces(JointTrajectoryPoint & state);

private:
  bool contains_interface_type(
    const std::vector<std::string> & interface_type_list, const std::string & interface_type);

  void resize_joint_trajectory_point(
    trajectory_msgs::msg::JointTrajectoryPoint & point, size_t size);
};

}  // namespace joint_trajectory_controller

#endif  // JOINT_TRAJECTORY_CONTROLLER__JOINT_TRAJECTORY_CONTROLLER_HPP_<|MERGE_RESOLUTION|>--- conflicted
+++ resolved
@@ -145,18 +145,12 @@
 
   /// If true, a velocity feedforward term plus corrective PID term is used
   bool use_closed_loop_pid_adapter = false;
-<<<<<<< HEAD
-  std::vector<std::unique_ptr<control_toolbox::Pid>> pids_;
-  std::chrono::steady_clock::time_point last_update_time_;
-  std::vector<double> velocity_ff_;
-=======
   using PidPtr = std::shared_ptr<control_toolbox::Pid>;
   std::vector<PidPtr> pids_;
   /// Feed-forward velocity weight factor when calculating closed loop pid adapter's command
   std::vector<double> ff_velocity_scale_;
   /// reserved storage for result of the command when closed loop pid adapter is used
   std::vector<double> tmp_command_;
->>>>>>> 85ffedff
 
   // TODO(karsten1987): eventually activate and deactivate subscriber directly when its supported
   bool subscriber_is_active_ = false;
