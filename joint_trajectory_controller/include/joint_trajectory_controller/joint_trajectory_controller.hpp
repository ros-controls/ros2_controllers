// Copyright (c) 2021 ros2_control Development Team
//
// Licensed under the Apache License, Version 2.0 (the "License");
// you may not use this file except in compliance with the License.
// You may obtain a copy of the License at
//
//     http://www.apache.org/licenses/LICENSE-2.0
//
// Unless required by applicable law or agreed to in writing, software
// distributed under the License is distributed on an "AS IS" BASIS,
// WITHOUT WARRANTIES OR CONDITIONS OF ANY KIND, either express or implied.
// See the License for the specific language governing permissions and
// limitations under the License.

#ifndef JOINT_TRAJECTORY_CONTROLLER__JOINT_TRAJECTORY_CONTROLLER_HPP_
#define JOINT_TRAJECTORY_CONTROLLER__JOINT_TRAJECTORY_CONTROLLER_HPP_

#include <chrono>
#include <memory>
#include <mutex>
#include <string>
#include <utility>
#include <vector>

#include "control_msgs/action/follow_joint_trajectory.hpp"
#include "control_msgs/msg/joint_trajectory_controller_state.hpp"
#include "control_toolbox/pid.hpp"
#include "controller_interface/controller_interface.hpp"
#include "hardware_interface/types/hardware_interface_type_values.hpp"
#include "joint_trajectory_controller/interpolation_methods.hpp"
#include "joint_trajectory_controller/tolerances.hpp"
#include "joint_trajectory_controller/visibility_control.h"
#include "rclcpp/duration.hpp"
#include "rclcpp/subscription.hpp"
#include "rclcpp/time.hpp"
#include "rclcpp/timer.hpp"
#include "rclcpp_action/server.hpp"
#include "rclcpp_action/types.hpp"
#include "rclcpp_lifecycle/lifecycle_publisher.hpp"
#include "rclcpp_lifecycle/node_interfaces/lifecycle_node_interface.hpp"
#include "realtime_tools/realtime_buffer.h"
#include "realtime_tools/realtime_publisher.h"
#include "realtime_tools/realtime_server_goal_handle.h"
#include "trajectory_msgs/msg/joint_trajectory.hpp"
#include "trajectory_msgs/msg/joint_trajectory_point.hpp"

#include "joint_trajectory_controller_parameters.hpp"

using namespace std::chrono_literals;  // NOLINT

namespace rclcpp_action
{
template <typename ActionT>
class ServerGoalHandle;
}  // namespace rclcpp_action
namespace rclcpp_lifecycle
{
class State;
}  // namespace rclcpp_lifecycle

namespace joint_trajectory_controller
{
class Trajectory;

class JointTrajectoryController : public controller_interface::ControllerInterface
{
public:
  JOINT_TRAJECTORY_CONTROLLER_PUBLIC
  JointTrajectoryController();

  /**
   * @brief command_interface_configuration This controller requires the position command
   * interfaces for the controlled joints
   */
  JOINT_TRAJECTORY_CONTROLLER_PUBLIC
  controller_interface::InterfaceConfiguration command_interface_configuration() const override;

  /**
   * @brief command_interface_configuration This controller requires the position and velocity
   * state interfaces for the controlled joints
   */
  JOINT_TRAJECTORY_CONTROLLER_PUBLIC
  controller_interface::InterfaceConfiguration state_interface_configuration() const override;

  JOINT_TRAJECTORY_CONTROLLER_PUBLIC
  controller_interface::return_type update(
    const rclcpp::Time & time, const rclcpp::Duration & period) override;

  JOINT_TRAJECTORY_CONTROLLER_PUBLIC
  controller_interface::CallbackReturn on_init() override;

  JOINT_TRAJECTORY_CONTROLLER_PUBLIC
  controller_interface::CallbackReturn on_configure(
    const rclcpp_lifecycle::State & previous_state) override;

  JOINT_TRAJECTORY_CONTROLLER_PUBLIC
  controller_interface::CallbackReturn on_activate(
    const rclcpp_lifecycle::State & previous_state) override;

  JOINT_TRAJECTORY_CONTROLLER_PUBLIC
  controller_interface::CallbackReturn on_deactivate(
    const rclcpp_lifecycle::State & previous_state) override;

  JOINT_TRAJECTORY_CONTROLLER_PUBLIC
  controller_interface::CallbackReturn on_cleanup(
    const rclcpp_lifecycle::State & previous_state) override;

  JOINT_TRAJECTORY_CONTROLLER_PUBLIC
  controller_interface::CallbackReturn on_error(
    const rclcpp_lifecycle::State & previous_state) override;

  JOINT_TRAJECTORY_CONTROLLER_PUBLIC
  controller_interface::CallbackReturn on_shutdown(
    const rclcpp_lifecycle::State & previous_state) override;

protected:
<<<<<<< HEAD
=======
  std::vector<std::string> joint_names_;
  std::vector<std::string> command_joint_names_;
  std::vector<std::string> command_interface_types_;
  std::vector<std::string> state_interface_types_;

>>>>>>> 7b448c95
  // To reduce number of variables and to make the code shorter the interfaces are ordered in types
  // as the following constants
  const std::vector<std::string> allowed_interface_types_ = {
    hardware_interface::HW_IF_POSITION,
    hardware_interface::HW_IF_VELOCITY,
    hardware_interface::HW_IF_ACCELERATION,
    hardware_interface::HW_IF_EFFORT,
  };

  // Preallocate variables used in the realtime update() function
  trajectory_msgs::msg::JointTrajectoryPoint state_current_;
  trajectory_msgs::msg::JointTrajectoryPoint state_desired_;
  trajectory_msgs::msg::JointTrajectoryPoint state_error_;

  // Degrees of freedom
  size_t dof_;

  // Parameters from ROS for joint_trajectory_controller
  std::shared_ptr<ParamListener> param_listener_;
  Params params_;

  trajectory_msgs::msg::JointTrajectoryPoint last_commanded_state_;
  /// Specify interpolation method. Default to splines.
  interpolation_methods::InterpolationMethod interpolation_method_{
    interpolation_methods::DEFAULT_INTERPOLATION};

  // The interfaces are defined as the types in 'allowed_interface_types_' member.
  // For convenience, for each type the interfaces are ordered so that i-th position
  // matches i-th index in joint_names_
  template <typename T>
  using InterfaceReferences = std::vector<std::vector<std::reference_wrapper<T>>>;

  InterfaceReferences<hardware_interface::LoanedCommandInterface> joint_command_interface_;
  InterfaceReferences<hardware_interface::LoanedStateInterface> joint_state_interface_;

  bool has_position_state_interface_ = false;
  bool has_velocity_state_interface_ = false;
  bool has_acceleration_state_interface_ = false;
  bool has_position_command_interface_ = false;
  bool has_velocity_command_interface_ = false;
  bool has_acceleration_command_interface_ = false;
  bool has_effort_command_interface_ = false;

  /// If true, a velocity feedforward term plus corrective PID term is used
  bool use_closed_loop_pid_adapter_ = false;
  using PidPtr = std::shared_ptr<control_toolbox::Pid>;
  std::vector<PidPtr> pids_;
  // Feed-forward velocity weight factor when calculating closed loop pid adapter's command
  std::vector<double> ff_velocity_scale_;
  // reserved storage for result of the command when closed loop pid adapter is used
  std::vector<double> tmp_command_;

  // TODO(karsten1987): eventually activate and deactivate subscriber directly when its supported
  bool subscriber_is_active_ = false;
  rclcpp::Subscription<trajectory_msgs::msg::JointTrajectory>::SharedPtr joint_command_subscriber_ =
    nullptr;

  std::shared_ptr<Trajectory> * traj_point_active_ptr_ = nullptr;
  std::shared_ptr<Trajectory> traj_external_point_ptr_ = nullptr;
  std::shared_ptr<Trajectory> traj_home_point_ptr_ = nullptr;
  std::shared_ptr<trajectory_msgs::msg::JointTrajectory> traj_msg_home_ptr_ = nullptr;
  realtime_tools::RealtimeBuffer<std::shared_ptr<trajectory_msgs::msg::JointTrajectory>>
    traj_msg_external_point_ptr_;

  using ControllerStateMsg = control_msgs::msg::JointTrajectoryControllerState;
  using StatePublisher = realtime_tools::RealtimePublisher<ControllerStateMsg>;
  using StatePublisherPtr = std::unique_ptr<StatePublisher>;
  rclcpp::Publisher<ControllerStateMsg>::SharedPtr publisher_;
  StatePublisherPtr state_publisher_;

  rclcpp::Duration state_publisher_period_ = rclcpp::Duration(20ms);
  rclcpp::Time last_state_publish_time_;

  using FollowJTrajAction = control_msgs::action::FollowJointTrajectory;
  using RealtimeGoalHandle = realtime_tools::RealtimeServerGoalHandle<FollowJTrajAction>;
  using RealtimeGoalHandlePtr = std::shared_ptr<RealtimeGoalHandle>;
  using RealtimeGoalHandleBuffer = realtime_tools::RealtimeBuffer<RealtimeGoalHandlePtr>;

  rclcpp_action::Server<FollowJTrajAction>::SharedPtr action_server_;
  RealtimeGoalHandleBuffer rt_active_goal_;  ///< Currently active action goal, if any.
  rclcpp::TimerBase::SharedPtr goal_handle_timer_;
  rclcpp::Duration action_monitor_period_ = rclcpp::Duration(50ms);

  // callback for topic interface
  JOINT_TRAJECTORY_CONTROLLER_PUBLIC
  void topic_callback(const std::shared_ptr<trajectory_msgs::msg::JointTrajectory> msg);

  // callbacks for action_server_
  JOINT_TRAJECTORY_CONTROLLER_PUBLIC
  rclcpp_action::GoalResponse goal_received_callback(
    const rclcpp_action::GoalUUID & uuid, std::shared_ptr<const FollowJTrajAction::Goal> goal);
  JOINT_TRAJECTORY_CONTROLLER_PUBLIC
  rclcpp_action::CancelResponse goal_cancelled_callback(
    const std::shared_ptr<rclcpp_action::ServerGoalHandle<FollowJTrajAction>> goal_handle);
  JOINT_TRAJECTORY_CONTROLLER_PUBLIC
  void goal_accepted_callback(
    std::shared_ptr<rclcpp_action::ServerGoalHandle<FollowJTrajAction>> goal_handle);

  // fill trajectory_msg so it matches joints controlled by this controller
  // positions set to current position, velocities, accelerations and efforts to 0.0
  JOINT_TRAJECTORY_CONTROLLER_PUBLIC
  void fill_partial_goal(
    std::shared_ptr<trajectory_msgs::msg::JointTrajectory> trajectory_msg) const;
  // sorts the joints of the incoming message to our local order
  JOINT_TRAJECTORY_CONTROLLER_PUBLIC
  void sort_to_local_joint_order(
    std::shared_ptr<trajectory_msgs::msg::JointTrajectory> trajectory_msg);
  JOINT_TRAJECTORY_CONTROLLER_PUBLIC
  bool validate_trajectory_msg(const trajectory_msgs::msg::JointTrajectory & trajectory) const;
  JOINT_TRAJECTORY_CONTROLLER_PUBLIC
  void add_new_trajectory_msg(
    const std::shared_ptr<trajectory_msgs::msg::JointTrajectory> & traj_msg);
  JOINT_TRAJECTORY_CONTROLLER_PUBLIC
  bool validate_trajectory_point_field(
    size_t joint_names_size, const std::vector<double> & vector_field,
    const std::string & string_for_vector_field, size_t i, bool allow_empty) const;

  SegmentTolerances default_tolerances_;

  JOINT_TRAJECTORY_CONTROLLER_PUBLIC
  void preempt_active_goal();
  JOINT_TRAJECTORY_CONTROLLER_PUBLIC
  void set_hold_position();

  JOINT_TRAJECTORY_CONTROLLER_PUBLIC
  bool reset();

  using JointTrajectoryPoint = trajectory_msgs::msg::JointTrajectoryPoint;
  JOINT_TRAJECTORY_CONTROLLER_PUBLIC
  void publish_state(
    const JointTrajectoryPoint & desired_state, const JointTrajectoryPoint & current_state,
    const JointTrajectoryPoint & state_error);

  void read_state_from_hardware(JointTrajectoryPoint & state);

  bool read_state_from_command_interfaces(JointTrajectoryPoint & state);

private:
  bool contains_interface_type(
    const std::vector<std::string> & interface_type_list, const std::string & interface_type);

  void resize_joint_trajectory_point(
    trajectory_msgs::msg::JointTrajectoryPoint & point, size_t size);
};

}  // namespace joint_trajectory_controller

#endif  // JOINT_TRAJECTORY_CONTROLLER__JOINT_TRAJECTORY_CONTROLLER_HPP_<|MERGE_RESOLUTION|>--- conflicted
+++ resolved
@@ -114,14 +114,6 @@
     const rclcpp_lifecycle::State & previous_state) override;
 
 protected:
-<<<<<<< HEAD
-=======
-  std::vector<std::string> joint_names_;
-  std::vector<std::string> command_joint_names_;
-  std::vector<std::string> command_interface_types_;
-  std::vector<std::string> state_interface_types_;
-
->>>>>>> 7b448c95
   // To reduce number of variables and to make the code shorter the interfaces are ordered in types
   // as the following constants
   const std::vector<std::string> allowed_interface_types_ = {
