// Copyright 2020 Open Source Robotics Foundation, Inc.
//
// Licensed under the Apache License, Version 2.0 (the "License");
// you may not use this file except in compliance with the License.
// You may obtain a copy of the License at
//
//     http://www.apache.org/licenses/LICENSE-2.0
//
// Unless required by applicable law or agreed to in writing, software
// distributed under the License is distributed on an "AS IS" BASIS,
// WITHOUT WARRANTIES OR CONDITIONS OF ANY KIND, either express or implied.
// See the License for the specific language governing permissions and
// limitations under the License.

#ifndef _MSC_VER
#include <cxxabi.h>
#endif
#include <algorithm>
#include <chrono>
#include <functional>
#include <future>
#include <memory>
#include <ratio>
#include <stdexcept>
#include <string>
#include <system_error>
#include <thread>
#include <vector>

#include "action_msgs/msg/goal_status_array.hpp"
#include "control_msgs/action/detail/follow_joint_trajectory__struct.hpp"
#include "controller_interface/controller_interface.hpp"
#include "gtest/gtest.h"
#include "hardware_interface/resource_manager.hpp"
#include "joint_trajectory_controller/joint_trajectory_controller.hpp"
#include "rclcpp/clock.hpp"
#include "rclcpp/duration.hpp"
#include "rclcpp/executors/multi_threaded_executor.hpp"
#include "rclcpp/logging.hpp"
#include "rclcpp/node.hpp"
#include "rclcpp/parameter.hpp"
#include "rclcpp/time.hpp"
#include "rclcpp/utilities.hpp"
#include "rclcpp_action/client.hpp"
#include "rclcpp_action/client_goal_handle.hpp"
#include "rclcpp_action/create_client.hpp"
#include "rclcpp_lifecycle/lifecycle_node.hpp"
#include "test_trajectory_controller_utils.hpp"
#include "trajectory_msgs/msg/joint_trajectory.hpp"
#include "trajectory_msgs/msg/joint_trajectory_point.hpp"

using std::placeholders::_1;
using std::placeholders::_2;
using test_trajectory_controllers::TestableJointTrajectoryController;
using test_trajectory_controllers::TrajectoryControllerTest;
using trajectory_msgs::msg::JointTrajectoryPoint;

class TestTrajectoryActions : public TrajectoryControllerTest
{
protected:
  void SetUp()
  {
    TrajectoryControllerTest::SetUp();
    goal_options_.result_callback =
      std::bind(&TestTrajectoryActions::common_result_response, this, _1);
    goal_options_.feedback_callback = nullptr;
  }

  void SetUpExecutor(
    const std::vector<rclcpp::Parameter> & parameters = {},
    bool separate_cmd_and_state_values = false, double kp = 0.0)
  {
    setup_executor_ = true;

<<<<<<< HEAD
    SetUpAndActivateTrajectoryController(
      executor_, true, parameters, separate_cmd_and_state_values, kp);
=======
    SetUpAndActivateTrajectoryController(executor_, parameters, separate_cmd_and_state_values);
>>>>>>> 4e917db2

    SetUpActionClient();

    executor_.add_node(node_->get_node_base_interface());

    executor_future_handle_ = std::async(std::launch::async, [&]() -> void { executor_.spin(); });
  }

  void SetUpControllerHardware()
  {
    setup_controller_hw_ = true;

    controller_hw_thread_ = std::thread(
      [&]()
      {
        // controller hardware cycle update loop
        auto clock = rclcpp::Clock(RCL_STEADY_TIME);
        auto start_time = clock.now();
        rclcpp::Duration wait = rclcpp::Duration::from_seconds(2.0);
        auto end_time = start_time + wait;
        while (clock.now() < end_time)
        {
          traj_controller_->update(clock.now(), clock.now() - start_time);
        }
      });

    // sometimes doesn't receive calls when we don't sleep
    std::this_thread::sleep_for(std::chrono::milliseconds(300));
  }

  void SetUpActionClient()
  {
    action_client_ = rclcpp_action::create_client<control_msgs::action::FollowJointTrajectory>(
      node_->get_node_base_interface(), node_->get_node_graph_interface(),
      node_->get_node_logging_interface(), node_->get_node_waitables_interface(),
      controller_name_ + "/follow_joint_trajectory");

    bool response = action_client_->wait_for_action_server(std::chrono::seconds(1));
    if (!response)
    {
      throw std::runtime_error("could not get action server");
    }
  }

  static void TearDownTestCase() { rclcpp::shutdown(); }

  void TearDown()
  {
    TearDownControllerHardware();
    TearDownExecutor();
  }

  void TearDownExecutor()
  {
    if (setup_executor_)
    {
      setup_executor_ = false;
      executor_.cancel();
      executor_future_handle_.wait();
    }
  }

  void TearDownControllerHardware()
  {
    if (setup_controller_hw_)
    {
      setup_controller_hw_ = false;
      if (controller_hw_thread_.joinable())
      {
        controller_hw_thread_.join();
      }
    }
  }

  using FollowJointTrajectoryMsg = control_msgs::action::FollowJointTrajectory;
  using GoalHandle = rclcpp_action::ClientGoalHandle<FollowJointTrajectoryMsg>;
  using GoalOptions = rclcpp_action::Client<FollowJointTrajectoryMsg>::SendGoalOptions;

  std::shared_future<typename GoalHandle::SharedPtr> sendActionGoal(
    const std::vector<JointTrajectoryPoint> & points, double timeout, const GoalOptions & opt)
  {
    control_msgs::action::FollowJointTrajectory_Goal goal_msg;
    goal_msg.goal_time_tolerance = rclcpp::Duration::from_seconds(timeout);
    goal_msg.trajectory.joint_names = joint_names_;
    goal_msg.trajectory.points = points;

    return action_client_->async_send_goal(goal_msg, opt);
  }

  rclcpp_action::Client<FollowJointTrajectoryMsg>::SharedPtr action_client_;
  rclcpp_action::ResultCode common_resultcode_ = rclcpp_action::ResultCode::UNKNOWN;
  int common_action_result_code_ = control_msgs::action::FollowJointTrajectory_Result::SUCCESSFUL;

  bool setup_executor_ = false;
  rclcpp::executors::MultiThreadedExecutor executor_;
  std::future<void> executor_future_handle_;

  bool setup_controller_hw_ = false;
  std::thread controller_hw_thread_;

  GoalOptions goal_options_;

public:
  void common_result_response(const GoalHandle::WrappedResult & result)
  {
    RCLCPP_DEBUG(
      node_->get_logger(), "common_result_response time: %f", rclcpp::Clock().now().seconds());
    common_resultcode_ = result.code;
    common_action_result_code_ = result.result->error_code;
    switch (result.code)
    {
      case rclcpp_action::ResultCode::SUCCEEDED:
        break;
      case rclcpp_action::ResultCode::ABORTED:
        RCLCPP_DEBUG(node_->get_logger(), "Goal was aborted");
        return;
      case rclcpp_action::ResultCode::CANCELED:
        RCLCPP_DEBUG(node_->get_logger(), "Goal was canceled");
        return;
      default:
        RCLCPP_DEBUG(node_->get_logger(), "Unknown result code");
        return;
    }
  }
};

// From the tutorial: https://www.sandordargo.com/blog/2019/04/24/parameterized-testing-with-gtest
class TestTrajectoryActionsTestParameterized
: public TestTrajectoryActions,
  public ::testing::WithParamInterface<
    std::tuple<std::vector<std::string>, std::vector<std::string>>>
{
public:
  virtual void SetUp()
  {
    TestTrajectoryActions::SetUp();
    command_interface_types_ = std::get<0>(GetParam());
    state_interface_types_ = std::get<1>(GetParam());
  }

  static void TearDownTestCase() { TrajectoryControllerTest::TearDownTestCase(); }
};

TEST_P(TestTrajectoryActionsTestParameterized, test_success_single_point_sendgoal)
{
  SetUpExecutor();
  SetUpControllerHardware();

  std::shared_future<typename GoalHandle::SharedPtr> gh_future;
  // send goal
  std::vector<double> point_positions{1.0, 2.0, 3.0};
  {
    std::vector<JointTrajectoryPoint> points;
    JointTrajectoryPoint point;
    point.time_from_start = rclcpp::Duration::from_seconds(0.5);
    point.positions.resize(joint_names_.size());

    point.positions = point_positions;

    points.push_back(point);

    gh_future = sendActionGoal(points, 1.0, goal_options_);
  }
  controller_hw_thread_.join();

  EXPECT_TRUE(gh_future.get());
  EXPECT_EQ(rclcpp_action::ResultCode::SUCCEEDED, common_resultcode_);

  // run an update
  updateController(rclcpp::Duration::from_seconds(0.01));

  // it should be holding the last position goal
  // i.e., active but trivial trajectory (one point only)
  // note: the action goal also is a trivial trajectory
  if (traj_controller_->has_position_command_interface())
  {
    expectHoldingPoint(point_positions);
  }
  else
  {
    // no integration to position state interface from velocity/acceleration
    expectHoldingPoint(INITIAL_POS_JOINTS);
  }
}

TEST_P(TestTrajectoryActionsTestParameterized, test_success_multi_point_sendgoal)
{
  SetUpExecutor();
  SetUpControllerHardware();

  // add feedback
  bool feedback_recv = false;
  goal_options_.feedback_callback =
    [&](
      rclcpp_action::ClientGoalHandle<FollowJointTrajectoryMsg>::SharedPtr,
      const std::shared_ptr<const FollowJointTrajectoryMsg::Feedback>) { feedback_recv = true; };

  std::shared_future<typename GoalHandle::SharedPtr> gh_future;
  // send goal with multiple points
  std::vector<std::vector<double>> points_positions{{{4.0, 5.0, 6.0}}, {{7.0, 8.0, 9.0}}};
  {
    std::vector<JointTrajectoryPoint> points;
    JointTrajectoryPoint point1;
    point1.time_from_start = rclcpp::Duration::from_seconds(0.2);
    point1.positions.resize(joint_names_.size());

    point1.positions = points_positions.at(0);
    points.push_back(point1);

    JointTrajectoryPoint point2;
    point2.time_from_start = rclcpp::Duration::from_seconds(0.3);
    point2.positions.resize(joint_names_.size());

    point2.positions = points_positions.at(1);
    points.push_back(point2);

    gh_future = sendActionGoal(points, 1.0, goal_options_);
  }
  controller_hw_thread_.join();

  EXPECT_TRUE(feedback_recv);
  EXPECT_TRUE(gh_future.get());
  EXPECT_EQ(rclcpp_action::ResultCode::SUCCEEDED, common_resultcode_);

  // run an update
  updateController(rclcpp::Duration::from_seconds(0.01));

  // it should be holding the last position goal
  // i.e., active but trivial trajectory (one point only)
  if (traj_controller_->has_position_command_interface())
  {
    expectHoldingPoint(points_positions.at(1));
  }
  else
  {
    // no integration to position state interface from velocity/acceleration
    expectHoldingPoint(INITIAL_POS_JOINTS);
  }
}

/**
 * Makes sense with position command interface only,
 * because no integration to position state interface is implemented
 */
TEST_F(TestTrajectoryActions, test_goal_tolerances_single_point_success)
{
  // set tolerance parameters
  std::vector<rclcpp::Parameter> params = {
    rclcpp::Parameter("constraints.joint1.goal", 0.1),
    rclcpp::Parameter("constraints.joint2.goal", 0.1),
    rclcpp::Parameter("constraints.joint3.goal", 0.1)};

  SetUpExecutor(params);
  SetUpControllerHardware();

  std::shared_future<typename GoalHandle::SharedPtr> gh_future;
  // send goal
  std::vector<std::vector<double>> points_positions{{{1.0, 2.0, 3.0}}};
  {
    std::vector<JointTrajectoryPoint> points;
    JointTrajectoryPoint point;
    point.time_from_start = rclcpp::Duration::from_seconds(0.5);
    point.positions.resize(joint_names_.size());

    point.positions = points_positions.at(0);
    points.push_back(point);

    gh_future = sendActionGoal(points, 1.0, goal_options_);
  }
  controller_hw_thread_.join();

  EXPECT_TRUE(gh_future.get());
  EXPECT_EQ(rclcpp_action::ResultCode::SUCCEEDED, common_resultcode_);
  EXPECT_EQ(
    control_msgs::action::FollowJointTrajectory_Result::SUCCESSFUL, common_action_result_code_);

  // run an update
  updateController(rclcpp::Duration::from_seconds(0.01));

  // it should be holding the last position goal
  // i.e., active but trivial trajectory (one point only)
  expectHoldingPoint(points_positions.at(0));
}

/**
 * Makes sense with position command interface only,
 * because no integration to position state interface is implemented
 */
TEST_F(TestTrajectoryActions, test_goal_tolerances_multi_point_success)
{
  // set tolerance parameters
  std::vector<rclcpp::Parameter> params = {
    rclcpp::Parameter("constraints.joint1.goal", 0.1),
    rclcpp::Parameter("constraints.joint2.goal", 0.1),
    rclcpp::Parameter("constraints.joint3.goal", 0.1)};

  SetUpExecutor(params);
  SetUpControllerHardware();

  // add feedback
  bool feedback_recv = false;
  goal_options_.feedback_callback =
    [&](
      rclcpp_action::ClientGoalHandle<FollowJointTrajectoryMsg>::SharedPtr,
      const std::shared_ptr<const FollowJointTrajectoryMsg::Feedback>) { feedback_recv = true; };

  std::shared_future<typename GoalHandle::SharedPtr> gh_future;
  // send goal with multiple points
  std::vector<std::vector<double>> points_positions{{{4.0, 5.0, 6.0}}, {{7.0, 8.0, 9.0}}};
  {
    std::vector<JointTrajectoryPoint> points;
    JointTrajectoryPoint point1;
    point1.time_from_start = rclcpp::Duration::from_seconds(0.2);
    point1.positions.resize(joint_names_.size());

    point1.positions = points_positions.at(0);
    points.push_back(point1);

    JointTrajectoryPoint point2;
    point2.time_from_start = rclcpp::Duration::from_seconds(0.3);
    point2.positions.resize(joint_names_.size());

    point2.positions = points_positions.at(1);
    points.push_back(point2);

    gh_future = sendActionGoal(points, 1.0, goal_options_);
  }
  controller_hw_thread_.join();

  EXPECT_TRUE(feedback_recv);
  EXPECT_TRUE(gh_future.get());
  EXPECT_EQ(rclcpp_action::ResultCode::SUCCEEDED, common_resultcode_);
  EXPECT_EQ(
    control_msgs::action::FollowJointTrajectory_Result::SUCCESSFUL, common_action_result_code_);

  // run an update
  updateController(rclcpp::Duration::from_seconds(0.01));

  // it should be holding the last position goal
  // i.e., active but trivial trajectory (one point only)
  expectHoldingPoint(points_positions.at(1));
}

TEST_P(TestTrajectoryActionsTestParameterized, test_state_tolerances_fail)
{
  // set joint tolerance parameters
  const double state_tol = 0.0001;
  std::vector<rclcpp::Parameter> params = {
    rclcpp::Parameter("constraints.joint1.trajectory", state_tol),
    rclcpp::Parameter("constraints.joint2.trajectory", state_tol),
    rclcpp::Parameter("constraints.joint3.trajectory", state_tol)};

  // separate command from states -> immediate state tolerance fail
  bool separate_cmd_and_state_values = true;
  SetUpExecutor(params, separate_cmd_and_state_values);
  SetUpControllerHardware();

  std::shared_future<typename GoalHandle::SharedPtr> gh_future;
  // send goal
  std::vector<std::vector<double>> points_positions{{{4.0, 5.0, 6.0}}, {{7.0, 8.0, 9.0}}};
  {
    std::vector<JointTrajectoryPoint> points;
    JointTrajectoryPoint point1;
    point1.time_from_start = rclcpp::Duration::from_seconds(0.0);
    point1.positions.resize(joint_names_.size());

    point1.positions = points_positions.at(0);
    points.push_back(point1);

    JointTrajectoryPoint point2;
    point2.time_from_start = rclcpp::Duration::from_seconds(0.1);
    point2.positions.resize(joint_names_.size());

    point2.positions = points_positions.at(1);
    points.push_back(point2);

    gh_future = sendActionGoal(points, 1.0, goal_options_);
  }
  controller_hw_thread_.join();

  EXPECT_TRUE(gh_future.get());
  EXPECT_EQ(rclcpp_action::ResultCode::ABORTED, common_resultcode_);
  EXPECT_EQ(
    control_msgs::action::FollowJointTrajectory_Result::PATH_TOLERANCE_VIOLATED,
    common_action_result_code_);

  // run an update
  updateController(rclcpp::Duration::from_seconds(0.01));

  // it should be holding the position (being the initial one)
  // i.e., active but trivial trajectory (one point only)
  std::vector<double> initial_positions{INITIAL_POS_JOINT1, INITIAL_POS_JOINT2, INITIAL_POS_JOINT3};
  expectHoldingPoint(initial_positions);
}

TEST_P(TestTrajectoryActionsTestParameterized, test_goal_tolerances_fail)
{
  // set joint tolerance parameters
  const double goal_tol = 0.1;
  // set very small goal_time so that goal_time is violated
  const double goal_time = 0.000001;
  std::vector<rclcpp::Parameter> params = {
    rclcpp::Parameter("constraints.joint1.goal", goal_tol),
    rclcpp::Parameter("constraints.joint2.goal", goal_tol),
    rclcpp::Parameter("constraints.joint3.goal", goal_tol),
    rclcpp::Parameter("constraints.goal_time", goal_time)};

  // separate command from states -> goal won't never be reached
  bool separate_cmd_and_state_values = true;
  SetUpExecutor(params, separate_cmd_and_state_values);
  SetUpControllerHardware();

  std::shared_future<typename GoalHandle::SharedPtr> gh_future;
  // send goal; one point only -> command is directly set to reach this goal (no interpolation)
  {
    std::vector<JointTrajectoryPoint> points;
    JointTrajectoryPoint point;
    point.time_from_start = rclcpp::Duration::from_seconds(0.0);
    point.positions.resize(joint_names_.size());

    point.positions[0] = 4.0;
    point.positions[1] = 5.0;
    point.positions[2] = 6.0;
    points.push_back(point);

    gh_future = sendActionGoal(points, 1.0, goal_options_);
  }
  controller_hw_thread_.join();

  EXPECT_TRUE(gh_future.get());
  EXPECT_EQ(rclcpp_action::ResultCode::ABORTED, common_resultcode_);
  EXPECT_EQ(
    control_msgs::action::FollowJointTrajectory_Result::GOAL_TOLERANCE_VIOLATED,
    common_action_result_code_);

  // run an update
  updateController(rclcpp::Duration::from_seconds(0.01));

  // it should be holding the position (being the initial one)
  // i.e., active but trivial trajectory (one point only)
  std::vector<double> initial_positions{INITIAL_POS_JOINT1, INITIAL_POS_JOINT2, INITIAL_POS_JOINT3};
  expectHoldingPoint(initial_positions);
}

TEST_P(TestTrajectoryActionsTestParameterized, test_no_time_from_start_state_tolerance_fail)
{
  // set joint tolerance parameters
  const double state_tol = 0.0001;
  std::vector<rclcpp::Parameter> params = {
    rclcpp::Parameter("constraints.joint1.trajectory", state_tol),
    rclcpp::Parameter("constraints.joint2.trajectory", state_tol),
    rclcpp::Parameter("constraints.joint3.trajectory", state_tol)};

  // separate command from states -> goal won't never be reached
  bool separate_cmd_and_state_values = true;
  SetUpExecutor(params, separate_cmd_and_state_values);
  SetUpControllerHardware();

  std::shared_future<typename GoalHandle::SharedPtr> gh_future;
  // send goal
  {
    std::vector<JointTrajectoryPoint> points;
    JointTrajectoryPoint point;
    point.time_from_start = rclcpp::Duration::from_seconds(0.0);
    point.positions.resize(joint_names_.size());

    point.positions[0] = 4.0;
    point.positions[1] = 5.0;
    point.positions[2] = 6.0;
    points.push_back(point);

    gh_future = sendActionGoal(points, 1.0, goal_options_);
  }
  controller_hw_thread_.join();

  EXPECT_TRUE(gh_future.get());
  EXPECT_EQ(rclcpp_action::ResultCode::ABORTED, common_resultcode_);
  EXPECT_EQ(
    control_msgs::action::FollowJointTrajectory_Result::PATH_TOLERANCE_VIOLATED,
    common_action_result_code_);

  // run an update
  updateController(rclcpp::Duration::from_seconds(0.01));

  // it should be holding the position (being the initial one)
  // i.e., active but trivial trajectory (one point only)
  std::vector<double> initial_positions{INITIAL_POS_JOINT1, INITIAL_POS_JOINT2, INITIAL_POS_JOINT3};
  expectHoldingPoint(initial_positions);
}

TEST_P(TestTrajectoryActionsTestParameterized, test_cancel_hold_position)
{
  SetUpExecutor();
  SetUpControllerHardware();

  std::shared_future<typename GoalHandle::SharedPtr> gh_future;
  // send goal
  {
    std::vector<JointTrajectoryPoint> points;
    JointTrajectoryPoint point;
    point.time_from_start = rclcpp::Duration::from_seconds(1.0);
    point.positions.resize(joint_names_.size());

    point.positions[0] = 4.0;
    point.positions[1] = 5.0;
    point.positions[2] = 6.0;
    points.push_back(point);

    control_msgs::action::FollowJointTrajectory_Goal goal_msg;
    goal_msg.goal_time_tolerance = rclcpp::Duration::from_seconds(2.0);
    goal_msg.trajectory.joint_names = joint_names_;
    goal_msg.trajectory.points = points;

    // send and wait for half a second before cancel
    gh_future = action_client_->async_send_goal(goal_msg, goal_options_);
    std::this_thread::sleep_for(std::chrono::milliseconds(500));

    const auto goal_handle = gh_future.get();
    action_client_->async_cancel_goal(goal_handle);
  }
  controller_hw_thread_.join();

  EXPECT_TRUE(gh_future.get());
  EXPECT_EQ(rclcpp_action::ResultCode::CANCELED, common_resultcode_);
  EXPECT_EQ(
    control_msgs::action::FollowJointTrajectory_Result::SUCCESSFUL, common_action_result_code_);

  std::vector<double> cancelled_position{joint_pos_[0], joint_pos_[1], joint_pos_[2]};

  // run an update
  updateController(rclcpp::Duration::from_seconds(0.01));

  // it should be holding the last position,
  // i.e., active but trivial trajectory (one point only)
  expectHoldingPoint(cancelled_position);
}

TEST_P(TestTrajectoryActionsTestParameterized, test_allow_nonzero_velocity_at_trajectory_end_true)
{
  std::vector<rclcpp::Parameter> params = {
    rclcpp::Parameter("allow_nonzero_velocity_at_trajectory_end", true)};
  SetUpExecutor(params);
  SetUpControllerHardware();

  std::shared_future<typename GoalHandle::SharedPtr> gh_future;
  // send goal with nonzero last velocities
  {
    std::vector<JointTrajectoryPoint> points;
    JointTrajectoryPoint point1;
    point1.time_from_start = rclcpp::Duration::from_seconds(0.0);
    point1.positions.resize(joint_names_.size());
    point1.velocities.resize(joint_names_.size());

    point1.positions[0] = 4.0;
    point1.positions[1] = 5.0;
    point1.positions[2] = 6.0;
    point1.velocities[0] = 4.0;
    point1.velocities[1] = 5.0;
    point1.velocities[2] = 6.0;
    points.push_back(point1);

    JointTrajectoryPoint point2;
    point2.time_from_start = rclcpp::Duration::from_seconds(0.1);
    point2.positions.resize(joint_names_.size());
    point2.velocities.resize(joint_names_.size());

    point2.positions[0] = 7.0;
    point2.positions[1] = 8.0;
    point2.positions[2] = 9.0;
    point2.velocities[0] = 4.0;
    point2.velocities[1] = 5.0;
    point2.velocities[2] = 6.0;
    points.push_back(point2);

    gh_future = sendActionGoal(points, 1.0, goal_options_);
  }
  controller_hw_thread_.join();

  // will be accepted despite nonzero last point
  EXPECT_TRUE(gh_future.get());
  EXPECT_EQ(rclcpp_action::ResultCode::SUCCEEDED, common_resultcode_);
}

TEST_P(TestTrajectoryActionsTestParameterized, test_allow_nonzero_velocity_at_trajectory_end_false)
{
  std::vector<rclcpp::Parameter> params = {
    rclcpp::Parameter("allow_nonzero_velocity_at_trajectory_end", false)};
  SetUpExecutor(params);
  SetUpControllerHardware();

  std::shared_future<typename GoalHandle::SharedPtr> gh_future;
  // send goal with nonzero last velocities
  {
    std::vector<JointTrajectoryPoint> points;
    JointTrajectoryPoint point1;
    point1.time_from_start = rclcpp::Duration::from_seconds(0.0);
    point1.positions.resize(joint_names_.size());
    point1.velocities.resize(joint_names_.size());

    point1.positions[0] = 4.0;
    point1.positions[1] = 5.0;
    point1.positions[2] = 6.0;
    point1.velocities[0] = 4.0;
    point1.velocities[1] = 5.0;
    point1.velocities[2] = 6.0;
    points.push_back(point1);

    JointTrajectoryPoint point2;
    point2.time_from_start = rclcpp::Duration::from_seconds(0.1);
    point2.positions.resize(joint_names_.size());
    point2.velocities.resize(joint_names_.size());

    point2.positions[0] = 7.0;
    point2.positions[1] = 8.0;
    point2.positions[2] = 9.0;
    point2.velocities[0] = 4.0;
    point2.velocities[1] = 5.0;
    point2.velocities[2] = 6.0;
    points.push_back(point2);

    gh_future = sendActionGoal(points, 1.0, goal_options_);
  }
  controller_hw_thread_.join();

  EXPECT_FALSE(gh_future.get());

  // send goal with last velocity being zero
  {
    std::vector<JointTrajectoryPoint> points;
    JointTrajectoryPoint point1;
    point1.time_from_start = rclcpp::Duration::from_seconds(0.0);
    point1.positions.resize(joint_names_.size());
    point1.velocities.resize(joint_names_.size());

    point1.positions[0] = 4.0;
    point1.positions[1] = 5.0;
    point1.positions[2] = 6.0;
    point1.velocities[0] = 4.0;
    point1.velocities[1] = 5.0;
    point1.velocities[2] = 6.0;
    points.push_back(point1);

    JointTrajectoryPoint point2;
    point2.time_from_start = rclcpp::Duration::from_seconds(0.1);
    point2.positions.resize(joint_names_.size());
    point2.velocities.resize(joint_names_.size());

    point2.positions[0] = 7.0;
    point2.positions[1] = 8.0;
    point2.positions[2] = 9.0;
    point2.velocities[0] = 0.0;
    point2.velocities[1] = 0.0;
    point2.velocities[2] = 0.0;
    points.push_back(point2);

    gh_future = sendActionGoal(points, 1.0, goal_options_);
  }

  EXPECT_TRUE(gh_future.get());
}

// position controllers
INSTANTIATE_TEST_SUITE_P(
  PositionTrajectoryControllersActions, TestTrajectoryActionsTestParameterized,
  ::testing::Values(
    std::make_tuple(std::vector<std::string>({"position"}), std::vector<std::string>({"position"})),
    std::make_tuple(
      std::vector<std::string>({"position"}), std::vector<std::string>({"position", "velocity"})),
    std::make_tuple(
      std::vector<std::string>({"position"}),
      std::vector<std::string>({"position", "velocity", "acceleration"}))));

// position_velocity controllers
INSTANTIATE_TEST_SUITE_P(
  PositionVelocityTrajectoryControllersActions, TestTrajectoryActionsTestParameterized,
  ::testing::Values(
    std::make_tuple(
      std::vector<std::string>({"position", "velocity"}), std::vector<std::string>({"position"})),
    std::make_tuple(
      std::vector<std::string>({"position", "velocity"}),
      std::vector<std::string>({"position", "velocity"})),
    std::make_tuple(
      std::vector<std::string>({"position", "velocity"}),
      std::vector<std::string>({"position", "velocity", "acceleration"}))));

// only velocity controller
INSTANTIATE_TEST_SUITE_P(
  OnlyVelocityTrajectoryControllersAction, TestTrajectoryActionsTestParameterized,
  ::testing::Values(
    std::make_tuple(
      std::vector<std::string>({"velocity"}), std::vector<std::string>({"position", "velocity"})),
    std::make_tuple(
      std::vector<std::string>({"velocity"}),
      std::vector<std::string>({"position", "velocity", "acceleration"}))));

// only effort controller
INSTANTIATE_TEST_SUITE_P(
  OnlyEffortTrajectoryControllers, TestTrajectoryActionsTestParameterized,
  ::testing::Values(
    std::make_tuple(
      std::vector<std::string>({"effort"}), std::vector<std::string>({"position", "velocity"})),
    std::make_tuple(
      std::vector<std::string>({"effort"}),
      std::vector<std::string>({"position", "velocity", "acceleration"}))));<|MERGE_RESOLUTION|>--- conflicted
+++ resolved
@@ -72,12 +72,7 @@
   {
     setup_executor_ = true;
 
-<<<<<<< HEAD
-    SetUpAndActivateTrajectoryController(
-      executor_, true, parameters, separate_cmd_and_state_values, kp);
-=======
-    SetUpAndActivateTrajectoryController(executor_, parameters, separate_cmd_and_state_values);
->>>>>>> 4e917db2
+    SetUpAndActivateTrajectoryController(executor_, parameters, separate_cmd_and_state_values, kp);
 
     SetUpActionClient();
 
