--- conflicted
+++ resolved
@@ -68,20 +68,11 @@
 
   void SetUpExecutor(
     const std::vector<rclcpp::Parameter> & parameters = {},
-<<<<<<< HEAD
-    bool separate_cmd_and_state_values = false)
+    bool separate_cmd_and_state_values = false, double kp = 0.0)
   {
     setup_executor_ = true;
 
-    SetUpAndActivateTrajectoryController(
-      executor_, true, parameters, separate_cmd_and_state_values);
-=======
-    bool separate_cmd_and_state_values = false, double kp = 0.0)
-  {
-    setup_executor_ = true;
-
     SetUpAndActivateTrajectoryController(executor_, parameters, separate_cmd_and_state_values, kp);
->>>>>>> 2c6d7a6b
 
     SetUpActionClient();
 
@@ -250,13 +241,6 @@
   EXPECT_TRUE(gh_future.get());
   EXPECT_EQ(rclcpp_action::ResultCode::SUCCEEDED, common_resultcode_);
 
-<<<<<<< HEAD
-  if (traj_controller_->has_position_command_interface())
-  {
-    EXPECT_EQ(1.0, joint_pos_[0]);
-    EXPECT_EQ(2.0, joint_pos_[1]);
-    EXPECT_EQ(3.0, joint_pos_[2]);
-=======
   // run an update
   updateController(rclcpp::Duration::from_seconds(0.01));
 
@@ -271,7 +255,6 @@
   {
     // no integration to position state interface from velocity/acceleration
     expectHoldingPoint(INITIAL_POS_JOINTS);
->>>>>>> 2c6d7a6b
   }
 }
 
@@ -314,13 +297,6 @@
   EXPECT_TRUE(gh_future.get());
   EXPECT_EQ(rclcpp_action::ResultCode::SUCCEEDED, common_resultcode_);
 
-<<<<<<< HEAD
-  if (traj_controller_->has_position_command_interface())
-  {
-    EXPECT_NEAR(7.0, joint_pos_[0], COMMON_THRESHOLD);
-    EXPECT_NEAR(8.0, joint_pos_[1], COMMON_THRESHOLD);
-    EXPECT_NEAR(9.0, joint_pos_[2], COMMON_THRESHOLD);
-=======
   // run an update
   updateController(rclcpp::Duration::from_seconds(0.01));
 
@@ -334,7 +310,6 @@
   {
     // no integration to position state interface from velocity/acceleration
     expectHoldingPoint(INITIAL_POS_JOINTS);
->>>>>>> 2c6d7a6b
   }
 }
 
@@ -374,21 +349,12 @@
   EXPECT_EQ(
     control_msgs::action::FollowJointTrajectory_Result::SUCCESSFUL, common_action_result_code_);
 
-<<<<<<< HEAD
-  if (traj_controller_->has_position_command_interface())
-  {
-    EXPECT_NEAR(1.0, joint_pos_[0], COMMON_THRESHOLD);
-    EXPECT_NEAR(2.0, joint_pos_[1], COMMON_THRESHOLD);
-    EXPECT_NEAR(3.0, joint_pos_[2], COMMON_THRESHOLD);
-  }
-=======
   // run an update
   updateController(rclcpp::Duration::from_seconds(0.01));
 
   // it should be holding the last position goal
   // i.e., active but trivial trajectory (one point only)
   expectHoldingPoint(points_positions.at(0));
->>>>>>> 2c6d7a6b
 }
 
 /**
@@ -442,21 +408,12 @@
   EXPECT_EQ(
     control_msgs::action::FollowJointTrajectory_Result::SUCCESSFUL, common_action_result_code_);
 
-<<<<<<< HEAD
-  if (traj_controller_->has_position_command_interface())
-  {
-    EXPECT_NEAR(7.0, joint_pos_[0], COMMON_THRESHOLD);
-    EXPECT_NEAR(8.0, joint_pos_[1], COMMON_THRESHOLD);
-    EXPECT_NEAR(9.0, joint_pos_[2], COMMON_THRESHOLD);
-  }
-=======
   // run an update
   updateController(rclcpp::Duration::from_seconds(0.01));
 
   // it should be holding the last position goal
   // i.e., active but trivial trajectory (one point only)
   expectHoldingPoint(points_positions.at(1));
->>>>>>> 2c6d7a6b
 }
 
 TEST_P(TestTrajectoryActionsTestParameterized, test_state_tolerances_fail)
@@ -502,17 +459,6 @@
     control_msgs::action::FollowJointTrajectory_Result::PATH_TOLERANCE_VIOLATED,
     common_action_result_code_);
 
-<<<<<<< HEAD
-  // run an update, it should be holding
-  updateController(rclcpp::Duration::from_seconds(0.01));
-
-  if (traj_controller_->has_position_command_interface())
-  {
-    EXPECT_NEAR(INITIAL_POS_JOINT1, joint_pos_[0], COMMON_THRESHOLD);
-    EXPECT_NEAR(INITIAL_POS_JOINT2, joint_pos_[1], COMMON_THRESHOLD);
-    EXPECT_NEAR(INITIAL_POS_JOINT3, joint_pos_[2], COMMON_THRESHOLD);
-  }
-=======
   // run an update
   updateController(rclcpp::Duration::from_seconds(0.01));
 
@@ -520,7 +466,6 @@
   // i.e., active but trivial trajectory (one point only)
   std::vector<double> initial_positions{INITIAL_POS_JOINT1, INITIAL_POS_JOINT2, INITIAL_POS_JOINT3};
   expectHoldingPoint(initial_positions);
->>>>>>> 2c6d7a6b
 }
 
 TEST_P(TestTrajectoryActionsTestParameterized, test_goal_tolerances_fail)
@@ -563,17 +508,6 @@
     control_msgs::action::FollowJointTrajectory_Result::GOAL_TOLERANCE_VIOLATED,
     common_action_result_code_);
 
-<<<<<<< HEAD
-  // run an update, it should be holding the last received goal
-  updateController(rclcpp::Duration::from_seconds(0.01));
-
-  if (traj_controller_->has_position_command_interface())
-  {
-    EXPECT_NEAR(4.0, joint_pos_[0], COMMON_THRESHOLD);
-    EXPECT_NEAR(5.0, joint_pos_[1], COMMON_THRESHOLD);
-    EXPECT_NEAR(6.0, joint_pos_[2], COMMON_THRESHOLD);
-  }
-=======
   // run an update
   updateController(rclcpp::Duration::from_seconds(0.01));
 
@@ -581,7 +515,6 @@
   // i.e., active but trivial trajectory (one point only)
   std::vector<double> initial_positions{INITIAL_POS_JOINT1, INITIAL_POS_JOINT2, INITIAL_POS_JOINT3};
   expectHoldingPoint(initial_positions);
->>>>>>> 2c6d7a6b
 }
 
 TEST_P(TestTrajectoryActionsTestParameterized, test_no_time_from_start_state_tolerance_fail)
@@ -621,17 +554,6 @@
     control_msgs::action::FollowJointTrajectory_Result::PATH_TOLERANCE_VIOLATED,
     common_action_result_code_);
 
-<<<<<<< HEAD
-  // run an update, it should be holding
-  updateController(rclcpp::Duration::from_seconds(0.01));
-
-  if (traj_controller_->has_position_command_interface())
-  {
-    EXPECT_NEAR(init_pos1, joint_pos_[0], COMMON_THRESHOLD);
-    EXPECT_NEAR(init_pos2, joint_pos_[1], COMMON_THRESHOLD);
-    EXPECT_NEAR(init_pos3, joint_pos_[2], COMMON_THRESHOLD);
-  }
-=======
   // run an update
   updateController(rclcpp::Duration::from_seconds(0.01));
 
@@ -639,7 +561,6 @@
   // i.e., active but trivial trajectory (one point only)
   std::vector<double> initial_positions{INITIAL_POS_JOINT1, INITIAL_POS_JOINT2, INITIAL_POS_JOINT3};
   expectHoldingPoint(initial_positions);
->>>>>>> 2c6d7a6b
 }
 
 TEST_P(TestTrajectoryActionsTestParameterized, test_cancel_hold_position)
@@ -742,25 +663,6 @@
   SetUpExecutor(params);
   SetUpControllerHardware();
 
-<<<<<<< HEAD
-  // run an update, it should be holding
-  updateController(rclcpp::Duration::from_seconds(0.01));
-
-  if (traj_controller_->has_position_command_interface())
-  {
-    EXPECT_EQ(prev_pos1, joint_pos_[0]);
-    EXPECT_EQ(prev_pos2, joint_pos_[1]);
-    EXPECT_EQ(prev_pos3, joint_pos_[2]);
-  }
-}
-
-TEST_P(TestTrajectoryActionsTestParameterized, test_allow_nonzero_velocity_at_trajectory_end_true)
-{
-  std::vector<rclcpp::Parameter> params = {
-    rclcpp::Parameter("allow_nonzero_velocity_at_trajectory_end", true)};
-  SetUpExecutor(params);
-  SetUpControllerHardware();
-
   std::shared_future<typename GoalHandle::SharedPtr> gh_future;
   // send goal with nonzero last velocities
   {
@@ -795,22 +697,9 @@
   }
   controller_hw_thread_.join();
 
-  // will be accepted despite nonzero last point
-  EXPECT_TRUE(gh_future.get());
-  EXPECT_EQ(rclcpp_action::ResultCode::SUCCEEDED, common_resultcode_);
-}
-
-TEST_P(TestTrajectoryActionsTestParameterized, test_allow_nonzero_velocity_at_trajectory_end_false)
-{
-  std::vector<rclcpp::Parameter> params = {
-    rclcpp::Parameter("allow_nonzero_velocity_at_trajectory_end", false)};
-  SetUpExecutor(params);
-  SetUpControllerHardware();
-
-=======
->>>>>>> 2c6d7a6b
-  std::shared_future<typename GoalHandle::SharedPtr> gh_future;
-  // send goal with nonzero last velocities
+  EXPECT_FALSE(gh_future.get());
+
+  // send goal with last velocity being zero
   {
     std::vector<JointTrajectoryPoint> points;
     JointTrajectoryPoint point1;
@@ -834,41 +723,6 @@
     point2.positions[0] = 7.0;
     point2.positions[1] = 8.0;
     point2.positions[2] = 9.0;
-    point2.velocities[0] = 4.0;
-    point2.velocities[1] = 5.0;
-    point2.velocities[2] = 6.0;
-    points.push_back(point2);
-
-    gh_future = sendActionGoal(points, 1.0, goal_options_);
-  }
-  controller_hw_thread_.join();
-
-  EXPECT_FALSE(gh_future.get());
-
-  // send goal with last velocity being zero
-  {
-    std::vector<JointTrajectoryPoint> points;
-    JointTrajectoryPoint point1;
-    point1.time_from_start = rclcpp::Duration::from_seconds(0.0);
-    point1.positions.resize(joint_names_.size());
-    point1.velocities.resize(joint_names_.size());
-
-    point1.positions[0] = 4.0;
-    point1.positions[1] = 5.0;
-    point1.positions[2] = 6.0;
-    point1.velocities[0] = 4.0;
-    point1.velocities[1] = 5.0;
-    point1.velocities[2] = 6.0;
-    points.push_back(point1);
-
-    JointTrajectoryPoint point2;
-    point2.time_from_start = rclcpp::Duration::from_seconds(0.1);
-    point2.positions.resize(joint_names_.size());
-    point2.velocities.resize(joint_names_.size());
-
-    point2.positions[0] = 7.0;
-    point2.positions[1] = 8.0;
-    point2.positions[2] = 9.0;
     point2.velocities[0] = 0.0;
     point2.velocities[1] = 0.0;
     point2.velocities[2] = 0.0;
