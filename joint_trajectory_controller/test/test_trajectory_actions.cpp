--- conflicted
+++ resolved
@@ -84,12 +84,7 @@
         // controller hardware cycle update loop
         auto clock = rclcpp::Clock(RCL_STEADY_TIME);
         auto now_time = clock.now();
-<<<<<<< HEAD
-        auto start_time = now_time;
-        auto last_time = start_time;
-=======
         auto last_time = now_time;
->>>>>>> ff3c8a02
         rclcpp::Duration wait = rclcpp::Duration::from_seconds(2.0);
         auto end_time = last_time + wait;
         while (clock.now() < end_time)
