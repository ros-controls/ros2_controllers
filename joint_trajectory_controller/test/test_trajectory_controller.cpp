--- conflicted
+++ resolved
@@ -478,7 +478,6 @@
 
   if (traj_controller_->use_external_control_law())
   {
-<<<<<<< HEAD
     std::vector<double> tmp_command{0.0, 0.0, 0.0};
     trajectory_msgs::msg::JointTrajectoryPoint error;
     error.positions = {1.0, 0.0, 0.0};
@@ -491,25 +490,13 @@
 
     pids->compute_commands(tmp_command, current, error, desired, duration_since_start, period);
     EXPECT_EQ(tmp_command.at(0), 0.0);
-=======
-    EXPECT_EQ(pids.size(), 3);
-    auto gain_0 = pids.at(0)->get_gains();
-    EXPECT_EQ(gain_0.p_gain_, 0.0);
->>>>>>> 0fb4fc68
 
     double kp = 1.0;
     SetPidParameters(kp);
     updateControllerAsync();
 
-<<<<<<< HEAD
     pids->compute_commands(tmp_command, current, error, desired, duration_since_start, period);
     EXPECT_EQ(tmp_command.at(0), 1.0);
-=======
-    pids = traj_controller_->get_pids();
-    EXPECT_EQ(pids.size(), 3);
-    gain_0 = pids.at(0)->get_gains();
-    EXPECT_EQ(gain_0.p_gain_, kp);
->>>>>>> 0fb4fc68
   }
   else
   {
