// Copyright 2017 Open Source Robotics Foundation, Inc.
//
// Licensed under the Apache License, Version 2.0 (the "License");
// you may not use this file except in compliance with the License.
// You may obtain a copy of the License at
//
//     http://www.apache.org/licenses/LICENSE-2.0
//
// Unless required by applicable law or agreed to in writing, software
// distributed under the License is distributed on an "AS IS" BASIS,
// WITHOUT WARRANTIES OR CONDITIONS OF ANY KIND, either express or implied.
// See the License for the specific language governing permissions and
// limitations under the License.

#include <stddef.h>

#include <array>
#include <chrono>
#include <future>
#include <limits>
#include <memory>
#include <stdexcept>
#include <string>
#include <system_error>
#include <thread>
#include <vector>

#include "gmock/gmock.h"

#include "builtin_interfaces/msg/duration.hpp"
#include "builtin_interfaces/msg/time.hpp"
#include "controller_interface/controller_interface.hpp"
#include "hardware_interface/resource_manager.hpp"
#include "joint_trajectory_controller/joint_trajectory_controller.hpp"
#include "lifecycle_msgs/msg/state.hpp"
#include "rclcpp/clock.hpp"
#include "rclcpp/duration.hpp"
#include "rclcpp/event_handler.hpp"
#include "rclcpp/executors/multi_threaded_executor.hpp"
#include "rclcpp/executors/single_threaded_executor.hpp"
#include "rclcpp/node.hpp"
#include "rclcpp/parameter.hpp"
#include "rclcpp/publisher.hpp"
#include "rclcpp/qos.hpp"
#include "rclcpp/subscription.hpp"
#include "rclcpp/time.hpp"
#include "rclcpp/utilities.hpp"
#include "rclcpp_lifecycle/lifecycle_node.hpp"
#include "rclcpp_lifecycle/state.hpp"
#include "std_msgs/msg/header.hpp"
#include "trajectory_msgs/msg/joint_trajectory.hpp"
#include "trajectory_msgs/msg/joint_trajectory_point.hpp"

#include "test_trajectory_controller_utils.hpp"

using lifecycle_msgs::msg::State;
using test_trajectory_controllers::TrajectoryControllerTest;
using test_trajectory_controllers::TrajectoryControllerTestParameterized;

bool is_same_sign(double val1, double val2) { return val1 * val2 >= 0.0; }

void spin(rclcpp::executors::MultiThreadedExecutor * exe) { exe->spin(); }

TEST_P(TrajectoryControllerTestParameterized, configure_state_ignores_commands)
{
  rclcpp::executors::MultiThreadedExecutor executor;
  SetUpTrajectoryController(executor);
  traj_controller_->get_node()->set_parameter(
    rclcpp::Parameter("allow_nonzero_velocity_at_trajectory_end", true));

  // const auto future_handle_ = std::async(std::launch::async, spin, &executor);

  const auto state = traj_controller_->get_node()->configure();
  ASSERT_EQ(state.id(), State::PRIMARY_STATE_INACTIVE);

  // send msg
  constexpr auto FIRST_POINT_TIME = std::chrono::milliseconds(250);
  builtin_interfaces::msg::Duration time_from_start{rclcpp::Duration(FIRST_POINT_TIME)};
  // *INDENT-OFF*
  std::vector<std::vector<double>> points{
    {{3.3, 4.4, 5.5}}, {{7.7, 8.8, 9.9}}, {{10.10, 11.11, 12.12}}};
  std::vector<std::vector<double>> points_velocities{
    {{0.01, 0.01, 0.01}}, {{0.05, 0.05, 0.05}}, {{0.06, 0.06, 0.06}}};
  // *INDENT-ON*
  publish(time_from_start, points, rclcpp::Time(), {}, points_velocities);
  traj_controller_->wait_for_trajectory(executor);

  traj_controller_->update(
    rclcpp::Time(static_cast<uint64_t>(0.5 * 1e9)), rclcpp::Duration::from_seconds(0.5));

  // hw position == 0 because controller is not activated
  EXPECT_EQ(0.0, joint_pos_[0]);
  EXPECT_EQ(0.0, joint_pos_[1]);
  EXPECT_EQ(0.0, joint_pos_[2]);

  executor.cancel();
}

TEST_P(TrajectoryControllerTestParameterized, check_interface_names)
{
  rclcpp::executors::MultiThreadedExecutor executor;
  SetUpTrajectoryController(executor);

  const auto state = traj_controller_->get_node()->configure();
  ASSERT_EQ(state.id(), State::PRIMARY_STATE_INACTIVE);

  std::vector<std::string> state_interface_names;
  state_interface_names.reserve(joint_names_.size() * state_interface_types_.size());
  for (const auto & joint : joint_names_)
  {
    for (const auto & interface : state_interface_types_)
    {
      state_interface_names.push_back(joint + "/" + interface);
    }
  }
  auto state_interfaces = traj_controller_->state_interface_configuration();
  EXPECT_EQ(state_interfaces.type, controller_interface::interface_configuration_type::INDIVIDUAL);
  EXPECT_EQ(state_interfaces.names.size(), joint_names_.size() * state_interface_types_.size());
  ASSERT_THAT(state_interfaces.names, testing::UnorderedElementsAreArray(state_interface_names));

  std::vector<std::string> command_interface_names;
  command_interface_names.reserve(joint_names_.size() * command_interface_types_.size());
  for (const auto & joint : joint_names_)
  {
    for (const auto & interface : command_interface_types_)
    {
      command_interface_names.push_back(joint + "/" + interface);
    }
  }
  auto command_interfaces = traj_controller_->command_interface_configuration();
  EXPECT_EQ(
    command_interfaces.type, controller_interface::interface_configuration_type::INDIVIDUAL);
  EXPECT_EQ(command_interfaces.names.size(), joint_names_.size() * command_interface_types_.size());
  ASSERT_THAT(
    command_interfaces.names, testing::UnorderedElementsAreArray(command_interface_names));
}

TEST_P(TrajectoryControllerTestParameterized, check_interface_names_with_command_joints)
{
  rclcpp::executors::MultiThreadedExecutor executor;
  SetUpTrajectoryController(executor);

  // set command_joints parameter
  const rclcpp::Parameter command_joint_names_param("command_joints", command_joint_names_);
  traj_controller_->get_node()->set_parameter({command_joint_names_param});

  const auto state = traj_controller_->get_node()->configure();
  ASSERT_EQ(state.id(), State::PRIMARY_STATE_INACTIVE);

  std::vector<std::string> state_interface_names;
  state_interface_names.reserve(joint_names_.size() * state_interface_types_.size());
  for (const auto & joint : joint_names_)
  {
    for (const auto & interface : state_interface_types_)
    {
      state_interface_names.push_back(joint + "/" + interface);
    }
  }
  auto state_interfaces = traj_controller_->state_interface_configuration();
  EXPECT_EQ(state_interfaces.type, controller_interface::interface_configuration_type::INDIVIDUAL);
  EXPECT_EQ(state_interfaces.names.size(), joint_names_.size() * state_interface_types_.size());
  ASSERT_THAT(state_interfaces.names, testing::UnorderedElementsAreArray(state_interface_names));

  std::vector<std::string> command_interface_names;
  command_interface_names.reserve(command_joint_names_.size() * command_interface_types_.size());
  for (const auto & joint : command_joint_names_)
  {
    for (const auto & interface : command_interface_types_)
    {
      command_interface_names.push_back(joint + "/" + interface);
    }
  }
  auto command_interfaces = traj_controller_->command_interface_configuration();
  EXPECT_EQ(
    command_interfaces.type, controller_interface::interface_configuration_type::INDIVIDUAL);
  EXPECT_EQ(
    command_interfaces.names.size(), command_joint_names_.size() * command_interface_types_.size());
  ASSERT_THAT(
    command_interfaces.names, testing::UnorderedElementsAreArray(command_interface_names));
}

TEST_P(TrajectoryControllerTestParameterized, activate)
{
  rclcpp::executors::MultiThreadedExecutor executor;
  SetUpTrajectoryController(executor);

  traj_controller_->get_node()->configure();
  ASSERT_EQ(traj_controller_->get_state().id(), State::PRIMARY_STATE_INACTIVE);

  auto cmd_interface_config = traj_controller_->command_interface_configuration();
  ASSERT_EQ(
    cmd_interface_config.names.size(), joint_names_.size() * command_interface_types_.size());

  auto state_interface_config = traj_controller_->state_interface_configuration();
  ASSERT_EQ(
    state_interface_config.names.size(), joint_names_.size() * state_interface_types_.size());

  ActivateTrajectoryController();
  ASSERT_EQ(traj_controller_->get_state().id(), State::PRIMARY_STATE_ACTIVE);

  executor.cancel();
}

TEST_P(TrajectoryControllerTestParameterized, cleanup)
{
  rclcpp::executors::MultiThreadedExecutor executor;
  std::vector<rclcpp::Parameter> params = {
    rclcpp::Parameter("allow_nonzero_velocity_at_trajectory_end", true)};
  SetUpAndActivateTrajectoryController(executor, true, params);

  // send msg
  constexpr auto FIRST_POINT_TIME = std::chrono::milliseconds(250);
  builtin_interfaces::msg::Duration time_from_start{rclcpp::Duration(FIRST_POINT_TIME)};
  // *INDENT-OFF*
  std::vector<std::vector<double>> points{
    {{3.3, 4.4, 5.5}}, {{7.7, 8.8, 9.9}}, {{10.10, 11.11, 12.12}}};
  std::vector<std::vector<double>> points_velocities{
    {{0.01, 0.01, 0.01}}, {{0.05, 0.05, 0.05}}, {{0.06, 0.06, 0.06}}};
  // *INDENT-ON*
  publish(time_from_start, points, rclcpp::Time(), {}, points_velocities);
  traj_controller_->wait_for_trajectory(executor);

  traj_controller_->update(
    rclcpp::Time(static_cast<uint64_t>(0.5 * 1e9)), rclcpp::Duration::from_seconds(0.5));

  auto state = traj_controller_->get_node()->deactivate();
  ASSERT_EQ(State::PRIMARY_STATE_INACTIVE, state.id());
  traj_controller_->update(rclcpp::Time(0), rclcpp::Duration::from_seconds(0.01));

  state = traj_controller_->get_node()->cleanup();
  ASSERT_EQ(State::PRIMARY_STATE_UNCONFIGURED, state.id());
<<<<<<< HEAD

  // update for 0.25 seconds
  // TODO(anyone): should the controller even allow calling update() when it is not active?
  // update loop receives a new msg and updates accordingly
  updateController(rclcpp::Duration::from_seconds(0.25));

  // should be home pose again
  EXPECT_NEAR(INITIAL_POS_JOINT1, joint_pos_[0], COMMON_THRESHOLD);
  EXPECT_NEAR(INITIAL_POS_JOINT2, joint_pos_[1], COMMON_THRESHOLD);
  EXPECT_NEAR(INITIAL_POS_JOINT3, joint_pos_[2], COMMON_THRESHOLD);
=======
>>>>>>> 8436ed54

  executor.cancel();
}

TEST_P(TrajectoryControllerTestParameterized, cleanup_after_configure)
{
  rclcpp::executors::MultiThreadedExecutor executor;
  SetUpTrajectoryController(executor);

  // configure controller
  auto state = traj_controller_->get_node()->configure();
  ASSERT_EQ(State::PRIMARY_STATE_INACTIVE, state.id());

  // cleanup controller
  state = traj_controller_->get_node()->cleanup();
  ASSERT_EQ(State::PRIMARY_STATE_UNCONFIGURED, state.id());

  executor.cancel();
}

TEST_P(TrajectoryControllerTestParameterized, correct_initialization_using_parameters)
{
  rclcpp::executors::MultiThreadedExecutor executor;
  SetUpTrajectoryController(executor, false);
  traj_controller_->get_node()->set_parameter(
    rclcpp::Parameter("allow_nonzero_velocity_at_trajectory_end", true));

  // This call is replacing the way parameters are set via launch
  SetParameters();
  traj_controller_->configure();
  auto state = traj_controller_->get_state();
  ASSERT_EQ(State::PRIMARY_STATE_INACTIVE, state.id());

  ActivateTrajectoryController();

  state = traj_controller_->get_state();
  ASSERT_EQ(State::PRIMARY_STATE_ACTIVE, state.id());
  EXPECT_EQ(INITIAL_POS_JOINT1, joint_pos_[0]);
  EXPECT_EQ(INITIAL_POS_JOINT2, joint_pos_[1]);
  EXPECT_EQ(INITIAL_POS_JOINT3, joint_pos_[2]);

  // send msg
  constexpr auto FIRST_POINT_TIME = std::chrono::milliseconds(250);
  builtin_interfaces::msg::Duration time_from_start{rclcpp::Duration(FIRST_POINT_TIME)};
  // *INDENT-OFF*
  std::vector<std::vector<double>> points{
    {{3.3, 4.4, 5.5}}, {{7.7, 8.8, 9.9}}, {{10.10, 11.11, 12.12}}};
  std::vector<std::vector<double>> points_velocities{
    {{0.01, 0.01, 0.01}}, {{0.05, 0.05, 0.05}}, {{0.06, 0.06, 0.06}}};
  // *INDENT-ON*
  publish(time_from_start, points, rclcpp::Time(), {}, points_velocities);
  traj_controller_->wait_for_trajectory(executor);

  // first update
  traj_controller_->update(rclcpp::Time(0), rclcpp::Duration::from_seconds(0.1));

  // wait so controller process the second point when deactivated
  traj_controller_->update(
    rclcpp::Time(static_cast<uint64_t>(0.25 * 1e9)), rclcpp::Duration::from_seconds(0.15));
  // deactivated
  state = traj_controller_->get_node()->deactivate();
  ASSERT_EQ(state.id(), State::PRIMARY_STATE_INACTIVE);

  const auto allowed_delta = 0.05;
  if (traj_controller_->has_position_command_interface())
  {
    EXPECT_NEAR(3.3, joint_pos_[0], allowed_delta);
    EXPECT_NEAR(4.4, joint_pos_[1], allowed_delta);
    EXPECT_NEAR(5.5, joint_pos_[2], allowed_delta);
  }

  if (traj_controller_->has_velocity_command_interface())
  {
    EXPECT_LE(0.0, joint_vel_[0]);
    EXPECT_LE(0.0, joint_vel_[1]);
    EXPECT_LE(0.0, joint_vel_[2]);
  }

  if (traj_controller_->has_effort_command_interface())
  {
    EXPECT_LE(0.0, joint_eff_[0]);
    EXPECT_LE(0.0, joint_eff_[1]);
    EXPECT_LE(0.0, joint_eff_[2]);
  }

  // reactivated
  // wait so controller process the third point when reactivated
  std::this_thread::sleep_for(std::chrono::milliseconds(3000));
<<<<<<< HEAD
  // TODO(anyone) test copied from ROS 1: it fails now!
  //  should the old trajectory really be processed after reactivation?
#if 0
=======
>>>>>>> 8436ed54
  ActivateTrajectoryController();
  state = traj_controller_->get_state();
  ASSERT_EQ(state.id(), State::PRIMARY_STATE_ACTIVE);

<<<<<<< HEAD
  updateController(rclcpp::Duration::from_seconds(0.5));
  // traj_controller_->update(
  //   rclcpp::Time(static_cast<uint64_t>(0.75 * 1e9)), rclcpp::Duration::from_seconds(0.01));

  // change in hw position to 3rd point
  if (traj_controller_->has_position_command_interface())
  {
    EXPECT_NEAR(10.10, joint_pos_[0], allowed_delta);
    EXPECT_NEAR(11.11, joint_pos_[1], allowed_delta);
    EXPECT_NEAR(12.12, joint_pos_[2], allowed_delta);
  }
#endif
=======
  // TODO(christophfroehlich) add test if there is no active trajectory after
  // reactivation once #558 or #609 got merged (needs methods for TestableJointTrajectoryController)
>>>>>>> 8436ed54

  executor.cancel();
}

TEST_P(TrajectoryControllerTestParameterized, state_topic_consistency)
{
  rclcpp::executors::SingleThreadedExecutor executor;
  SetUpAndActivateTrajectoryController(executor, true, {});
  subscribeToState();
  updateController();

  // Spin to receive latest state
  executor.spin_some();
  auto state = getState();

  size_t n_joints = joint_names_.size();

  for (unsigned int i = 0; i < n_joints; ++i)
  {
    EXPECT_EQ(joint_names_[i], state->joint_names[i]);
  }

  // No trajectory by default, no reference state or error
  EXPECT_TRUE(
    state->reference.positions.empty() || state->reference.positions == INITIAL_POS_JOINTS);
  EXPECT_TRUE(
    state->reference.velocities.empty() || state->reference.velocities == INITIAL_VEL_JOINTS);
  EXPECT_TRUE(
    state->reference.accelerations.empty() || state->reference.accelerations == INITIAL_EFF_JOINTS);

  std::vector<double> zeros(3, 0);
  EXPECT_EQ(state->error.positions, zeros);
  EXPECT_TRUE(state->error.velocities.empty() || state->error.velocities == zeros);
  EXPECT_TRUE(state->error.accelerations.empty() || state->error.accelerations == zeros);

  // expect feedback including all state_interfaces
  EXPECT_EQ(n_joints, state->feedback.positions.size());
  if (
    std::find(state_interface_types_.begin(), state_interface_types_.end(), "velocity") ==
    state_interface_types_.end())
  {
    EXPECT_TRUE(state->feedback.velocities.empty());
  }
  else
  {
    EXPECT_EQ(n_joints, state->feedback.velocities.size());
  }
  if (
    std::find(state_interface_types_.begin(), state_interface_types_.end(), "acceleration") ==
    state_interface_types_.end())
  {
    EXPECT_TRUE(state->feedback.accelerations.empty());
  }
  else
  {
    EXPECT_EQ(n_joints, state->feedback.accelerations.size());
  }

  // expect output including all command_interfaces
  if (
    std::find(command_interface_types_.begin(), command_interface_types_.end(), "position") ==
    command_interface_types_.end())
  {
    EXPECT_TRUE(state->output.positions.empty());
  }
  else
  {
    EXPECT_EQ(n_joints, state->output.positions.size());
  }
  if (
    std::find(command_interface_types_.begin(), command_interface_types_.end(), "velocity") ==
    command_interface_types_.end())
  {
    EXPECT_TRUE(state->output.velocities.empty());
  }
  else
  {
    EXPECT_EQ(n_joints, state->output.velocities.size());
  }
  if (
    std::find(command_interface_types_.begin(), command_interface_types_.end(), "acceleration") ==
    command_interface_types_.end())
  {
    EXPECT_TRUE(state->output.accelerations.empty());
  }
  else
  {
    EXPECT_EQ(n_joints, state->output.accelerations.size());
  }
  if (
    std::find(command_interface_types_.begin(), command_interface_types_.end(), "effort") ==
    command_interface_types_.end())
  {
    EXPECT_TRUE(state->output.effort.empty());
  }
  else
  {
    EXPECT_EQ(n_joints, state->output.effort.size());
  }
}

/**
 * @brief check if hold on startup is deactivated
 */
TEST_P(TrajectoryControllerTestParameterized, no_hold_on_startup)
{
  rclcpp::executors::MultiThreadedExecutor executor;

  rclcpp::Parameter start_with_holding_parameter("start_with_holding", false);
  SetUpAndActivateTrajectoryController(executor, true, {start_with_holding_parameter});

  constexpr auto FIRST_POINT_TIME = std::chrono::milliseconds(250);
  updateController(rclcpp::Duration(FIRST_POINT_TIME));
  // after startup without start_with_holding being set, we expect no active trajectory
  ASSERT_FALSE(traj_controller_->has_active_traj());

  executor.cancel();
}

/**
 * @brief check if hold on startup
 */
TEST_P(TrajectoryControllerTestParameterized, hold_on_startup)
{
  rclcpp::executors::MultiThreadedExecutor executor;

  rclcpp::Parameter start_with_holding_parameter("start_with_holding", true);
  SetUpAndActivateTrajectoryController(executor, true, {start_with_holding_parameter});

  constexpr auto FIRST_POINT_TIME = std::chrono::milliseconds(250);
  updateController(rclcpp::Duration(FIRST_POINT_TIME));
  // after startup with start_with_holding being set, we expect an active trajectory:
  // one point, being the position at startup
  std::vector<double> initial_positions{INITIAL_POS_JOINT1, INITIAL_POS_JOINT2, INITIAL_POS_JOINT3};
  expectHoldingPoint(initial_positions);

  executor.cancel();
}

// Floating-point value comparison threshold
const double EPS = 1e-6;
/**
 * @brief check if position error of revolute joints are normalized if not configured so
 */
TEST_P(TrajectoryControllerTestParameterized, position_error_not_normalized)
{
  rclcpp::executors::MultiThreadedExecutor executor;
  constexpr double k_p = 10.0;
  std::vector<rclcpp::Parameter> params = {
    rclcpp::Parameter("allow_nonzero_velocity_at_trajectory_end", true)};
  SetUpAndActivateTrajectoryController(executor, true, params, true, k_p, 0.0, false);
  subscribeToState();

  size_t n_joints = joint_names_.size();

  // send msg
  constexpr auto FIRST_POINT_TIME = std::chrono::milliseconds(250);
  builtin_interfaces::msg::Duration time_from_start{rclcpp::Duration(FIRST_POINT_TIME)};
  // *INDENT-OFF*
  std::vector<std::vector<double>> points{
    {{3.3, 4.4, 6.6}}, {{7.7, 8.8, 9.9}}, {{10.10, 11.11, 12.12}}};
  std::vector<std::vector<double>> points_velocities{
    {{0.01, 0.01, 0.01}}, {{0.05, 0.05, 0.05}}, {{0.06, 0.06, 0.06}}};
  // *INDENT-ON*
  publish(time_from_start, points, rclcpp::Time(), {}, points_velocities);
  traj_controller_->wait_for_trajectory(executor);

  // first update
  updateController(rclcpp::Duration(FIRST_POINT_TIME));

  // Spin to receive latest state
  executor.spin_some();
  auto state_msg = getState();
  ASSERT_TRUE(state_msg);

  const auto allowed_delta = 0.1;

  // no update of state_interface
  EXPECT_EQ(state_msg->feedback.positions, INITIAL_POS_JOINTS);

  // has the msg the correct vector sizes?
  EXPECT_EQ(n_joints, state_msg->reference.positions.size());
  EXPECT_EQ(n_joints, state_msg->feedback.positions.size());
  EXPECT_EQ(n_joints, state_msg->error.positions.size());

  // are the correct reference positions used?
  EXPECT_NEAR(points[0][0], state_msg->reference.positions[0], allowed_delta);
  EXPECT_NEAR(points[0][1], state_msg->reference.positions[1], allowed_delta);
  EXPECT_NEAR(points[0][2], state_msg->reference.positions[2], 3 * allowed_delta);

  // no normalization of position error
  EXPECT_NEAR(
    state_msg->error.positions[0], state_msg->reference.positions[0] - INITIAL_POS_JOINTS[0], EPS);
  EXPECT_NEAR(
    state_msg->error.positions[1], state_msg->reference.positions[1] - INITIAL_POS_JOINTS[1], EPS);
  EXPECT_NEAR(
    state_msg->error.positions[2], state_msg->reference.positions[2] - INITIAL_POS_JOINTS[2], EPS);

  if (traj_controller_->has_position_command_interface())
  {
    // check command interface
    EXPECT_NEAR(points[0][0], joint_pos_[0], allowed_delta);
    EXPECT_NEAR(points[0][1], joint_pos_[1], allowed_delta);
    EXPECT_NEAR(points[0][2], joint_pos_[2], allowed_delta);
    EXPECT_NEAR(points[0][0], state_msg->output.positions[0], allowed_delta);
    EXPECT_NEAR(points[0][1], state_msg->output.positions[1], allowed_delta);
    EXPECT_NEAR(points[0][2], state_msg->output.positions[2], allowed_delta);
  }

  if (traj_controller_->has_velocity_command_interface())
  {
    // check command interface
    EXPECT_LT(0.0, joint_vel_[0]);
    EXPECT_LT(0.0, joint_vel_[1]);
    EXPECT_LT(0.0, joint_vel_[2]);
    EXPECT_LT(0.0, state_msg->output.velocities[0]);
    EXPECT_LT(0.0, state_msg->output.velocities[1]);
    EXPECT_LT(0.0, state_msg->output.velocities[2]);

    // use_closed_loop_pid_adapter_
    if (traj_controller_->use_closed_loop_pid_adapter())
    {
      // we expect u = k_p * (s_d-s)
      EXPECT_NEAR(
        k_p * (state_msg->reference.positions[0] - INITIAL_POS_JOINTS[0]), joint_vel_[0],
        k_p * allowed_delta);
      EXPECT_NEAR(
        k_p * (state_msg->reference.positions[1] - INITIAL_POS_JOINTS[1]), joint_vel_[1],
        k_p * allowed_delta);
      // no normalization of position error
      EXPECT_NEAR(
        k_p * (state_msg->reference.positions[2] - INITIAL_POS_JOINTS[2]), joint_vel_[2],
        k_p * allowed_delta);
    }
  }

  if (traj_controller_->has_effort_command_interface())
  {
    // check command interface
    EXPECT_LT(0.0, joint_eff_[0]);
    EXPECT_LT(0.0, joint_eff_[1]);
    EXPECT_LT(0.0, joint_eff_[2]);
    EXPECT_LT(0.0, state_msg->output.effort[0]);
    EXPECT_LT(0.0, state_msg->output.effort[1]);
    EXPECT_LT(0.0, state_msg->output.effort[2]);
  }

  executor.cancel();
}

/**
 * @brief check if position error of revolute joints are normalized if configured so
 */
TEST_P(TrajectoryControllerTestParameterized, position_error_normalized)
{
  rclcpp::executors::MultiThreadedExecutor executor;
  constexpr double k_p = 10.0;
  std::vector<rclcpp::Parameter> params = {
    rclcpp::Parameter("allow_nonzero_velocity_at_trajectory_end", true)};
  SetUpAndActivateTrajectoryController(executor, true, params, true, k_p, 0.0, true);
  subscribeToState();

  size_t n_joints = joint_names_.size();

  // send msg
  constexpr auto FIRST_POINT_TIME = std::chrono::milliseconds(250);
  builtin_interfaces::msg::Duration time_from_start{rclcpp::Duration(FIRST_POINT_TIME)};
  // *INDENT-OFF*
  std::vector<std::vector<double>> points{
    {{3.3, 4.4, 6.6}}, {{7.7, 8.8, 9.9}}, {{10.10, 11.11, 12.12}}};
  std::vector<std::vector<double>> points_velocities{
    {{0.01, 0.01, 0.01}}, {{0.05, 0.05, 0.05}}, {{0.06, 0.06, 0.06}}};
  // *INDENT-ON*
  publish(time_from_start, points, rclcpp::Time(), {}, points_velocities);
  traj_controller_->wait_for_trajectory(executor);

  // first update
  updateController(rclcpp::Duration(FIRST_POINT_TIME));

  // Spin to receive latest state
  executor.spin_some();
  auto state_msg = getState();
  ASSERT_TRUE(state_msg);

  const auto allowed_delta = 0.1;

  // no update of state_interface
  EXPECT_EQ(state_msg->feedback.positions, INITIAL_POS_JOINTS);

  // has the msg the correct vector sizes?
  EXPECT_EQ(n_joints, state_msg->reference.positions.size());
  EXPECT_EQ(n_joints, state_msg->feedback.positions.size());
  EXPECT_EQ(n_joints, state_msg->error.positions.size());

  // are the correct reference positions used?
  EXPECT_NEAR(points[0][0], state_msg->reference.positions[0], allowed_delta);
  EXPECT_NEAR(points[0][1], state_msg->reference.positions[1], allowed_delta);
  EXPECT_NEAR(points[0][2], state_msg->reference.positions[2], 3 * allowed_delta);

  // is error.positions[2] normalized?
  EXPECT_NEAR(
    state_msg->error.positions[0], state_msg->reference.positions[0] - INITIAL_POS_JOINTS[0], EPS);
  EXPECT_NEAR(
    state_msg->error.positions[1], state_msg->reference.positions[1] - INITIAL_POS_JOINTS[1], EPS);
  EXPECT_NEAR(
    state_msg->error.positions[2],
    state_msg->reference.positions[2] - INITIAL_POS_JOINTS[2] - 2 * M_PI, EPS);

  if (traj_controller_->has_position_command_interface())
  {
    // check command interface
    EXPECT_NEAR(points[0][0], joint_pos_[0], allowed_delta);
    EXPECT_NEAR(points[0][1], joint_pos_[1], allowed_delta);
    EXPECT_NEAR(points[0][2], joint_pos_[2], allowed_delta);
  }

  if (traj_controller_->has_velocity_command_interface())
  {
    // use_closed_loop_pid_adapter_
    if (traj_controller_->use_closed_loop_pid_adapter())
    {
      // we expect u = k_p * (s_d-s) for positions[0] and positions[1]
      EXPECT_NEAR(
        k_p * (state_msg->reference.positions[0] - INITIAL_POS_JOINTS[0]), joint_vel_[0],
        k_p * allowed_delta);
      EXPECT_NEAR(
        k_p * (state_msg->reference.positions[1] - INITIAL_POS_JOINTS[1]), joint_vel_[1],
        k_p * allowed_delta);
      // is error of positions[2] normalized?
      EXPECT_GT(0.0, joint_vel_[2]);
      EXPECT_NEAR(
        k_p * (state_msg->reference.positions[2] - INITIAL_POS_JOINTS[2] - 2 * M_PI), joint_vel_[2],
        k_p * allowed_delta);
    }
    else
    {
      // interpolated points_velocities only
      // check command interface
      EXPECT_LT(0.0, joint_vel_[0]);
      EXPECT_LT(0.0, joint_vel_[1]);
      EXPECT_LT(0.0, joint_vel_[2]);
    }
  }

  if (traj_controller_->has_effort_command_interface())
  {
    // use_closed_loop_pid_adapter_
    if (traj_controller_->use_closed_loop_pid_adapter())
    {
      // we expect u = k_p * (s_d-s) for positions[0] and positions[1]
      EXPECT_NEAR(
        k_p * (state_msg->reference.positions[0] - INITIAL_POS_JOINTS[0]), joint_eff_[0],
        k_p * allowed_delta);
      EXPECT_NEAR(
        k_p * (state_msg->reference.positions[1] - INITIAL_POS_JOINTS[1]), joint_eff_[1],
        k_p * allowed_delta);
      // is error of positions[2] normalized?
      EXPECT_GT(0.0, joint_eff_[2]);
      EXPECT_NEAR(
        k_p * (state_msg->reference.positions[2] - INITIAL_POS_JOINTS[2] - 2 * M_PI), joint_eff_[2],
        k_p * allowed_delta);
    }
    else
    {
      // interpolated points_velocities only
      // check command interface
      EXPECT_LT(0.0, joint_eff_[0]);
      EXPECT_LT(0.0, joint_eff_[1]);
      EXPECT_LT(0.0, joint_eff_[2]);
    }
  }

  executor.cancel();
}

/**
 * @brief check if use_closed_loop_pid is active
 */
TEST_P(TrajectoryControllerTestParameterized, use_closed_loop_pid)
{
  rclcpp::executors::MultiThreadedExecutor executor;

  SetUpAndActivateTrajectoryController(executor);

  if (
    (traj_controller_->has_velocity_command_interface() &&
     !traj_controller_->has_position_command_interface() &&
     !traj_controller_->has_effort_command_interface() &&
     !traj_controller_->has_acceleration_command_interface() &&
     !traj_controller_->is_open_loop()) ||
    traj_controller_->has_effort_command_interface())
  {
    EXPECT_TRUE(traj_controller_->use_closed_loop_pid_adapter());
  }
}

/**
 * @brief check if velocity error is calculated correctly
 */
TEST_P(TrajectoryControllerTestParameterized, velocity_error)
{
  rclcpp::executors::MultiThreadedExecutor executor;
  SetUpAndActivateTrajectoryController(executor, true, {}, true);
  subscribeToState();

  size_t n_joints = joint_names_.size();

  // send msg
  constexpr auto FIRST_POINT_TIME = std::chrono::milliseconds(250);
  builtin_interfaces::msg::Duration time_from_start{rclcpp::Duration(FIRST_POINT_TIME)};
  // *INDENT-OFF*
  std::vector<std::vector<double>> points_positions{
    {{3.3, 4.4, 6.6}}, {{7.7, 8.8, 9.9}}, {{10.10, 11.11, 12.12}}};
  std::vector<std::vector<double>> points_velocities{
    {{0.1, 0.1, 0.1}}, {{0.2, 0.2, 0.2}}, {{0.3, 0.3, 0.3}}};
  // *INDENT-ON*
  publish(time_from_start, points_positions, rclcpp::Time(), {}, points_velocities);
  traj_controller_->wait_for_trajectory(executor);

  // first update
  updateController(rclcpp::Duration(FIRST_POINT_TIME));

  // Spin to receive latest state
  executor.spin_some();
  auto state_msg = getState();
  ASSERT_TRUE(state_msg);

  // has the msg the correct vector sizes?
  EXPECT_EQ(n_joints, state_msg->reference.positions.size());
  EXPECT_EQ(n_joints, state_msg->feedback.positions.size());
  EXPECT_EQ(n_joints, state_msg->error.positions.size());
  if (traj_controller_->has_velocity_state_interface())
  {
    EXPECT_EQ(n_joints, state_msg->reference.velocities.size());
    EXPECT_EQ(n_joints, state_msg->feedback.velocities.size());
    EXPECT_EQ(n_joints, state_msg->error.velocities.size());
  }
  if (traj_controller_->has_acceleration_state_interface())
  {
    EXPECT_EQ(n_joints, state_msg->reference.accelerations.size());
    EXPECT_EQ(n_joints, state_msg->feedback.accelerations.size());
    EXPECT_EQ(n_joints, state_msg->error.accelerations.size());
  }

  // no change in state interface should happen
  if (traj_controller_->has_velocity_state_interface())
  {
    EXPECT_EQ(state_msg->feedback.velocities, INITIAL_VEL_JOINTS);
  }
  // is the velocity error correct?
  if (
    traj_controller_->use_closed_loop_pid_adapter()  // always needed for PID controller
    || (traj_controller_->has_velocity_state_interface() &&
        traj_controller_->has_velocity_command_interface()))
  {
    // don't check against a value, because spline intepolation might overshoot depending on
    // interface combinations
    EXPECT_GE(state_msg->error.velocities[0], points_velocities[0][0]);
    EXPECT_GE(state_msg->error.velocities[1], points_velocities[0][1]);
    EXPECT_GE(state_msg->error.velocities[2], points_velocities[0][2]);
  }

  executor.cancel();
}

/**
 * @brief test_jumbled_joint_order Test sending trajectories with a joint order different from
 * internal controller order
 */
TEST_P(TrajectoryControllerTestParameterized, test_jumbled_joint_order)
{
  rclcpp::executors::SingleThreadedExecutor executor;
  SetUpAndActivateTrajectoryController(executor);
  {
    trajectory_msgs::msg::JointTrajectory traj_msg;
    const std::vector<std::string> jumbled_joint_names{
      joint_names_[1], joint_names_[2], joint_names_[0]};
    traj_msg.joint_names = jumbled_joint_names;
    traj_msg.header.stamp = rclcpp::Time(0);
    traj_msg.points.resize(1);

    traj_msg.points[0].time_from_start = rclcpp::Duration::from_seconds(0.25);
    traj_msg.points[0].positions.resize(3);
    traj_msg.points[0].positions[0] = 2.0;
    traj_msg.points[0].positions[1] = 3.0;
    traj_msg.points[0].positions[2] = 1.0;

    if (traj_controller_->has_velocity_command_interface())
    {
      traj_msg.points[0].velocities.resize(3);
      traj_msg.points[0].velocities[0] = -0.1;
      traj_msg.points[0].velocities[1] = -0.1;
      traj_msg.points[0].velocities[2] = -0.1;
    }

    if (traj_controller_->has_effort_command_interface())
    {
      traj_msg.points[0].effort.resize(3);
      traj_msg.points[0].effort[0] = -0.1;
      traj_msg.points[0].effort[1] = -0.1;
      traj_msg.points[0].effort[2] = -0.1;
    }

    trajectory_publisher_->publish(traj_msg);
  }

  traj_controller_->wait_for_trajectory(executor);
  // update for 0.25 seconds
  // TODO(destogl): Make this time a bit shorter to increase stability on the CI?
  //                Currently COMMON_THRESHOLD is adjusted.
  updateController(rclcpp::Duration::from_seconds(0.25));

  if (traj_controller_->has_position_command_interface())
  {
    EXPECT_NEAR(1.0, joint_pos_[0], COMMON_THRESHOLD);
    EXPECT_NEAR(2.0, joint_pos_[1], COMMON_THRESHOLD);
    EXPECT_NEAR(3.0, joint_pos_[2], COMMON_THRESHOLD);
  }

  if (traj_controller_->has_velocity_command_interface())
  {
    EXPECT_GT(0.0, joint_vel_[0]);
    EXPECT_GT(0.0, joint_vel_[1]);
    EXPECT_GT(0.0, joint_vel_[2]);
  }

  if (traj_controller_->has_effort_command_interface())
  {
    EXPECT_GT(0.0, joint_eff_[0]);
    EXPECT_GT(0.0, joint_eff_[1]);
    EXPECT_GT(0.0, joint_eff_[2]);
  }
  // TODO(anyone): add here checks for acceleration commands
}

/**
 * @brief test_partial_joint_list Test sending trajectories with a subset of the controlled
 * joints
 */
TEST_P(TrajectoryControllerTestParameterized, test_partial_joint_list)
{
  rclcpp::Parameter partial_joints_parameters("allow_partial_joints_goal", true);

  rclcpp::executors::SingleThreadedExecutor executor;
  SetUpAndActivateTrajectoryController(executor, true, {partial_joints_parameters});

  const double initial_joint1_cmd = joint_pos_[0];
  const double initial_joint2_cmd = joint_pos_[1];
  const double initial_joint3_cmd = joint_pos_[2];
  trajectory_msgs::msg::JointTrajectory traj_msg;

  {
    std::vector<std::string> partial_joint_names{joint_names_[1], joint_names_[0]};
    traj_msg.joint_names = partial_joint_names;
    traj_msg.header.stamp = rclcpp::Time(0);
    traj_msg.points.resize(1);

    traj_msg.points[0].time_from_start = rclcpp::Duration::from_seconds(0.25);
    traj_msg.points[0].positions.resize(2);
    traj_msg.points[0].positions[0] = 2.0;
    traj_msg.points[0].positions[1] = 1.0;
    traj_msg.points[0].velocities.resize(2);
    traj_msg.points[0].velocities[0] =
      copysign(2.0, traj_msg.points[0].positions[0] - initial_joint2_cmd);
    traj_msg.points[0].velocities[1] =
      copysign(1.0, traj_msg.points[0].positions[1] - initial_joint1_cmd);

    trajectory_publisher_->publish(traj_msg);
  }

  traj_controller_->wait_for_trajectory(executor);
  updateController(rclcpp::Duration::from_seconds(0.25));

  double threshold = 0.001;

  if (traj_controller_->has_position_command_interface())
  {
    EXPECT_NEAR(traj_msg.points[0].positions[1], joint_pos_[0], threshold);
    EXPECT_NEAR(traj_msg.points[0].positions[0], joint_pos_[1], threshold);
    EXPECT_NEAR(initial_joint3_cmd, joint_pos_[2], threshold)
      << "Joint 3 command should be current position";
  }

  if (traj_controller_->has_velocity_command_interface())
  {
    // estimate the sign of the velocity
    // joint rotates forward
    EXPECT_TRUE(is_same_sign(traj_msg.points[0].positions[0] - initial_joint2_cmd, joint_vel_[0]));
    EXPECT_TRUE(is_same_sign(traj_msg.points[0].positions[1] - initial_joint1_cmd, joint_vel_[1]));
    EXPECT_NEAR(0.0, joint_vel_[2], threshold)
      << "Joint 3 velocity should be 0.0 since it's not in the goal";
  }

  if (traj_controller_->has_effort_command_interface())
  {
    // estimate the sign of the effort
    // joint rotates forward
    EXPECT_TRUE(is_same_sign(traj_msg.points[0].positions[0] - initial_joint2_cmd, joint_eff_[0]));
    EXPECT_TRUE(is_same_sign(traj_msg.points[0].positions[1] - initial_joint1_cmd, joint_eff_[1]));
    EXPECT_NEAR(0.0, joint_eff_[2], threshold)
      << "Joint 3 effort should be 0.0 since it's not in the goal";
  }
  // TODO(anyone): add here checks for acceleration commands

  executor.cancel();
}

/**
 * @brief test_partial_joint_list Test sending trajectories with a subset of the controlled
 * joints without allow_partial_joints_goal
 */
TEST_P(TrajectoryControllerTestParameterized, test_partial_joint_list_not_allowed)
{
  rclcpp::Parameter partial_joints_parameters("allow_partial_joints_goal", false);

  rclcpp::executors::SingleThreadedExecutor executor;
  SetUpAndActivateTrajectoryController(executor, true, {partial_joints_parameters});

  const double initial_joint1_cmd = joint_pos_[0];
  const double initial_joint2_cmd = joint_pos_[1];
  const double initial_joint3_cmd = joint_pos_[2];
  trajectory_msgs::msg::JointTrajectory traj_msg;

  {
    std::vector<std::string> partial_joint_names{joint_names_[1], joint_names_[0]};
    traj_msg.joint_names = partial_joint_names;
    traj_msg.header.stamp = rclcpp::Time(0);
    traj_msg.points.resize(1);

    traj_msg.points[0].time_from_start = rclcpp::Duration::from_seconds(0.25);
    traj_msg.points[0].positions.resize(2);
    traj_msg.points[0].positions[0] = 2.0;
    traj_msg.points[0].positions[1] = 1.0;
    traj_msg.points[0].velocities.resize(2);
    traj_msg.points[0].velocities[0] = 2.0;
    traj_msg.points[0].velocities[1] = 1.0;

    trajectory_publisher_->publish(traj_msg);
  }

  traj_controller_->wait_for_trajectory(executor);
  // update for 0.5 seconds
  updateController(rclcpp::Duration::from_seconds(0.25));

  double threshold = 0.001;

  if (traj_controller_->has_position_command_interface())
  {
    EXPECT_NEAR(initial_joint1_cmd, joint_pos_[0], threshold)
      << "All joints command should be current position because goal was rejected";
    EXPECT_NEAR(initial_joint2_cmd, joint_pos_[1], threshold)
      << "All joints command should be current position because goal was rejected";
    EXPECT_NEAR(initial_joint3_cmd, joint_pos_[2], threshold)
      << "All joints command should be current position because goal was rejected";
  }

  if (traj_controller_->has_velocity_command_interface())
  {
    EXPECT_NEAR(INITIAL_VEL_JOINTS[0], joint_vel_[0], threshold)
      << "All joints velocities should be 0.0 because goal was rejected";
    EXPECT_NEAR(INITIAL_VEL_JOINTS[1], joint_vel_[1], threshold)
      << "All joints velocities should be 0.0 because goal was rejected";
    EXPECT_NEAR(INITIAL_VEL_JOINTS[2], joint_vel_[2], threshold)
      << "All joints velocities should be 0.0 because goal was rejected";
  }

  if (traj_controller_->has_acceleration_command_interface())
  {
    EXPECT_NEAR(INITIAL_ACC_JOINTS[0], joint_acc_[0], threshold)
      << "All joints accelerations should be 0.0 because goal was rejected";
    EXPECT_NEAR(INITIAL_ACC_JOINTS[1], joint_acc_[1], threshold)
      << "All joints accelerations should be 0.0 because goal was rejected";
    EXPECT_NEAR(INITIAL_ACC_JOINTS[2], joint_acc_[2], threshold)
      << "All joints accelerations should be 0.0 because goal was rejected";
  }

  if (traj_controller_->has_effort_command_interface())
  {
    EXPECT_NEAR(INITIAL_EFF_JOINTS[0], joint_eff_[0], threshold)
      << "All joints efforts should be 0.0 because goal was rejected";
    EXPECT_NEAR(INITIAL_EFF_JOINTS[1], joint_eff_[1], threshold)
      << "All joints efforts should be 0.0 because goal was rejected";
    EXPECT_NEAR(INITIAL_EFF_JOINTS[2], joint_eff_[2], threshold)
      << "All joints efforts should be 0.0 because goal was rejected";
  }

  executor.cancel();
}

/**
 * @brief invalid_message Test mismatched joint and reference vector sizes
 */
TEST_P(TrajectoryControllerTestParameterized, invalid_message)
{
  rclcpp::Parameter partial_joints_parameters("allow_partial_joints_goal", false);
  rclcpp::Parameter allow_integration_parameters("allow_integration_in_goal_trajectories", false);
  rclcpp::executors::SingleThreadedExecutor executor;
  SetUpAndActivateTrajectoryController(
    executor, true, {partial_joints_parameters, allow_integration_parameters});

  trajectory_msgs::msg::JointTrajectory traj_msg, good_traj_msg;

  good_traj_msg.joint_names = joint_names_;
  good_traj_msg.header.stamp = rclcpp::Time(0);
  good_traj_msg.points.resize(1);
  good_traj_msg.points[0].time_from_start = rclcpp::Duration::from_seconds(0.25);
  good_traj_msg.points[0].positions.resize(1);
  good_traj_msg.points[0].positions = {1.0, 2.0, 3.0};
  good_traj_msg.points[0].velocities.resize(1);
  good_traj_msg.points[0].velocities = {-1.0, -2.0, -3.0};
  EXPECT_TRUE(traj_controller_->validate_trajectory_msg(good_traj_msg));

  // Incompatible joint names
  traj_msg = good_traj_msg;
  traj_msg.joint_names = {"bad_name"};
  EXPECT_FALSE(traj_controller_->validate_trajectory_msg(traj_msg));

  // No position data
  traj_msg = good_traj_msg;
  traj_msg.points[0].positions.clear();
  EXPECT_FALSE(traj_controller_->validate_trajectory_msg(traj_msg));

  // Incompatible data sizes, too few positions
  traj_msg = good_traj_msg;
  traj_msg.points[0].positions = {1.0, 2.0};
  EXPECT_FALSE(traj_controller_->validate_trajectory_msg(traj_msg));

  // Incompatible data sizes, too many positions
  traj_msg = good_traj_msg;
  traj_msg.points[0].positions = {1.0, 2.0, 3.0, 4.0};
  EXPECT_FALSE(traj_controller_->validate_trajectory_msg(traj_msg));

  // Incompatible data sizes, too few velocities
  traj_msg = good_traj_msg;
  traj_msg.points[0].velocities = {1.0, 2.0};
  EXPECT_FALSE(traj_controller_->validate_trajectory_msg(traj_msg));

  // Incompatible data sizes, too few accelerations
  traj_msg = good_traj_msg;
  traj_msg.points[0].accelerations = {1.0, 2.0};
  EXPECT_FALSE(traj_controller_->validate_trajectory_msg(traj_msg));

  // Incompatible data sizes, too few efforts
  traj_msg = good_traj_msg;
  traj_msg.points[0].positions.clear();
  traj_msg.points[0].effort = {1.0, 2.0};
  EXPECT_FALSE(traj_controller_->validate_trajectory_msg(traj_msg));

  // Non-strictly increasing waypoint times
  traj_msg = good_traj_msg;
  traj_msg.points.push_back(traj_msg.points.front());
  EXPECT_FALSE(traj_controller_->validate_trajectory_msg(traj_msg));
}

/// With allow_integration_in_goal_trajectories parameter trajectory missing position or
/// velocities are accepted
TEST_P(TrajectoryControllerTestParameterized, missing_positions_message_accepted)
{
  rclcpp::Parameter allow_integration_parameters("allow_integration_in_goal_trajectories", true);
  rclcpp::executors::SingleThreadedExecutor executor;
  SetUpAndActivateTrajectoryController(executor, true, {allow_integration_parameters});

  trajectory_msgs::msg::JointTrajectory traj_msg, good_traj_msg;

  good_traj_msg.joint_names = joint_names_;
  good_traj_msg.header.stamp = rclcpp::Time(0);
  good_traj_msg.points.resize(1);
  good_traj_msg.points[0].time_from_start = rclcpp::Duration::from_seconds(0.25);
  good_traj_msg.points[0].positions.resize(1);
  good_traj_msg.points[0].positions = {1.0, 2.0, 3.0};
  good_traj_msg.points[0].velocities.resize(1);
  good_traj_msg.points[0].velocities = {-1.0, -2.0, -3.0};
  good_traj_msg.points[0].accelerations.resize(1);
  good_traj_msg.points[0].accelerations = {1.0, 2.0, 3.0};
  EXPECT_TRUE(traj_controller_->validate_trajectory_msg(good_traj_msg));

  // No position data
  traj_msg = good_traj_msg;
  traj_msg.points[0].positions.clear();
  EXPECT_TRUE(traj_controller_->validate_trajectory_msg(traj_msg));

  // No position and velocity data
  traj_msg = good_traj_msg;
  traj_msg.points[0].positions.clear();
  traj_msg.points[0].velocities.clear();
  EXPECT_TRUE(traj_controller_->validate_trajectory_msg(traj_msg));

  // All empty
  traj_msg = good_traj_msg;
  traj_msg.points[0].positions.clear();
  traj_msg.points[0].velocities.clear();
  traj_msg.points[0].accelerations.clear();
  EXPECT_FALSE(traj_controller_->validate_trajectory_msg(traj_msg));

  // Incompatible data sizes, too few positions
  traj_msg = good_traj_msg;
  traj_msg.points[0].positions = {1.0, 2.0};
  EXPECT_FALSE(traj_controller_->validate_trajectory_msg(traj_msg));

  // Incompatible data sizes, too many positions
  traj_msg = good_traj_msg;
  traj_msg.points[0].positions = {1.0, 2.0, 3.0, 4.0};
  EXPECT_FALSE(traj_controller_->validate_trajectory_msg(traj_msg));

  // Incompatible data sizes, too few velocities
  traj_msg = good_traj_msg;
  traj_msg.points[0].velocities = {1.0};
  EXPECT_FALSE(traj_controller_->validate_trajectory_msg(traj_msg));

  // Incompatible data sizes, too few accelerations
  traj_msg = good_traj_msg;
  traj_msg.points[0].accelerations = {2.0};
  EXPECT_FALSE(traj_controller_->validate_trajectory_msg(traj_msg));
}

/**
 * @brief test_trajectory_replace Test replacing an existing trajectory
 */
TEST_P(TrajectoryControllerTestParameterized, test_trajectory_replace)
{
  rclcpp::executors::SingleThreadedExecutor executor;
  rclcpp::Parameter partial_joints_parameters("allow_partial_joints_goal", true);
  SetUpAndActivateTrajectoryController(executor, true, {partial_joints_parameters});

  subscribeToState();

  std::vector<std::vector<double>> points_old{{{2., 3., 4.}}};
  std::vector<std::vector<double>> points_old_velocities{{{0.2, 0.3, 0.4}}};
  std::vector<std::vector<double>> points_partial_new{{1.5}};
  std::vector<std::vector<double>> points_partial_new_velocities{{0.15}};

  const auto delay = std::chrono::milliseconds(500);
  builtin_interfaces::msg::Duration time_from_start{rclcpp::Duration(delay)};
  publish(time_from_start, points_old, rclcpp::Time(), {}, points_old_velocities);
  trajectory_msgs::msg::JointTrajectoryPoint expected_actual, expected_desired;
  expected_actual.positions = {points_old[0].begin(), points_old[0].end()};
  expected_desired.positions = {points_old[0].begin(), points_old[0].end()};
  expected_actual.velocities = {points_old_velocities[0].begin(), points_old_velocities[0].end()};
  expected_desired.velocities = {points_old_velocities[0].begin(), points_old_velocities[0].end()};
  //  Check that we reached end of points_old trajectory
  // Denis: delta was 0.1 with 0.2 works for me
  waitAndCompareState(expected_actual, expected_desired, executor, rclcpp::Duration(delay), 0.2);

  RCLCPP_INFO(traj_controller_->get_node()->get_logger(), "Sending new trajectory");
  points_partial_new_velocities[0][0] =
    copysign(0.15, points_partial_new[0][0] - joint_state_pos_[0]);
  publish(time_from_start, points_partial_new, rclcpp::Time(), {}, points_partial_new_velocities);

  // Replaced trajectory is a mix of previous and current goal
  expected_desired.positions[0] = points_partial_new[0][0];
  expected_desired.positions[1] = points_old[0][1];
  expected_desired.positions[2] = points_old[0][2];
  expected_desired.velocities[0] = points_partial_new_velocities[0][0];
  expected_desired.velocities[1] = 0.0;
  expected_desired.velocities[2] = 0.0;
  expected_actual = expected_desired;
  waitAndCompareState(expected_actual, expected_desired, executor, rclcpp::Duration(delay), 0.1);
}

/**
 * @brief test_ignore_old_trajectory Sending an old trajectory replacing an existing trajectory
 */
TEST_P(TrajectoryControllerTestParameterized, test_ignore_old_trajectory)
{
  rclcpp::executors::SingleThreadedExecutor executor;
  SetUpAndActivateTrajectoryController(executor, true, {});
  subscribeToState();

  // TODO(anyone): add expectations for velocities and accelerations
  std::vector<std::vector<double>> points_old{{{2., 3., 4.}, {4., 5., 6.}}};
  std::vector<std::vector<double>> points_new{{{-1., -2., -3.}}};

  RCLCPP_INFO(traj_controller_->get_node()->get_logger(), "Sending new trajectory in the future");
  const auto delay = std::chrono::milliseconds(500);
  builtin_interfaces::msg::Duration time_from_start{rclcpp::Duration(delay)};
  publish(time_from_start, points_old, rclcpp::Time());
  trajectory_msgs::msg::JointTrajectoryPoint expected_actual, expected_desired;
  expected_actual.positions = {points_old[0].begin(), points_old[0].end()};
  expected_desired = expected_actual;
  //  Check that we reached end of points_old[0] trajectory
  waitAndCompareState(expected_actual, expected_desired, executor, rclcpp::Duration(delay), 0.1);

  RCLCPP_INFO(traj_controller_->get_node()->get_logger(), "Sending new trajectory in the past");
  //  New trajectory will end before current time
  rclcpp::Time new_traj_start =
    rclcpp::Clock(RCL_STEADY_TIME).now() - delay - std::chrono::milliseconds(100);
  expected_actual.positions = {points_old[1].begin(), points_old[1].end()};
  expected_desired = expected_actual;
<<<<<<< HEAD
=======
  std::cout << "Sending old trajectory" << std::endl;
>>>>>>> 8436ed54
  publish(time_from_start, points_new, new_traj_start);
  waitAndCompareState(expected_actual, expected_desired, executor, rclcpp::Duration(delay), 0.1);
}

TEST_P(TrajectoryControllerTestParameterized, test_ignore_partial_old_trajectory)
{
  rclcpp::executors::SingleThreadedExecutor executor;
  SetUpAndActivateTrajectoryController(executor, true, {});
  subscribeToState();

  std::vector<std::vector<double>> points_old{{{2., 3., 4.}, {4., 5., 6.}}};
  std::vector<std::vector<double>> points_new{{{-1., -2., -3.}, {-2., -4., -6.}}};
  trajectory_msgs::msg::JointTrajectoryPoint expected_actual, expected_desired;
  const auto delay = std::chrono::milliseconds(500);
  builtin_interfaces::msg::Duration time_from_start{rclcpp::Duration(delay)};

  // send points_old and wait to reach first point
  publish(time_from_start, points_old, rclcpp::Time());
  expected_actual.positions = {points_old[0].begin(), points_old[0].end()};
  expected_desired = expected_actual;
  //  Check that we reached end of points_old[0]trajectory
  waitAndCompareState(expected_actual, expected_desired, executor, rclcpp::Duration(delay), 0.1);

  // send points_new before the old trajectory is finished
  RCLCPP_INFO(
    traj_controller_->get_node()->get_logger(), "Sending new trajectory partially in the past");
  //  New trajectory first point is in the past, second is in the future
  rclcpp::Time new_traj_start =
    rclcpp::Clock(RCL_STEADY_TIME).now() - delay - std::chrono::milliseconds(100);
  publish(time_from_start, points_new, new_traj_start);
  // it should not have accepted the new goal but finish the old one
  expected_actual.positions = {points_old[1].begin(), points_old[1].end()};
  expected_desired.positions = {points_old[1].begin(), points_old[1].end()};
  waitAndCompareState(expected_actual, expected_desired, executor, rclcpp::Duration(delay), 0.1);
}

TEST_P(TrajectoryControllerTestParameterized, test_execute_partial_traj_in_future)
{
  rclcpp::Parameter partial_joints_parameters("allow_partial_joints_goal", true);
  rclcpp::executors::SingleThreadedExecutor executor;
  SetUpAndActivateTrajectoryController(executor, true, {partial_joints_parameters});
  subscribeToState();

  RCLCPP_WARN(
    traj_controller_->get_node()->get_logger(),
    "Test disabled until current_trajectory is taken into account when adding a new trajectory.");
  // https://github.com/ros-controls/ros_controllers/blob/melodic-devel/
  // joint_trajectory_controller/include/joint_trajectory_controller/init_joint_trajectory.h#L149
  return;

  // *INDENT-OFF*
  std::vector<std::vector<double>> full_traj{{{2., 3., 4.}, {4., 6., 8.}}};
  std::vector<std::vector<double>> full_traj_velocities{{{0.2, 0.3, 0.4}, {0.4, 0.6, 0.8}}};
  std::vector<std::vector<double>> partial_traj{{{-1., -2.}, {-2., -4}}};
  std::vector<std::vector<double>> partial_traj_velocities{{{-0.1, -0.2}, {-0.2, -0.4}}};
  // *INDENT-ON*
  const auto delay = std::chrono::milliseconds(500);
  builtin_interfaces::msg::Duration points_delay{rclcpp::Duration(delay)};
  // Send full trajectory
  publish(points_delay, full_traj, rclcpp::Time(), {}, full_traj_velocities);
  // Sleep until first waypoint of full trajectory

  trajectory_msgs::msg::JointTrajectoryPoint expected_actual, expected_desired;
  expected_actual.positions = {full_traj[0].begin(), full_traj[0].end()};
  expected_desired = expected_actual;
  //  Check that we reached end of points_old[0]trajectory and are starting points_old[1]
  waitAndCompareState(expected_actual, expected_desired, executor, rclcpp::Duration(delay), 0.1);

  // Send partial trajectory starting after full trajecotry is complete
  RCLCPP_INFO(traj_controller_->get_node()->get_logger(), "Sending new trajectory in the future");
  publish(
    points_delay, partial_traj, rclcpp::Clock(RCL_STEADY_TIME).now() + delay * 2, {},
    partial_traj_velocities);
  // Wait until the end start and end of partial traj

  expected_actual.positions = {partial_traj.back()[0], partial_traj.back()[1], full_traj.back()[2]};
  expected_desired = expected_actual;

  waitAndCompareState(
    expected_actual, expected_desired, executor, rclcpp::Duration(delay * (2 + 2)), 0.1);
}

// TODO(destogl) this test fails with errors
// second publish() gives an error, because end time is before current time
// as well as
// 2: The difference between joint_state_pos_[0] and joint_pos_[0] is 0.02999799000000003,
// which exceeds COMMON_THRESHOLD, where
// 2: joint_state_pos_[0] evaluates to 6.2999999999999998,
// 2: joint_pos_[0] evaluates to 6.2700020099999998, and
// 2: COMMON_THRESHOLD evaluates to 0.0011000000000000001.
// 2: [  FAILED  ] PositionTrajectoryControllers/TrajectoryControllerTestParameterized.
// test_jump_when_state_tracking_error_updated/0, where GetParam() =
// ({ "position" }, { "position" }) (3372 ms)

#if 0
TEST_P(TrajectoryControllerTestParameterized, test_jump_when_state_tracking_error_updated)
{
  rclcpp::executors::SingleThreadedExecutor executor;
  // default if false so it will not be actually set parameter
  rclcpp::Parameter is_open_loop_parameters("open_loop_control", false);
  SetUpAndActivateTrajectoryController(executor, true, {is_open_loop_parameters}, true);

  // goal setup
  std::vector<double> first_goal = {3.3, 4.4, 5.5};
  std::vector<std::vector<double>> first_goal_velocities = {{0.33, 0.44, 0.55}};
  std::vector<double> second_goal = {6.6, 8.8, 11.0};
  std::vector<std::vector<double>> second_goal_velocities = {{0.66, 0.88, 1.1}};
  double state_from_command_offset = 0.3;

  // send msg
  builtin_interfaces::msg::Duration time_from_start;
  time_from_start.sec = 1;
  time_from_start.nanosec = 0;
  std::vector<std::vector<double>> points{{first_goal}};
  publish(time_from_start, points,
    rclcpp::Time(0.0, 0.0, RCL_STEADY_TIME), {}, first_goal_velocities);
  traj_controller_->wait_for_trajectory(executor);
  updateController(rclcpp::Duration::from_seconds(1.1));

  if (traj_controller_->has_position_command_interface())
  {
    // JTC is executing trajectory in open-loop therefore:
    // - internal state does not have to be updated (in this test-case it shouldn't)
    // - internal command is updated
    EXPECT_NEAR(INITIAL_POS_JOINT1, joint_state_pos_[0], COMMON_THRESHOLD);
    EXPECT_NEAR(first_goal[0], joint_pos_[0], COMMON_THRESHOLD);

    // State interface should have offset from the command before starting a new trajectory
    joint_state_pos_[0] = first_goal[0] - state_from_command_offset;

    // Move joint further in the same direction as before (to the second goal)
    points = {{second_goal}};
    publish(time_from_start, points,
      rclcpp::Time(1.0, 0.0, RCL_STEADY_TIME), {}, second_goal_velocities);
    traj_controller_->wait_for_trajectory(executor);

    // One the first update(s) there should be a "jump" in opposite direction from command
    // (towards the state value)
    EXPECT_NEAR(first_goal[0], joint_pos_[0], COMMON_THRESHOLD);
    updateController(rclcpp::Duration::from_seconds(0.01));
    // Expect backward commands at first
    EXPECT_NEAR(joint_state_pos_[0], joint_pos_[0], state_from_command_offset + COMMON_THRESHOLD);
    EXPECT_GT(joint_pos_[0], joint_state_pos_[0]);
    EXPECT_LT(joint_pos_[0], first_goal[0]);
    updateController(rclcpp::Duration::from_seconds(0.01));
    EXPECT_GT(joint_pos_[0], joint_state_pos_[0]);
    EXPECT_LT(joint_pos_[0], first_goal[0]);
    updateController(rclcpp::Duration::from_seconds(0.01));
    EXPECT_GT(joint_pos_[0], joint_state_pos_[0]);
    EXPECT_LT(joint_pos_[0], first_goal[0]);

    // Finally the second goal will be commanded/reached
    updateController(rclcpp::Duration::from_seconds(1.1));
    EXPECT_NEAR(second_goal[0], joint_pos_[0], COMMON_THRESHOLD);

    // State interface should have offset from the command before starting a new trajectory
    joint_state_pos_[0] = second_goal[0] - state_from_command_offset;

    // Move joint back to the first goal
    points = {{first_goal}};
    publish(time_from_start, points, rclcpp::Time(0.0, 0.0, RCL_STEADY_TIME));
    traj_controller_->wait_for_trajectory(executor);

    // One the first update(s) there should be a "jump" in the goal direction from command
    // (towards the state value)
    EXPECT_NEAR(second_goal[0], joint_pos_[0], COMMON_THRESHOLD);
    updateController(rclcpp::Duration::from_seconds(0.01));
    // Expect backward commands at first
    EXPECT_NEAR(joint_state_pos_[0], joint_pos_[0], COMMON_THRESHOLD);
    EXPECT_LT(joint_pos_[0], joint_state_pos_[0]);
    EXPECT_GT(joint_pos_[0], first_goal[0]);
    updateController(rclcpp::Duration::from_seconds(0.01));
    EXPECT_LT(joint_pos_[0], joint_state_pos_[0]);
    EXPECT_GT(joint_pos_[0], first_goal[0]);
    updateController(rclcpp::Duration::from_seconds(0.01));
    EXPECT_LT(joint_pos_[0], joint_state_pos_[0]);
    EXPECT_GT(joint_pos_[0], first_goal[0]);

    // Finally the first goal will be commanded/reached
    updateController(rclcpp::Duration::from_seconds(1.1));
    EXPECT_NEAR(first_goal[0], joint_pos_[0], COMMON_THRESHOLD);
  }

  executor.cancel();
}
#endif

// TODO(destogl) this test fails
// 2: The difference between second_goal[0] and joint_pos_[0] is 0.032986635000000319,
// which exceeds COMMON_THRESHOLD, where
// 2: second_goal[0] evaluates to 6.5999999999999996,
// 2: joint_pos_[0] evaluates to 6.5670133649999993, and
// 2: COMMON_THRESHOLD evaluates to 0.0011000000000000001.
// 2: [  FAILED  ] PositionTrajectoryControllers/TrajectoryControllerTestParameterized.
// test_no_jump_when_state_tracking_error_not_updated/1, where GetParam() =
// ({ "position" }, { "position", "velocity" }) (3374 ms)
#if 0
TEST_P(TrajectoryControllerTestParameterized, test_no_jump_when_state_tracking_error_not_updated)
{
  rclcpp::executors::SingleThreadedExecutor executor;
  rclcpp::Parameter is_open_loop_parameters("open_loop_control", true);
  SetUpAndActivateTrajectoryController(executor, true, {is_open_loop_parameters}, true);

  // goal setup
  std::vector<double> first_goal = {3.3, 4.4, 5.5};
  std::vector<double> second_goal = {6.6, 8.8, 11.0};
  double state_from_command_offset = 0.3;

  // send msg
  builtin_interfaces::msg::Duration time_from_start;
  time_from_start.sec = 1;
  time_from_start.nanosec = 0;
  std::vector<std::vector<double>> points{{first_goal}};
  publish(time_from_start, points, rclcpp::Time(0.0, 0.0, RCL_STEADY_TIME));
  traj_controller_->wait_for_trajectory(executor);
  updateController(rclcpp::Duration::from_seconds(1.1));

  if (traj_controller_->has_position_command_interface())
  {
    // JTC is executing trajectory in open-loop therefore:
    // - internal state does not have to be updated (in this test-case it shouldn't)
    // - internal command is updated
    EXPECT_NEAR(INITIAL_POS_JOINT1, joint_state_pos_[0], COMMON_THRESHOLD);
    EXPECT_NEAR(first_goal[0], joint_pos_[0], COMMON_THRESHOLD);

    // State interface should have offset from the command before starting a new trajectory
    joint_state_pos_[0] = first_goal[0] - state_from_command_offset;

    // Move joint further in the same direction as before (to the second goal)
    points = {{second_goal}};
    publish(time_from_start, points, rclcpp::Time(0.0, 0.0, RCL_STEADY_TIME));
    traj_controller_->wait_for_trajectory(executor);

    // One the first update(s) there **should not** be a "jump" in opposite direction from
    // command (towards the state value)
    EXPECT_NEAR(first_goal[0], joint_pos_[0], COMMON_THRESHOLD);
    updateController(rclcpp::Duration::from_seconds(0.01));
    // There should not be backward commands
    EXPECT_NEAR(first_goal[0], joint_pos_[0], COMMON_THRESHOLD);
    EXPECT_GT(joint_pos_[0], first_goal[0]);
    EXPECT_LT(joint_pos_[0], second_goal[0]);
    updateController(rclcpp::Duration::from_seconds(0.01));
    EXPECT_GT(joint_pos_[0], first_goal[0]);
    EXPECT_LT(joint_pos_[0], second_goal[0]);
    updateController(rclcpp::Duration::from_seconds(0.01));
    EXPECT_GT(joint_pos_[0], first_goal[0]);
    EXPECT_LT(joint_pos_[0], second_goal[0]);

    // Finally the second goal will be commanded/reached
    updateController(rclcpp::Duration::from_seconds(1.1));
    EXPECT_NEAR(second_goal[0], joint_pos_[0], COMMON_THRESHOLD);

    // State interface should have offset from the command before starting a new trajectory
    joint_state_pos_[0] = second_goal[0] - state_from_command_offset;

    // Move joint back to the first goal
    points = {{first_goal}};
    publish(time_from_start, points, rclcpp::Time(0.0, 0.0, RCL_STEADY_TIME));
    traj_controller_->wait_for_trajectory(executor);

    // One the first update(s) there **should not** be a "jump" in the goal direction from
    // command (towards the state value)
    EXPECT_NEAR(second_goal[0], joint_pos_[0], COMMON_THRESHOLD);
    updateController(rclcpp::Duration::from_seconds(0.01));
    // There should not be a jump toward commands
    EXPECT_NEAR(second_goal[0], joint_pos_[0], COMMON_THRESHOLD);
    EXPECT_LT(joint_pos_[0], second_goal[0]);
    EXPECT_GT(joint_pos_[0], first_goal[0]);
    updateController(rclcpp::Duration::from_seconds(0.01));
    EXPECT_GT(joint_pos_[0], first_goal[0]);
    EXPECT_LT(joint_pos_[0], second_goal[0]);
    updateController(rclcpp::Duration::from_seconds(0.01));
    EXPECT_GT(joint_pos_[0], first_goal[0]);
    EXPECT_LT(joint_pos_[0], second_goal[0]);

    // Finally the first goal will be commanded/reached
    updateController(rclcpp::Duration::from_seconds(1.1));
    EXPECT_NEAR(first_goal[0], joint_pos_[0], COMMON_THRESHOLD);
  }

  executor.cancel();
}
#endif

// Testing that values are read from state interfaces when hardware is started for the first
// time and hardware state has offset --> this is indicated by NaN values in state interfaces
TEST_P(TrajectoryControllerTestParameterized, test_hw_states_has_offset_first_controller_start)
{
  rclcpp::executors::SingleThreadedExecutor executor;
  // default if false so it will not be actually set parameter
  rclcpp::Parameter is_open_loop_parameters("open_loop_control", true);

  // set command values to NaN
  for (size_t i = 0; i < 3; ++i)
  {
    joint_pos_[i] = std::numeric_limits<double>::quiet_NaN();
    joint_vel_[i] = std::numeric_limits<double>::quiet_NaN();
    joint_acc_[i] = std::numeric_limits<double>::quiet_NaN();
  }
  SetUpAndActivateTrajectoryController(executor, true, {is_open_loop_parameters}, true);

  auto current_state_when_offset = traj_controller_->get_current_state_when_offset();

  for (size_t i = 0; i < 3; ++i)
  {
    EXPECT_EQ(current_state_when_offset.positions[i], joint_state_pos_[i]);

    // check velocity
    if (
      std::find(
        state_interface_types_.begin(), state_interface_types_.end(),
        hardware_interface::HW_IF_VELOCITY) != state_interface_types_.end() &&
      traj_controller_->has_velocity_command_interface())
    {
      EXPECT_EQ(current_state_when_offset.positions[i], joint_state_pos_[i]);
    }

    // check acceleration
    if (
      std::find(
        state_interface_types_.begin(), state_interface_types_.end(),
        hardware_interface::HW_IF_ACCELERATION) != state_interface_types_.end() &&
      traj_controller_->has_acceleration_command_interface())
    {
      EXPECT_EQ(current_state_when_offset.positions[i], joint_state_pos_[i]);
    }
  }

  executor.cancel();
}

// Testing that values are read from state interfaces when hardware is started after some values
// are set on the hardware commands
TEST_P(TrajectoryControllerTestParameterized, test_hw_states_has_offset_later_controller_start)
{
  rclcpp::executors::SingleThreadedExecutor executor;
  // default if false so it will not be actually set parameter
  rclcpp::Parameter is_open_loop_parameters("open_loop_control", true);

  // set command values to NaN
  for (size_t i = 0; i < 3; ++i)
  {
    joint_pos_[i] = 3.1 + i;
    joint_vel_[i] = 0.25 + i;
    joint_acc_[i] = 0.02 + i / 10.0;
  }
  SetUpAndActivateTrajectoryController(executor, true, {is_open_loop_parameters}, true);

  auto current_state_when_offset = traj_controller_->get_current_state_when_offset();

  for (size_t i = 0; i < 3; ++i)
  {
    EXPECT_EQ(current_state_when_offset.positions[i], joint_pos_[i]);

    // check velocity
    if (
      std::find(
        state_interface_types_.begin(), state_interface_types_.end(),
        hardware_interface::HW_IF_VELOCITY) != state_interface_types_.end() &&
      traj_controller_->has_velocity_command_interface())
    {
      EXPECT_EQ(current_state_when_offset.positions[i], joint_pos_[i]);
    }

    // check acceleration
    if (
      std::find(
        state_interface_types_.begin(), state_interface_types_.end(),
        hardware_interface::HW_IF_ACCELERATION) != state_interface_types_.end() &&
      traj_controller_->has_acceleration_command_interface())
    {
      EXPECT_EQ(current_state_when_offset.positions[i], joint_pos_[i]);
    }
  }

  executor.cancel();
}

// position controllers
INSTANTIATE_TEST_SUITE_P(
  PositionTrajectoryControllers, TrajectoryControllerTestParameterized,
  ::testing::Values(
    std::make_tuple(std::vector<std::string>({"position"}), std::vector<std::string>({"position"})),
    std::make_tuple(
      std::vector<std::string>({"position"}), std::vector<std::string>({"position", "velocity"})),
    std::make_tuple(
      std::vector<std::string>({"position"}),
      std::vector<std::string>({"position", "velocity", "acceleration"}))));

// position_velocity controllers
INSTANTIATE_TEST_SUITE_P(
  PositionVelocityTrajectoryControllers, TrajectoryControllerTestParameterized,
  ::testing::Values(
    std::make_tuple(
      std::vector<std::string>({"position", "velocity"}), std::vector<std::string>({"position"})),
    std::make_tuple(
      std::vector<std::string>({"position", "velocity"}),
      std::vector<std::string>({"position", "velocity"})),
    std::make_tuple(
      std::vector<std::string>({"position", "velocity"}),
      std::vector<std::string>({"position", "velocity", "acceleration"}))));

// position_velocity_acceleration controllers
INSTANTIATE_TEST_SUITE_P(
  PositionVelocityAccelerationTrajectoryControllers, TrajectoryControllerTestParameterized,
  ::testing::Values(
    std::make_tuple(
      std::vector<std::string>({"position", "velocity", "acceleration"}),
      std::vector<std::string>({"position"})),
    std::make_tuple(
      std::vector<std::string>({"position", "velocity", "acceleration"}),
      std::vector<std::string>({"position", "velocity"})),
    std::make_tuple(
      std::vector<std::string>({"position", "velocity", "acceleration"}),
      std::vector<std::string>({"position", "velocity", "acceleration"}))));

// only velocity controller
INSTANTIATE_TEST_SUITE_P(
  OnlyVelocityTrajectoryControllers, TrajectoryControllerTestParameterized,
  ::testing::Values(
    std::make_tuple(
      std::vector<std::string>({"velocity"}), std::vector<std::string>({"position", "velocity"})),
    std::make_tuple(
      std::vector<std::string>({"velocity"}),
      std::vector<std::string>({"position", "velocity", "acceleration"}))));

// only effort controller
INSTANTIATE_TEST_SUITE_P(
  OnlyEffortTrajectoryControllers, TrajectoryControllerTestParameterized,
  ::testing::Values(
    std::make_tuple(
      std::vector<std::string>({"effort"}), std::vector<std::string>({"position", "velocity"})),
    std::make_tuple(
      std::vector<std::string>({"effort"}),
      std::vector<std::string>({"position", "velocity", "acceleration"}))));

// TODO(destogl): this tests should be changed because we are using `generate_parameters_library`
// TEST_F(TrajectoryControllerTest, incorrect_initialization_using_interface_parameters)
// {
//   auto set_parameter_and_check_result = [&]()
//   {
//     EXPECT_EQ(traj_controller_->get_state().id(), State::PRIMARY_STATE_UNCONFIGURED);
//     SetParameters();  // This call is replacing the way parameters are set via launch
//     traj_controller_->get_node()->configure();
//     EXPECT_EQ(traj_controller_->get_state().id(), State::PRIMARY_STATE_UNCONFIGURED);
//   };
//
//   SetUpTrajectoryController(false);
//
//   // command interfaces: empty
//   command_interface_types_ = {};
//   set_parameter_and_check_result();
//
//   // command interfaces: bad_name
//   command_interface_types_ = {"bad_name"};
//   set_parameter_and_check_result();
//
//   // command interfaces: effort has to be only
//   command_interface_types_ = {"effort", "position"};
//   set_parameter_and_check_result();
//
//   // command interfaces: velocity - position not present
//   command_interface_types_ = {"velocity", "acceleration"};
//   set_parameter_and_check_result();
//
//   // command interfaces: acceleration without position and velocity
//   command_interface_types_ = {"acceleration"};
//   set_parameter_and_check_result();
//
//   // state interfaces: empty
//   state_interface_types_ = {};
//   set_parameter_and_check_result();
//
//   // state interfaces: cannot not be effort
//   state_interface_types_ = {"effort"};
//   set_parameter_and_check_result();
//
//   // state interfaces: bad name
//   state_interface_types_ = {"bad_name"};
//   set_parameter_and_check_result();
//
//   // state interfaces: velocity - position not present
//   state_interface_types_ = {"velocity"};
//   set_parameter_and_check_result();
//   state_interface_types_ = {"velocity", "acceleration"};
//   set_parameter_and_check_result();
//
//   // state interfaces: acceleration without position and velocity
//   state_interface_types_ = {"acceleration"};
//   set_parameter_and_check_result();
//
//   // velocity-only command interface: position - velocity not present
//   command_interface_types_ = {"velocity"};
//   state_interface_types_ = {"position"};
//   set_parameter_and_check_result();
//   state_interface_types_ = {"velocity"};
//   set_parameter_and_check_result();
//
//   // effort-only command interface: position - velocity not present
//   command_interface_types_ = {"effort"};
//   state_interface_types_ = {"position"};
//   set_parameter_and_check_result();
//   state_interface_types_ = {"velocity"};
//   set_parameter_and_check_result();
// }<|MERGE_RESOLUTION|>--- conflicted
+++ resolved
@@ -229,19 +229,6 @@
 
   state = traj_controller_->get_node()->cleanup();
   ASSERT_EQ(State::PRIMARY_STATE_UNCONFIGURED, state.id());
-<<<<<<< HEAD
-
-  // update for 0.25 seconds
-  // TODO(anyone): should the controller even allow calling update() when it is not active?
-  // update loop receives a new msg and updates accordingly
-  updateController(rclcpp::Duration::from_seconds(0.25));
-
-  // should be home pose again
-  EXPECT_NEAR(INITIAL_POS_JOINT1, joint_pos_[0], COMMON_THRESHOLD);
-  EXPECT_NEAR(INITIAL_POS_JOINT2, joint_pos_[1], COMMON_THRESHOLD);
-  EXPECT_NEAR(INITIAL_POS_JOINT3, joint_pos_[2], COMMON_THRESHOLD);
-=======
->>>>>>> 8436ed54
 
   executor.cancel();
 }
@@ -330,33 +317,12 @@
   // reactivated
   // wait so controller process the third point when reactivated
   std::this_thread::sleep_for(std::chrono::milliseconds(3000));
-<<<<<<< HEAD
-  // TODO(anyone) test copied from ROS 1: it fails now!
-  //  should the old trajectory really be processed after reactivation?
-#if 0
-=======
->>>>>>> 8436ed54
   ActivateTrajectoryController();
   state = traj_controller_->get_state();
   ASSERT_EQ(state.id(), State::PRIMARY_STATE_ACTIVE);
 
-<<<<<<< HEAD
-  updateController(rclcpp::Duration::from_seconds(0.5));
-  // traj_controller_->update(
-  //   rclcpp::Time(static_cast<uint64_t>(0.75 * 1e9)), rclcpp::Duration::from_seconds(0.01));
-
-  // change in hw position to 3rd point
-  if (traj_controller_->has_position_command_interface())
-  {
-    EXPECT_NEAR(10.10, joint_pos_[0], allowed_delta);
-    EXPECT_NEAR(11.11, joint_pos_[1], allowed_delta);
-    EXPECT_NEAR(12.12, joint_pos_[2], allowed_delta);
-  }
-#endif
-=======
   // TODO(christophfroehlich) add test if there is no active trajectory after
   // reactivation once #558 or #609 got merged (needs methods for TestableJointTrajectoryController)
->>>>>>> 8436ed54
 
   executor.cancel();
 }
@@ -1245,10 +1211,6 @@
     rclcpp::Clock(RCL_STEADY_TIME).now() - delay - std::chrono::milliseconds(100);
   expected_actual.positions = {points_old[1].begin(), points_old[1].end()};
   expected_desired = expected_actual;
-<<<<<<< HEAD
-=======
-  std::cout << "Sending old trajectory" << std::endl;
->>>>>>> 8436ed54
   publish(time_from_start, points_new, new_traj_start);
   waitAndCompareState(expected_actual, expected_desired, executor, rclcpp::Duration(delay), 0.1);
 }
