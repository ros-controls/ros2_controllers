// Copyright 2017 Open Source Robotics Foundation, Inc.
//
// Licensed under the Apache License, Version 2.0 (the "License");
// you may not use this file except in compliance with the License.
// You may obtain a copy of the License at
//
//     http://www.apache.org/licenses/LICENSE-2.0
//
// Unless required by applicable law or agreed to in writing, software
// distributed under the License is distributed on an "AS IS" BASIS,
// WITHOUT WARRANTIES OR CONDITIONS OF ANY KIND, either express or implied.
// See the License for the specific language governing permissions and
// limitations under the License.

#include <cstddef>

#include <chrono>
#include <cmath>
#include <limits>
#include <string>
#include <thread>
#include <vector>

#include "builtin_interfaces/msg/duration.hpp"
#include "lifecycle_msgs/msg/state.hpp"
#include "rclcpp/clock.hpp"
#include "rclcpp/duration.hpp"
#include "rclcpp/executors/multi_threaded_executor.hpp"
#include "rclcpp/executors/single_threaded_executor.hpp"
#include "rclcpp/parameter.hpp"
#include "rclcpp/time.hpp"
#include "trajectory_msgs/msg/joint_trajectory.hpp"
#include "trajectory_msgs/msg/joint_trajectory_point.hpp"

#include "test_assets.hpp"
#include "test_trajectory_controller_utils.hpp"

using lifecycle_msgs::msg::State;
using test_trajectory_controllers::TrajectoryControllerTest;
using test_trajectory_controllers::TrajectoryControllerTestParameterized;

TEST_P(TrajectoryControllerTestParameterized, invalid_robot_description)
{
  ASSERT_EQ(
    controller_interface::return_type::ERROR,
    SetUpTrajectoryControllerLocal({}, "<invalid_robot_description/>"));
}

TEST_P(TrajectoryControllerTestParameterized, check_interface_names)
{
  rclcpp::executors::MultiThreadedExecutor executor;
  SetUpTrajectoryController(executor);

  const auto state = traj_controller_->configure();
  ASSERT_EQ(state.id(), State::PRIMARY_STATE_INACTIVE);

  compare_joints(joint_names_, joint_names_);
}

TEST_P(TrajectoryControllerTestParameterized, check_interface_names_with_command_joints)
{
  rclcpp::executors::MultiThreadedExecutor executor;
  // set command_joints parameter different than joint_names_
  const rclcpp::Parameter command_joint_names_param("command_joints", command_joint_names_);
  SetUpTrajectoryController(executor, {command_joint_names_param});

  const auto state = traj_controller_->configure();
  ASSERT_EQ(state.id(), State::PRIMARY_STATE_INACTIVE);

  compare_joints(joint_names_, command_joint_names_);
}

TEST_P(TrajectoryControllerTestParameterized, activate)
{
  rclcpp::executors::MultiThreadedExecutor executor;
  SetUpTrajectoryController(executor);

  auto state = traj_controller_->configure();
  ASSERT_EQ(state.id(), State::PRIMARY_STATE_INACTIVE);

  auto cmd_if_conf = traj_controller_->command_interface_configuration();
  ASSERT_EQ(cmd_if_conf.names.size(), joint_names_.size() * command_interface_types_.size());
  EXPECT_EQ(cmd_if_conf.type, controller_interface::interface_configuration_type::INDIVIDUAL);

  auto state_if_conf = traj_controller_->state_interface_configuration();
  ASSERT_EQ(state_if_conf.names.size(), joint_names_.size() * state_interface_types_.size());
  EXPECT_EQ(state_if_conf.type, controller_interface::interface_configuration_type::INDIVIDUAL);

  state = ActivateTrajectoryController();
  ASSERT_EQ(state.id(), State::PRIMARY_STATE_ACTIVE);

  executor.cancel();
}

TEST_P(TrajectoryControllerTestParameterized, cleanup)
{
  rclcpp::executors::MultiThreadedExecutor executor;
  std::vector<rclcpp::Parameter> params = {};
  SetUpAndActivateTrajectoryController(executor, params);

  // send msg
  constexpr auto FIRST_POINT_TIME = std::chrono::milliseconds(250);
  builtin_interfaces::msg::Duration time_from_start{rclcpp::Duration(FIRST_POINT_TIME)};
  // *INDENT-OFF*
  std::vector<std::vector<double>> points{
    {{3.3, 4.4, 5.5}}, {{7.7, 8.8, 9.9}}, {{10.10, 11.11, 12.12}}};
  std::vector<std::vector<double>> points_velocities{
    {{0.01, 0.01, 0.01}}, {{0.05, 0.05, 0.05}}, {{0.06, 0.06, 0.06}}};
  // *INDENT-ON*
  publish(time_from_start, points, rclcpp::Time(), {}, points_velocities);
  traj_controller_->wait_for_trajectory(executor);

  traj_controller_->update(
    rclcpp::Time(static_cast<uint64_t>(0.5 * 1e9)), rclcpp::Duration::from_seconds(0.5));

  auto state = traj_controller_->get_node()->deactivate();
  ASSERT_EQ(State::PRIMARY_STATE_INACTIVE, state.id());

  state = traj_controller_->get_node()->cleanup();
  ASSERT_EQ(State::PRIMARY_STATE_UNCONFIGURED, state.id());

  executor.cancel();
}

TEST_P(TrajectoryControllerTestParameterized, cleanup_after_configure)
{
  rclcpp::executors::MultiThreadedExecutor executor;
  SetUpTrajectoryController(executor);

  // configure controller
  auto state = traj_controller_->configure();
  ASSERT_EQ(State::PRIMARY_STATE_INACTIVE, state.id());

  // cleanup controller
  state = traj_controller_->get_node()->cleanup();
  ASSERT_EQ(State::PRIMARY_STATE_UNCONFIGURED, state.id());

  executor.cancel();
}

TEST_P(TrajectoryControllerTestParameterized, correct_initialization_using_parameters)
{
  rclcpp::executors::MultiThreadedExecutor executor;
  SetUpTrajectoryController(executor);
  traj_controller_->get_node()->set_parameter(
    rclcpp::Parameter("allow_nonzero_velocity_at_trajectory_end", true));
  traj_controller_->get_node()->set_parameter(rclcpp::Parameter("update_rate", 10));

  // This call is replacing the way parameters are set via launch
  auto state = traj_controller_->configure();
  ASSERT_EQ(State::PRIMARY_STATE_INACTIVE, state.id());

  state = ActivateTrajectoryController();
  ASSERT_EQ(State::PRIMARY_STATE_ACTIVE, state.id());
  EXPECT_EQ(INITIAL_POS_JOINT1, joint_pos_[0]);
  EXPECT_EQ(INITIAL_POS_JOINT2, joint_pos_[1]);
  EXPECT_EQ(INITIAL_POS_JOINT3, joint_pos_[2]);

  // send msg
  constexpr auto FIRST_POINT_TIME = std::chrono::milliseconds(250);
  builtin_interfaces::msg::Duration time_from_start{rclcpp::Duration(FIRST_POINT_TIME)};
  // *INDENT-OFF*
  std::vector<std::vector<double>> points{
    {{3.3, 4.4, 5.5}}, {{7.7, 8.8, 9.9}}, {{10.10, 11.11, 12.12}}};
  std::vector<std::vector<double>> points_velocities{
    {{0.01, 0.01, 0.01}}, {{0.05, 0.05, 0.05}}, {{0.06, 0.06, 0.06}}};
  // *INDENT-ON*
  publish(time_from_start, points, rclcpp::Time(), {}, points_velocities);
  traj_controller_->wait_for_trajectory(executor);

  // first update
  traj_controller_->update(rclcpp::Time(0), rclcpp::Duration::from_seconds(0.1));

  // wait for reaching the first point
  // controller would process the second point when deactivated below
  // Since the trajectory will be sampled at time + update_period, we need to pass the time 0.15
  // seconds to sample at t=0.25 sec
  traj_controller_->update(
    rclcpp::Time(static_cast<uint64_t>(0.15 * 1e9)), rclcpp::Duration::from_seconds(0.15));
  EXPECT_TRUE(traj_controller_->has_active_traj());
  if (traj_controller_->has_position_command_interface())
  {
    EXPECT_NEAR(points.at(0).at(0), joint_pos_[0], COMMON_THRESHOLD);
    EXPECT_NEAR(points.at(0).at(1), joint_pos_[1], COMMON_THRESHOLD);
    EXPECT_NEAR(points.at(0).at(2), joint_pos_[2], COMMON_THRESHOLD);
  }

  // deactivate
  std::vector<double> deactivated_positions{joint_pos_[0], joint_pos_[1], joint_pos_[2]};
  state = traj_controller_->get_node()->deactivate();
  ASSERT_EQ(state.id(), State::PRIMARY_STATE_INACTIVE);

  // it should be holding the current point
  expectHoldingPointDeactivated(deactivated_positions);

  // reactivate
  // wait so controller would have processed the third point when reactivated -> but it shouldn't
  std::this_thread::sleep_for(std::chrono::milliseconds(3000));

  state = ActivateTrajectoryController(false, deactivated_positions);
  ASSERT_EQ(state.id(), State::PRIMARY_STATE_ACTIVE);

  // it should still be holding the position at time of deactivation
  // i.e., active but trivial trajectory (one point only)
  traj_controller_->update(rclcpp::Time(0), rclcpp::Duration::from_seconds(0.1));
  expectCommandPoint(deactivated_positions);

  executor.cancel();
}

/**
 * @brief test if correct topic is received
 *
 * this test doesn't use class variables but subscribes to the state topic
 */
TEST_P(TrajectoryControllerTestParameterized, state_topic_consistency)
{
  rclcpp::executors::SingleThreadedExecutor executor;
  SetUpAndActivateTrajectoryController(executor, {});
  subscribeToState(executor);
  updateController();

  // Spin to receive latest state
  executor.spin_some();
  auto state = getState();

  size_t n_joints = joint_names_.size();

  for (unsigned int i = 0; i < n_joints; ++i)
  {
    EXPECT_EQ(joint_names_[i], state->joint_names[i]);
  }

  // No trajectory by default, no reference state or error
  EXPECT_TRUE(
    state->reference.positions.empty() || state->reference.positions == INITIAL_POS_JOINTS);
  EXPECT_TRUE(
    state->reference.velocities.empty() || state->reference.velocities == INITIAL_VEL_JOINTS);
  EXPECT_TRUE(
    state->reference.accelerations.empty() || state->reference.accelerations == INITIAL_EFF_JOINTS);

  std::vector<double> zeros(3, 0);
  EXPECT_EQ(state->error.positions, zeros);
  EXPECT_TRUE(state->error.velocities.empty() || state->error.velocities == zeros);
  EXPECT_TRUE(state->error.accelerations.empty() || state->error.accelerations == zeros);

  // expect feedback including all state_interfaces
  EXPECT_EQ(n_joints, state->feedback.positions.size());
  if (
    std::find(state_interface_types_.begin(), state_interface_types_.end(), "velocity") ==
    state_interface_types_.end())
  {
    EXPECT_TRUE(state->feedback.velocities.empty());
  }
  else
  {
    EXPECT_EQ(n_joints, state->feedback.velocities.size());
  }
  if (
    std::find(state_interface_types_.begin(), state_interface_types_.end(), "acceleration") ==
    state_interface_types_.end())
  {
    EXPECT_TRUE(state->feedback.accelerations.empty());
  }
  else
  {
    EXPECT_EQ(n_joints, state->feedback.accelerations.size());
  }

  // expect output including all command_interfaces
  if (
    std::find(command_interface_types_.begin(), command_interface_types_.end(), "position") ==
    command_interface_types_.end())
  {
    EXPECT_TRUE(state->output.positions.empty());
  }
  else
  {
    EXPECT_EQ(n_joints, state->output.positions.size());
  }
  if (
    std::find(command_interface_types_.begin(), command_interface_types_.end(), "velocity") ==
    command_interface_types_.end())
  {
    EXPECT_TRUE(state->output.velocities.empty());
  }
  else
  {
    EXPECT_EQ(n_joints, state->output.velocities.size());
  }
  if (
    std::find(command_interface_types_.begin(), command_interface_types_.end(), "acceleration") ==
    command_interface_types_.end())
  {
    EXPECT_TRUE(state->output.accelerations.empty());
  }
  else
  {
    EXPECT_EQ(n_joints, state->output.accelerations.size());
  }
  if (
    std::find(command_interface_types_.begin(), command_interface_types_.end(), "effort") ==
    command_interface_types_.end())
  {
    EXPECT_TRUE(state->output.effort.empty());
  }
  else
  {
    EXPECT_EQ(n_joints, state->output.effort.size());
  }
}

/**
 * @brief check if dynamic parameters are updated
 */
TEST_P(TrajectoryControllerTestParameterized, update_dynamic_parameters)
{
  rclcpp::executors::MultiThreadedExecutor executor;

  SetUpAndActivateTrajectoryController(executor);

  updateControllerAsync();
  auto pids = traj_controller_->get_pids();

  if (traj_controller_->use_closed_loop_pid_adapter())
  {
    EXPECT_EQ(pids.size(), 3);
    auto gain_0 = pids.at(0)->get_gains();
    EXPECT_EQ(gain_0.p_gain_, 0.0);

    double kp = 1.0;
    SetPidParameters(kp);
    updateControllerAsync();

    pids = traj_controller_->get_pids();
    EXPECT_EQ(pids.size(), 3);
    gain_0 = pids.at(0)->get_gains();
    EXPECT_EQ(gain_0.p_gain_, kp);
  }
  else
  {
    // nothing to check here, skip further test
    EXPECT_EQ(pids.size(), 0);
  }

  executor.cancel();
}

/**
 * @brief check if dynamic tolerances are updated
 */
TEST_P(TrajectoryControllerTestParameterized, update_dynamic_tolerances)
{
  rclcpp::executors::MultiThreadedExecutor executor;

  SetUpAndActivateTrajectoryController(executor);

  updateControllerAsync();

  // test default parameters
  {
    auto tols = traj_controller_->get_tolerances();
    EXPECT_EQ(tols.goal_time_tolerance, 0.0);
    for (size_t i = 0; i < joint_names_.size(); ++i)
    {
      EXPECT_EQ(tols.state_tolerance.at(i).position, 0.0);
      EXPECT_EQ(tols.goal_state_tolerance.at(i).position, 0.0);
      EXPECT_EQ(tols.goal_state_tolerance.at(i).velocity, 0.01);
    }
  }

  // change parameters, update and see what happens
  std::vector<rclcpp::Parameter> new_tolerances{
    rclcpp::Parameter("constraints.goal_time", 1.0),
    rclcpp::Parameter("constraints.stopped_velocity_tolerance", 0.02),
    rclcpp::Parameter("constraints.joint1.trajectory", 1.0),
    rclcpp::Parameter("constraints.joint2.trajectory", 2.0),
    rclcpp::Parameter("constraints.joint3.trajectory", 3.0),
    rclcpp::Parameter("constraints.joint1.goal", 10.0),
    rclcpp::Parameter("constraints.joint2.goal", 20.0),
    rclcpp::Parameter("constraints.joint3.goal", 30.0)};
  for (const auto & param : new_tolerances)
  {
    traj_controller_->get_node()->set_parameter(param);
  }
  updateControllerAsync();

  {
    auto tols = traj_controller_->get_tolerances();
    EXPECT_EQ(tols.goal_time_tolerance, 1.0);
    for (size_t i = 0; i < joint_names_.size(); ++i)
    {
      EXPECT_EQ(tols.state_tolerance.at(i).position, static_cast<double>(i) + 1.0);
      EXPECT_EQ(tols.goal_state_tolerance.at(i).position, 10.0 * (static_cast<double>(i) + 1.0));
      EXPECT_EQ(tols.goal_state_tolerance.at(i).velocity, 0.02);
    }
  }

  executor.cancel();
}

/**
 * @brief check if hold on startup
 */
TEST_P(TrajectoryControllerTestParameterized, hold_on_startup)
{
  rclcpp::executors::MultiThreadedExecutor executor;

  SetUpAndActivateTrajectoryController(executor, {});

  constexpr auto FIRST_POINT_TIME = std::chrono::milliseconds(250);
  updateControllerAsync(rclcpp::Duration(FIRST_POINT_TIME));
  // after startup, we expect an active trajectory:
  ASSERT_TRUE(traj_controller_->has_active_traj());
  // one point, being the position at startup
  std::vector<double> initial_positions{INITIAL_POS_JOINT1, INITIAL_POS_JOINT2, INITIAL_POS_JOINT3};
  expectCommandPoint(initial_positions);

  executor.cancel();
}

// Floating-point value comparison threshold
const double EPS = 1e-6;

/**
 * @brief check if calculated trajectory error is correct (angle wraparound) for continuous joints
 */
TEST_P(TrajectoryControllerTestParameterized, compute_error_angle_wraparound_true)
{
  rclcpp::executors::MultiThreadedExecutor executor;
  std::vector<rclcpp::Parameter> params = {};
  SetUpAndActivateTrajectoryController(
    executor, params, true, 0.0, 1.0, INITIAL_POS_JOINTS, INITIAL_VEL_JOINTS, INITIAL_ACC_JOINTS,
    INITIAL_EFF_JOINTS, test_trajectory_controllers::urdf_rrrbot_continuous);

  size_t n_joints = joint_names_.size();

  // send msg
  constexpr auto FIRST_POINT_TIME = std::chrono::milliseconds(250);
  builtin_interfaces::msg::Duration time_from_start{rclcpp::Duration(FIRST_POINT_TIME)};
  // *INDENT-OFF*
  std::vector<std::vector<double>> points{
    {{3.3, 4.4, 6.6}}, {{7.7, 8.8, 9.9}}, {{10.10, 11.11, 12.12}}};
  std::vector<std::vector<double>> points_velocities{
    {{0.01, 0.01, 0.01}}, {{0.05, 0.05, 0.05}}, {{0.06, 0.06, 0.06}}};
  std::vector<std::vector<double>> points_accelerations{
    {{0.1, 0.1, 0.1}}, {{0.5, 0.5, 0.5}}, {{0.6, 0.6, 0.6}}};
  // *INDENT-ON*

  trajectory_msgs::msg::JointTrajectoryPoint error, current, desired;
  current.positions = {points[0].begin(), points[0].end()};
  current.velocities = {points_velocities[0].begin(), points_velocities[0].end()};
  current.accelerations = {points_accelerations[0].begin(), points_accelerations[0].end()};
  traj_controller_->resize_joint_trajectory_point(error, n_joints);

  // zero error
  desired = current;
  for (size_t i = 0; i < n_joints; ++i)
  {
    traj_controller_->testable_compute_error_for_joint(error, i, current, desired);
    EXPECT_NEAR(error.positions[i], 0., EPS);
    if (
      traj_controller_->has_velocity_state_interface() &&
      (traj_controller_->has_velocity_command_interface() ||
       traj_controller_->has_effort_command_interface()))
    {
      // expect: error.velocities = desired.velocities - current.velocities;
      EXPECT_NEAR(error.velocities[i], 0., EPS);
    }
    if (
      traj_controller_->has_acceleration_state_interface() &&
      traj_controller_->has_acceleration_command_interface())
    {
      // expect: error.accelerations = desired.accelerations - current.accelerations;
      EXPECT_NEAR(error.accelerations[i], 0., EPS);
    }
  }

  // angle wraparound of position error
  desired.positions[0] += 3.0 * M_PI_2;
  desired.velocities[0] += 1.0;
  desired.accelerations[0] += 1.0;
  traj_controller_->resize_joint_trajectory_point(error, n_joints);
  for (size_t i = 0; i < n_joints; ++i)
  {
    traj_controller_->testable_compute_error_for_joint(error, i, current, desired);
    if (i == 0)
    {
      EXPECT_NEAR(
        error.positions[i], desired.positions[i] - current.positions[i] - 2.0 * M_PI, EPS);
    }
    else
    {
      EXPECT_NEAR(error.positions[i], desired.positions[i] - current.positions[i], EPS);
    }

    if (
      traj_controller_->has_velocity_state_interface() &&
      (traj_controller_->has_velocity_command_interface() ||
       traj_controller_->has_effort_command_interface()))
    {
      // expect: error.velocities = desired.velocities - current.velocities;
      EXPECT_NEAR(error.velocities[i], desired.velocities[i] - current.velocities[i], EPS);
    }
    if (
      traj_controller_->has_acceleration_state_interface() &&
      traj_controller_->has_acceleration_command_interface())
    {
      // expect: error.accelerations = desired.accelerations - current.accelerations;
      EXPECT_NEAR(error.accelerations[i], desired.accelerations[i] - current.accelerations[i], EPS);
    }
  }

  executor.cancel();
}

/**
 * @brief check if calculated trajectory error is correct (no angle wraparound) for revolute joints
 */
TEST_P(TrajectoryControllerTestParameterized, compute_error_angle_wraparound_false)
{
  rclcpp::executors::MultiThreadedExecutor executor;
  std::vector<rclcpp::Parameter> params = {};
  SetUpAndActivateTrajectoryController(
    executor, params, true, 0.0, 1.0, INITIAL_POS_JOINTS, INITIAL_VEL_JOINTS, INITIAL_ACC_JOINTS,
    INITIAL_EFF_JOINTS, test_trajectory_controllers::urdf_rrrbot_revolute);

  size_t n_joints = joint_names_.size();

  // send msg
  constexpr auto FIRST_POINT_TIME = std::chrono::milliseconds(250);
  builtin_interfaces::msg::Duration time_from_start{rclcpp::Duration(FIRST_POINT_TIME)};
  // *INDENT-OFF*
  std::vector<std::vector<double>> points{
    {{3.3, 4.4, 6.6}}, {{7.7, 8.8, 9.9}}, {{10.10, 11.11, 12.12}}};
  std::vector<std::vector<double>> points_velocities{
    {{0.01, 0.01, 0.01}}, {{0.05, 0.05, 0.05}}, {{0.06, 0.06, 0.06}}};
  std::vector<std::vector<double>> points_accelerations{
    {{0.1, 0.1, 0.1}}, {{0.5, 0.5, 0.5}}, {{0.6, 0.6, 0.6}}};
  // *INDENT-ON*

  trajectory_msgs::msg::JointTrajectoryPoint error, current, desired;
  current.positions = {points[0].begin(), points[0].end()};
  current.velocities = {points_velocities[0].begin(), points_velocities[0].end()};
  current.accelerations = {points_accelerations[0].begin(), points_accelerations[0].end()};
  traj_controller_->resize_joint_trajectory_point(error, n_joints);

  // zero error
  desired = current;
  for (size_t i = 0; i < n_joints; ++i)
  {
    traj_controller_->testable_compute_error_for_joint(error, i, current, desired);
    EXPECT_NEAR(error.positions[i], 0., EPS);
    if (
      traj_controller_->has_velocity_state_interface() &&
      (traj_controller_->has_velocity_command_interface() ||
       traj_controller_->has_effort_command_interface()))
    {
      // expect: error.velocities = desired.velocities - current.velocities;
      EXPECT_NEAR(error.velocities[i], 0., EPS);
    }
    if (
      traj_controller_->has_acceleration_state_interface() &&
      traj_controller_->has_acceleration_command_interface())
    {
      // expect: error.accelerations = desired.accelerations - current.accelerations;
      EXPECT_NEAR(error.accelerations[i], 0., EPS);
    }
  }

  // no normalization of position error
  desired.positions[0] += 3.0 * M_PI_4;
  desired.velocities[0] += 1.0;
  desired.accelerations[0] += 1.0;
  traj_controller_->resize_joint_trajectory_point(error, n_joints);
  for (size_t i = 0; i < n_joints; ++i)
  {
    traj_controller_->testable_compute_error_for_joint(error, i, current, desired);
    EXPECT_NEAR(error.positions[i], desired.positions[i] - current.positions[i], EPS);
    if (
      traj_controller_->has_velocity_state_interface() &&
      (traj_controller_->has_velocity_command_interface() ||
       traj_controller_->has_effort_command_interface()))
    {
      // expect: error.velocities = desired.velocities - current.velocities;
      EXPECT_NEAR(error.velocities[i], desired.velocities[i] - current.velocities[i], EPS);
    }
    if (
      traj_controller_->has_acceleration_state_interface() &&
      traj_controller_->has_acceleration_command_interface())
    {
      // expect: error.accelerations = desired.accelerations - current.accelerations;
      EXPECT_NEAR(error.accelerations[i], desired.accelerations[i] - current.accelerations[i], EPS);
    }
  }

  executor.cancel();
}

/**
 * @brief check if position error of revolute joints aren't wrapped around (state topic)
 */
TEST_P(TrajectoryControllerTestParameterized, position_error_not_angle_wraparound)
{
  rclcpp::executors::MultiThreadedExecutor executor;
  constexpr double k_p = 10.0;
  std::vector<rclcpp::Parameter> params = {};
  SetUpAndActivateTrajectoryController(
    executor, params, true, k_p, 0.0, INITIAL_POS_JOINTS, INITIAL_VEL_JOINTS, INITIAL_ACC_JOINTS,
    INITIAL_EFF_JOINTS, test_trajectory_controllers::urdf_rrrbot_revolute);
  subscribeToState(executor);

  size_t n_joints = joint_names_.size();

  // send msg
  constexpr auto FIRST_POINT_TIME = std::chrono::milliseconds(300);
  builtin_interfaces::msg::Duration time_from_start{rclcpp::Duration(FIRST_POINT_TIME)};
  // *INDENT-OFF*
  std::vector<std::vector<double>> points{
    {{3.3, 4.4, 6.6}}, {{7.7, 8.8, 9.9}}, {{10.10, 11.11, 12.12}}};
  // *INDENT-ON*
  publish(time_from_start, points, rclcpp::Time());
  traj_controller_->wait_for_trajectory(executor);

  const rclcpp::Duration controller_period =
    rclcpp::Duration::from_seconds(1.0 / traj_controller_->get_update_rate());

  auto end_time = updateControllerAsync(
    rclcpp::Duration(FIRST_POINT_TIME) - controller_period, rclcpp::Time(0, 0, RCL_STEADY_TIME),
    controller_period);
  if (traj_controller_->has_position_command_interface())
  {
    // check command interface
    // One step before the first point, the target should hit the setpoint
    EXPECT_NEAR(points[0][0], joint_pos_[0], COMMON_THRESHOLD);
    EXPECT_NEAR(points[0][1], joint_pos_[1], COMMON_THRESHOLD);
    EXPECT_NEAR(points[0][2], joint_pos_[2], COMMON_THRESHOLD);
  }

  // Propagate to actual setpoint time
  traj_controller_->update(end_time + controller_period, controller_period);

  // get states from class variables
  auto state_feedback = traj_controller_->get_state_feedback();
  auto state_reference = traj_controller_->get_state_reference();
  auto state_error = traj_controller_->get_state_error();

  // no update of state_interface
  EXPECT_EQ(state_feedback.positions, INITIAL_POS_JOINTS);

  // has the msg the correct vector sizes?
  EXPECT_EQ(n_joints, state_reference.positions.size());
  EXPECT_EQ(n_joints, state_feedback.positions.size());
  EXPECT_EQ(n_joints, state_error.positions.size());

  // are the correct reference positions used?
  EXPECT_NEAR(points[0][0], state_reference.positions[0], COMMON_THRESHOLD);
  EXPECT_NEAR(points[0][1], state_reference.positions[1], COMMON_THRESHOLD);
  EXPECT_NEAR(points[0][2], state_reference.positions[2], COMMON_THRESHOLD);

  // no normalization of position error
  EXPECT_NEAR(state_error.positions[0], state_reference.positions[0] - INITIAL_POS_JOINTS[0], EPS);
  EXPECT_NEAR(state_error.positions[1], state_reference.positions[1] - INITIAL_POS_JOINTS[1], EPS);
  EXPECT_NEAR(state_error.positions[2], state_reference.positions[2] - INITIAL_POS_JOINTS[2], EPS);

  if (traj_controller_->has_velocity_command_interface())
  {
    // use_closed_loop_pid_adapter_
    if (traj_controller_->use_closed_loop_pid_adapter())
    {
      // we expect u = k_p * (s_d-s) for positions
      EXPECT_NEAR(
        k_p * (state_reference.positions[0] - INITIAL_POS_JOINTS[0]), joint_vel_[0],
        k_p * COMMON_THRESHOLD);
      EXPECT_NEAR(
        k_p * (state_reference.positions[1] - INITIAL_POS_JOINTS[1]), joint_vel_[1],
        k_p * COMMON_THRESHOLD);
      EXPECT_NEAR(
        k_p * (state_reference.positions[2] - INITIAL_POS_JOINTS[2]), joint_vel_[2],
        k_p * COMMON_THRESHOLD);
    }
    else
    {
      // interpolated points_velocities only
      // check command interface
      EXPECT_LT(0.0, joint_vel_[0]);
      EXPECT_LT(0.0, joint_vel_[1]);
      EXPECT_LT(0.0, joint_vel_[2]);
    }
  }

  if (traj_controller_->has_effort_command_interface())
  {
    // with effort command interface, use_closed_loop_pid_adapter is always true
    // we expect u = k_p * (s_d-s) for positions
    EXPECT_NEAR(
      k_p * (state_reference.positions[0] - INITIAL_POS_JOINTS[0]), joint_eff_[0],
      k_p * COMMON_THRESHOLD);
    EXPECT_NEAR(
      k_p * (state_reference.positions[1] - INITIAL_POS_JOINTS[1]), joint_eff_[1],
      k_p * COMMON_THRESHOLD);
    EXPECT_NEAR(
      k_p * (state_reference.positions[2] - INITIAL_POS_JOINTS[2]), joint_eff_[2],
      k_p * COMMON_THRESHOLD);
  }

  executor.cancel();
}

/**
 * @brief check if position error of continuous joints are wrapped around (state topic)
 */
TEST_P(TrajectoryControllerTestParameterized, position_error_angle_wraparound)
{
  rclcpp::executors::MultiThreadedExecutor executor;
  constexpr double k_p = 10.0;
  std::vector<rclcpp::Parameter> params = {};
  SetUpAndActivateTrajectoryController(
    executor, params, true, k_p, 0.0, INITIAL_POS_JOINTS, INITIAL_VEL_JOINTS, INITIAL_ACC_JOINTS,
    INITIAL_EFF_JOINTS, test_trajectory_controllers::urdf_rrrbot_continuous);

  size_t n_joints = joint_names_.size();

  // send msg
  constexpr auto FIRST_POINT_TIME = std::chrono::milliseconds(300);
  builtin_interfaces::msg::Duration time_from_start{rclcpp::Duration(FIRST_POINT_TIME)};
  // *INDENT-OFF*
  std::vector<std::vector<double>> points{
    {{3.3, 4.4, 6.6}}, {{7.7, 8.8, 9.9}}, {{10.10, 11.11, 12.12}}};
  std::vector<std::vector<double>> points_velocities{
    {{0.01, 0.01, 0.01}}, {{0.05, 0.05, 0.05}}, {{0.06, 0.06, 0.06}}};
  // *INDENT-ON*
  publish(time_from_start, points, rclcpp::Time(), {}, points_velocities);
  traj_controller_->wait_for_trajectory(executor);

  const rclcpp::Duration controller_period =
    rclcpp::Duration::from_seconds(1.0 / traj_controller_->get_update_rate());
  auto end_time = updateControllerAsync(
    rclcpp::Duration(FIRST_POINT_TIME) - controller_period, rclcpp::Time(0, 0, RCL_STEADY_TIME),
    controller_period);

  if (traj_controller_->has_position_command_interface())
  {
    // check command interface
    // One step before the first point, the target should hit the setpoint
    EXPECT_NEAR(points[0][0], joint_pos_[0], COMMON_THRESHOLD);
    EXPECT_NEAR(points[0][1], joint_pos_[1], COMMON_THRESHOLD);
    EXPECT_NEAR(points[0][2], joint_pos_[2], COMMON_THRESHOLD);
  }

  // Propagate to actual setpoint time
  traj_controller_->update(end_time + controller_period, controller_period);

  // get states from class variables
  auto state_feedback = traj_controller_->get_state_feedback();
  auto state_reference = traj_controller_->get_state_reference();
  auto state_error = traj_controller_->get_state_error();

  // no update of state_interface
  EXPECT_EQ(state_feedback.positions, INITIAL_POS_JOINTS);

  // has the msg the correct vector sizes?
  EXPECT_EQ(n_joints, state_reference.positions.size());
  EXPECT_EQ(n_joints, state_feedback.positions.size());
  EXPECT_EQ(n_joints, state_error.positions.size());

  // are the correct reference positions used?
  EXPECT_NEAR(points[0][0], state_reference.positions[0], COMMON_THRESHOLD);
  EXPECT_NEAR(points[0][1], state_reference.positions[1], COMMON_THRESHOLD);
  EXPECT_NEAR(points[0][2], state_reference.positions[2], COMMON_THRESHOLD);

  // is error.positions[2] wrapped around?
  EXPECT_NEAR(state_error.positions[0], state_reference.positions[0] - INITIAL_POS_JOINTS[0], EPS);
  EXPECT_NEAR(state_error.positions[1], state_reference.positions[1] - INITIAL_POS_JOINTS[1], EPS);
  EXPECT_NEAR(
    state_error.positions[2], state_reference.positions[2] - INITIAL_POS_JOINTS[2] - 2 * M_PI, EPS);

  if (traj_controller_->has_velocity_command_interface())
  {
    // use_closed_loop_pid_adapter_
    if (traj_controller_->use_closed_loop_pid_adapter())
    {
      // we expect u = k_p * (s_d-s) for joint0 and joint1
      EXPECT_NEAR(
        k_p * (state_reference.positions[0] - INITIAL_POS_JOINTS[0]), joint_vel_[0],
        k_p * COMMON_THRESHOLD);
      EXPECT_NEAR(
        k_p * (state_reference.positions[1] - INITIAL_POS_JOINTS[1]), joint_vel_[1],
        k_p * COMMON_THRESHOLD);
      // is error of positions[2] wrapped around?
      EXPECT_GT(0.0, joint_vel_[2]);  // direction change because of angle wrap
      EXPECT_NEAR(
        k_p * (state_reference.positions[2] - INITIAL_POS_JOINTS[2] - 2 * M_PI), joint_vel_[2],
        k_p * COMMON_THRESHOLD);
    }
    else
    {
      // interpolated points_velocities only
      // check command interface
      EXPECT_LT(0.0, joint_vel_[0]);
      EXPECT_LT(0.0, joint_vel_[1]);
      EXPECT_LT(0.0, joint_vel_[2]);
    }
  }

  if (traj_controller_->has_effort_command_interface())
  {
    // with effort command interface, use_closed_loop_pid_adapter is always true
    // we expect u = k_p * (s_d-s) for joint0 and joint1
    EXPECT_NEAR(
      k_p * (state_reference.positions[0] - INITIAL_POS_JOINTS[0]), joint_eff_[0],
      k_p * COMMON_THRESHOLD);
    EXPECT_NEAR(
      k_p * (state_reference.positions[1] - INITIAL_POS_JOINTS[1]), joint_eff_[1],
      k_p * COMMON_THRESHOLD);
    // is error of positions[2] wrapped around?
    EXPECT_GT(0.0, joint_eff_[2]);
    EXPECT_NEAR(
      k_p * (state_reference.positions[2] - INITIAL_POS_JOINTS[2] - 2 * M_PI), joint_eff_[2],
      k_p * COMMON_THRESHOLD);
  }

  executor.cancel();
}

/**
 * @brief cmd_timeout must be greater than constraints.goal_time
 */
TEST_P(TrajectoryControllerTestParameterized, accept_correct_cmd_timeout)
{
  rclcpp::executors::MultiThreadedExecutor executor;
  // zero is default value, just for demonstration
  double cmd_timeout = 3.0;
  rclcpp::Parameter cmd_timeout_parameter("cmd_timeout", cmd_timeout);
  rclcpp::Parameter goal_time_parameter("constraints.goal_time", 2.0);
  SetUpAndActivateTrajectoryController(
    executor, {cmd_timeout_parameter, goal_time_parameter}, false);

  EXPECT_DOUBLE_EQ(cmd_timeout, traj_controller_->get_cmd_timeout());
}

/**
 * @brief cmd_timeout must be greater than constraints.goal_time
 */
TEST_P(TrajectoryControllerTestParameterized, decline_false_cmd_timeout)
{
  rclcpp::executors::MultiThreadedExecutor executor;
  // zero is default value, just for demonstration
  rclcpp::Parameter cmd_timeout_parameter("cmd_timeout", 1.0);
  rclcpp::Parameter goal_time_parameter("constraints.goal_time", 2.0);
  SetUpAndActivateTrajectoryController(
    executor, {cmd_timeout_parameter, goal_time_parameter}, false);

  EXPECT_DOUBLE_EQ(0.0, traj_controller_->get_cmd_timeout());
}

/**
 * @brief check if no timeout is triggered
 */
// TODO(anyone) make test independent of clock source to use updateControllerAsync
TEST_P(TrajectoryControllerTestParameterized, no_timeout)
{
  rclcpp::executors::MultiThreadedExecutor executor;
  // zero is default value, just for demonstration
  rclcpp::Parameter cmd_timeout_parameter("cmd_timeout", 0.0);
  SetUpAndActivateTrajectoryController(executor, {cmd_timeout_parameter}, false);

  size_t n_joints = joint_names_.size();

  // send msg
  constexpr auto FIRST_POINT_TIME = std::chrono::milliseconds(250);
  builtin_interfaces::msg::Duration time_from_start{rclcpp::Duration(FIRST_POINT_TIME)};
  // *INDENT-OFF*
  std::vector<std::vector<double>> points{
    {{3.3, 4.4, 6.6}}, {{7.7, 8.8, 9.9}}, {{10.10, 11.11, 12.12}}};
  std::vector<std::vector<double>> points_velocities{
    {{0.01, 0.01, 0.01}}, {{0.05, 0.05, 0.05}}, {{0.06, 0.06, 0.06}}};
  // *INDENT-ON*
  publish(time_from_start, points, rclcpp::Time(0, 0, RCL_STEADY_TIME), {}, points_velocities);
  traj_controller_->wait_for_trajectory(executor);

  updateController(rclcpp::Duration(FIRST_POINT_TIME) * 4);

  // get states from class variables
  auto state_feedback = traj_controller_->get_state_feedback();
  auto state_reference = traj_controller_->get_state_reference();
  auto state_error = traj_controller_->get_state_error();

  // has the msg the correct vector sizes?
  EXPECT_EQ(n_joints, state_reference.positions.size());

  // is the trajectory still active?
  EXPECT_TRUE(traj_controller_->has_active_traj());
  // should still hold the points from above
  EXPECT_TRUE(traj_controller_->has_nontrivial_traj());
  EXPECT_NEAR(state_reference.positions[0], points.at(2).at(0), 1e-2);
  EXPECT_NEAR(state_reference.positions[1], points.at(2).at(1), 1e-2);
  EXPECT_NEAR(state_reference.positions[2], points.at(2).at(2), 1e-2);
  // value of velocities is different from above due to spline interpolation
  EXPECT_GT(state_reference.velocities[0], 0.0);
  EXPECT_GT(state_reference.velocities[1], 0.0);
  EXPECT_GT(state_reference.velocities[2], 0.0);

  executor.cancel();
}

/**
 * @brief check if timeout is triggered
 */
// TODO(anyone) make test independent of clock source to use updateControllerAsync
TEST_P(TrajectoryControllerTestParameterized, timeout)
{
  rclcpp::executors::MultiThreadedExecutor executor;
  constexpr double cmd_timeout = 0.1;
  rclcpp::Parameter cmd_timeout_parameter("cmd_timeout", cmd_timeout);
  double kp = 1.0;  // activate feedback control for testing velocity/effort PID
  SetUpAndActivateTrajectoryController(executor, {cmd_timeout_parameter}, false, kp);

  // send msg
  constexpr auto FIRST_POINT_TIME = std::chrono::milliseconds(250);
  builtin_interfaces::msg::Duration time_from_start{rclcpp::Duration(FIRST_POINT_TIME)};
  // *INDENT-OFF*
  std::vector<std::vector<double>> points{
    {{3.3, 4.4, 6.6}}, {{7.7, 8.8, 9.9}}, {{10.10, 11.11, 12.12}}};
  std::vector<std::vector<double>> points_velocities{
    {{0.01, 0.01, 0.01}}, {{0.05, 0.05, 0.05}}, {{0.06, 0.06, 0.06}}};
  // *INDENT-ON*

  publish(time_from_start, points, rclcpp::Time(0, 0, RCL_STEADY_TIME), {}, points_velocities);
  traj_controller_->wait_for_trajectory(executor);

  // update until end of trajectory -> no timeout should have occurred
  updateController(rclcpp::Duration(FIRST_POINT_TIME) * 3);
  // is a trajectory active?
  EXPECT_TRUE(traj_controller_->has_active_traj());
  // should have the trajectory with three points
  EXPECT_TRUE(traj_controller_->has_nontrivial_traj());

  // update until timeout should have happened
  updateController(rclcpp::Duration(FIRST_POINT_TIME));

  // after timeout, set_hold_position adds a new trajectory
  // is a trajectory active?
  EXPECT_TRUE(traj_controller_->has_active_traj());
  // should be not more than one point now (from hold position)
  EXPECT_FALSE(traj_controller_->has_nontrivial_traj());
  // should hold last position with zero velocity
  if (traj_controller_->has_position_command_interface())
  {
    expectCommandPoint(points.at(2));
  }
  else
  {
    // no integration to position state interface from velocity/acceleration
    expectCommandPoint(INITIAL_POS_JOINTS);
  }

  executor.cancel();
}

/**
 * @brief check if use_closed_loop_pid is active
 */
TEST_P(TrajectoryControllerTestParameterized, use_closed_loop_pid)
{
  rclcpp::executors::MultiThreadedExecutor executor;

  SetUpAndActivateTrajectoryController(executor);

  if (
    (traj_controller_->has_velocity_command_interface() &&
     !traj_controller_->has_position_command_interface() &&
     !traj_controller_->has_effort_command_interface() &&
     !traj_controller_->has_acceleration_command_interface()) ||
    traj_controller_->has_effort_command_interface())
  {
    EXPECT_TRUE(traj_controller_->use_closed_loop_pid_adapter());
  }
}

/**
 * @brief check if velocity error is calculated correctly
 */
TEST_P(TrajectoryControllerTestParameterized, velocity_error)
{
  rclcpp::executors::MultiThreadedExecutor executor;
  SetUpAndActivateTrajectoryController(executor, {}, true);

  size_t n_joints = joint_names_.size();

  // send msg
  constexpr auto FIRST_POINT_TIME = std::chrono::milliseconds(250);
  builtin_interfaces::msg::Duration time_from_start{rclcpp::Duration(FIRST_POINT_TIME)};
  // *INDENT-OFF*
  std::vector<std::vector<double>> points_positions{
    {{3.3, 4.4, 6.6}}, {{7.7, 8.8, 9.9}}, {{10.10, 11.11, 12.12}}};
  std::vector<std::vector<double>> points_velocities{
    {{0.1, 0.1, 0.1}}, {{0.2, 0.2, 0.2}}, {{0.3, 0.3, 0.3}}};
  // *INDENT-ON*
  publish(time_from_start, points_positions, rclcpp::Time(), {}, points_velocities);
  traj_controller_->wait_for_trajectory(executor);

  updateControllerAsync(rclcpp::Duration(FIRST_POINT_TIME));

  // get states from class variables
  auto state_feedback = traj_controller_->get_state_feedback();
  auto state_reference = traj_controller_->get_state_reference();
  auto state_error = traj_controller_->get_state_error();

  // has the msg the correct vector sizes?
  EXPECT_EQ(n_joints, state_reference.positions.size());
  EXPECT_EQ(n_joints, state_feedback.positions.size());
  EXPECT_EQ(n_joints, state_error.positions.size());
  if (traj_controller_->has_velocity_state_interface())
  {
    EXPECT_EQ(n_joints, state_reference.velocities.size());
    EXPECT_EQ(n_joints, state_feedback.velocities.size());
    EXPECT_EQ(n_joints, state_error.velocities.size());
  }
  if (traj_controller_->has_acceleration_state_interface())
  {
    EXPECT_EQ(n_joints, state_reference.accelerations.size());
    EXPECT_EQ(n_joints, state_feedback.accelerations.size());
    EXPECT_EQ(n_joints, state_error.accelerations.size());
  }

  // no change in state interface should happen
  if (traj_controller_->has_velocity_state_interface())
  {
    EXPECT_EQ(state_feedback.velocities, INITIAL_VEL_JOINTS);
  }
  // is the velocity error correct?
  if (
    traj_controller_->use_closed_loop_pid_adapter()  // always needed for PID controller
    || (traj_controller_->has_velocity_state_interface() &&
        traj_controller_->has_velocity_command_interface()))
  {
    // don't check against a value, because spline interpolation might overshoot depending on
    // interface combinations
    EXPECT_GE(state_error.velocities[0], points_velocities[0][0]);
    EXPECT_GE(state_error.velocities[1], points_velocities[0][1]);
    EXPECT_GE(state_error.velocities[2], points_velocities[0][2]);
  }

  executor.cancel();
}

/**
 * @brief test_jumbled_joint_order Test sending trajectories with a joint order different from
 * internal controller order
 */
TEST_P(TrajectoryControllerTestParameterized, test_jumbled_joint_order)
{
  rclcpp::executors::SingleThreadedExecutor executor;
  SetUpAndActivateTrajectoryController(executor);
  std::vector<double> points_positions = {1.0, 2.0, 3.0};
  std::vector<size_t> jumble_map = {1, 2, 0};
  double dt = 0.25;
  {
    trajectory_msgs::msg::JointTrajectory traj_msg;
    const std::vector<std::string> jumbled_joint_names{
      joint_names_[jumble_map[0]], joint_names_[jumble_map[1]], joint_names_[jumble_map[2]]};

    traj_msg.joint_names = jumbled_joint_names;
    traj_msg.header.stamp = rclcpp::Time(0);
    traj_msg.points.resize(1);

    traj_msg.points[0].time_from_start = rclcpp::Duration::from_seconds(dt);
    traj_msg.points[0].positions.resize(3);
    traj_msg.points[0].positions[0] = points_positions.at(jumble_map[0]);
    traj_msg.points[0].positions[1] = points_positions.at(jumble_map[1]);
    traj_msg.points[0].positions[2] = points_positions.at(jumble_map[2]);
    traj_msg.points[0].velocities.resize(3);
    traj_msg.points[0].accelerations.resize(3);

    for (size_t dof = 0; dof < 3; dof++)
    {
      traj_msg.points[0].velocities[dof] =
        (traj_msg.points[0].positions[dof] - joint_pos_[jumble_map[dof]]) / dt;
      traj_msg.points[0].accelerations[dof] =
        (traj_msg.points[0].velocities[dof] - joint_vel_[jumble_map[dof]]) / dt;
    }

    trajectory_publisher_->publish(traj_msg);
  }

  traj_controller_->wait_for_trajectory(executor);
  updateControllerAsync(rclcpp::Duration::from_seconds(dt));

  if (traj_controller_->has_position_command_interface())
  {
    EXPECT_NEAR(points_positions.at(0), joint_pos_[0], COMMON_THRESHOLD);
    EXPECT_NEAR(points_positions.at(1), joint_pos_[1], COMMON_THRESHOLD);
    EXPECT_NEAR(points_positions.at(2), joint_pos_[2], COMMON_THRESHOLD);
  }

  if (traj_controller_->has_velocity_command_interface())
  {
    // if use_closed_loop_pid_adapter_==false: we expect desired velocities from direct sampling
    // if use_closed_loop_pid_adapter_==true: we expect desired velocities, because we use PID with
    // feedforward term only
    EXPECT_GT(0.0, joint_vel_[0]);
    EXPECT_GT(0.0, joint_vel_[1]);
    EXPECT_GT(0.0, joint_vel_[2]);
  }

  if (traj_controller_->has_acceleration_command_interface())
  {
    EXPECT_GT(0.0, joint_acc_[0]);
    EXPECT_GT(0.0, joint_acc_[1]);
    EXPECT_GT(0.0, joint_acc_[2]);
  }

  if (traj_controller_->has_effort_command_interface())
  {
    // effort should be nonzero, because we use PID with feedforward term
    EXPECT_GT(0.0, joint_eff_[0]);
    EXPECT_GT(0.0, joint_eff_[1]);
    EXPECT_GT(0.0, joint_eff_[2]);
  }
}

/**
 * @brief test_partial_joint_list Test sending trajectories with a subset of the controlled
 * joints
 */
TEST_P(TrajectoryControllerTestParameterized, test_partial_joint_list)
{
  rclcpp::Parameter partial_joints_parameters("allow_partial_joints_goal", true);

  rclcpp::executors::SingleThreadedExecutor executor;
  SetUpAndActivateTrajectoryController(executor, {partial_joints_parameters});

  const double initial_joint1_cmd = joint_pos_[0];
  const double initial_joint2_cmd = joint_pos_[1];
  const double initial_joint3_cmd = joint_pos_[2];
  const double dt = 0.25;
  trajectory_msgs::msg::JointTrajectory traj_msg;

  {
    std::vector<size_t> jumble_map = {1, 0};
    std::vector<std::string> partial_joint_names{
      joint_names_[jumble_map[0]], joint_names_[jumble_map[1]]};
    traj_msg.joint_names = partial_joint_names;
    traj_msg.header.stamp = rclcpp::Time(0);
    traj_msg.points.resize(1);

    traj_msg.points[0].time_from_start = rclcpp::Duration::from_seconds(dt);
    traj_msg.points[0].positions.resize(2);
    traj_msg.points[0].positions[0] = 2.0;
    traj_msg.points[0].positions[1] = 1.0;
    traj_msg.points[0].velocities.resize(2);
    traj_msg.points[0].accelerations.resize(2);
    for (size_t dof = 0; dof < 2; dof++)
    {
      traj_msg.points[0].velocities[dof] =
        (traj_msg.points[0].positions[dof] - joint_pos_[jumble_map[dof]]) / dt;
      traj_msg.points[0].accelerations[dof] =
        (traj_msg.points[0].velocities[dof] - joint_vel_[jumble_map[dof]]) / dt;
    }

    trajectory_publisher_->publish(traj_msg);
  }

  traj_controller_->wait_for_trajectory(executor);
  updateControllerAsync(rclcpp::Duration::from_seconds(dt));

  if (traj_controller_->has_position_command_interface())
  {
    EXPECT_NEAR(traj_msg.points[0].positions[1], joint_pos_[0], COMMON_THRESHOLD);
    EXPECT_NEAR(traj_msg.points[0].positions[0], joint_pos_[1], COMMON_THRESHOLD);
    EXPECT_NEAR(initial_joint3_cmd, joint_pos_[2], COMMON_THRESHOLD)
      << "Joint 3 command should be current position";
  }

  if (traj_controller_->has_velocity_command_interface())
  {
    // estimate the sign of the velocity
    // joint rotates forward
    EXPECT_TRUE(
      is_same_sign_or_zero(traj_msg.points[0].positions[0] - initial_joint2_cmd, joint_vel_[0]));
    EXPECT_TRUE(
      is_same_sign_or_zero(traj_msg.points[0].positions[1] - initial_joint1_cmd, joint_vel_[1]));
    EXPECT_NEAR(0.0, joint_vel_[2], COMMON_THRESHOLD)
      << "Joint 3 velocity should be 0.0 since it's not in the goal";
  }

  if (traj_controller_->has_acceleration_command_interface())
  {
    // estimate the sign of the acceleration
    // joint rotates forward
    EXPECT_TRUE(
      is_same_sign_or_zero(traj_msg.points[0].positions[0] - initial_joint2_cmd, joint_acc_[0]))
      << "Joint1: " << traj_msg.points[0].positions[0] - initial_joint2_cmd << " vs. "
      << joint_acc_[0];
    EXPECT_TRUE(
      is_same_sign_or_zero(traj_msg.points[0].positions[1] - initial_joint1_cmd, joint_acc_[1]))
      << "Joint2: " << traj_msg.points[0].positions[1] - initial_joint1_cmd << " vs. "
      << joint_acc_[1];
    EXPECT_NEAR(0.0, joint_acc_[2], COMMON_THRESHOLD)
      << "Joint 3 acc should be 0.0 since it's not in the goal";
  }

  if (traj_controller_->has_effort_command_interface())
  {
    // estimate the sign of the effort
    // joint rotates forward
    EXPECT_TRUE(
      is_same_sign_or_zero(traj_msg.points[0].positions[0] - initial_joint2_cmd, joint_eff_[0]));
    EXPECT_TRUE(
      is_same_sign_or_zero(traj_msg.points[0].positions[1] - initial_joint1_cmd, joint_eff_[1]));
    EXPECT_NEAR(0.0, joint_eff_[2], COMMON_THRESHOLD)
      << "Joint 3 effort should be 0.0 since it's not in the goal";
  }

  executor.cancel();
}

/**
 * @brief test_partial_joint_list Test sending trajectories with a subset of the controlled
 * joints without allow_partial_joints_goal
 */
TEST_P(TrajectoryControllerTestParameterized, test_partial_joint_list_not_allowed)
{
  rclcpp::Parameter partial_joints_parameters("allow_partial_joints_goal", false);

  rclcpp::executors::SingleThreadedExecutor executor;
  SetUpAndActivateTrajectoryController(executor, {partial_joints_parameters});

  const double initial_joint1_cmd = joint_pos_[0];
  const double initial_joint2_cmd = joint_pos_[1];
  const double initial_joint3_cmd = joint_pos_[2];
  trajectory_msgs::msg::JointTrajectory traj_msg;

  {
    std::vector<std::string> partial_joint_names{joint_names_[1], joint_names_[0]};
    traj_msg.joint_names = partial_joint_names;
    traj_msg.header.stamp = rclcpp::Time(0);
    traj_msg.points.resize(1);

    traj_msg.points[0].time_from_start = rclcpp::Duration::from_seconds(0.25);
    traj_msg.points[0].positions.resize(2);
    traj_msg.points[0].positions[0] = 2.0;
    traj_msg.points[0].positions[1] = 1.0;
    traj_msg.points[0].velocities.resize(2);
    traj_msg.points[0].velocities[0] = 2.0;
    traj_msg.points[0].velocities[1] = 1.0;

    trajectory_publisher_->publish(traj_msg);
  }

  traj_controller_->wait_for_trajectory(executor);
  // update for 0.5 seconds
  updateControllerAsync(rclcpp::Duration::from_seconds(0.25));

  if (traj_controller_->has_position_command_interface())
  {
    EXPECT_NEAR(initial_joint1_cmd, joint_pos_[0], COMMON_THRESHOLD)
      << "All joints command should be current position because goal was rejected";
    EXPECT_NEAR(initial_joint2_cmd, joint_pos_[1], COMMON_THRESHOLD)
      << "All joints command should be current position because goal was rejected";
    EXPECT_NEAR(initial_joint3_cmd, joint_pos_[2], COMMON_THRESHOLD)
      << "All joints command should be current position because goal was rejected";
  }

  if (traj_controller_->has_velocity_command_interface())
  {
    EXPECT_NEAR(INITIAL_VEL_JOINTS[0], joint_vel_[0], COMMON_THRESHOLD)
      << "All joints velocities should be 0.0 because goal was rejected";
    EXPECT_NEAR(INITIAL_VEL_JOINTS[1], joint_vel_[1], COMMON_THRESHOLD)
      << "All joints velocities should be 0.0 because goal was rejected";
    EXPECT_NEAR(INITIAL_VEL_JOINTS[2], joint_vel_[2], COMMON_THRESHOLD)
      << "All joints velocities should be 0.0 because goal was rejected";
  }

  if (traj_controller_->has_acceleration_command_interface())
  {
    EXPECT_NEAR(INITIAL_ACC_JOINTS[0], joint_acc_[0], COMMON_THRESHOLD)
      << "All joints accelerations should be 0.0 because goal was rejected";
    EXPECT_NEAR(INITIAL_ACC_JOINTS[1], joint_acc_[1], COMMON_THRESHOLD)
      << "All joints accelerations should be 0.0 because goal was rejected";
    EXPECT_NEAR(INITIAL_ACC_JOINTS[2], joint_acc_[2], COMMON_THRESHOLD)
      << "All joints accelerations should be 0.0 because goal was rejected";
  }

  if (traj_controller_->has_effort_command_interface())
  {
    EXPECT_NEAR(INITIAL_EFF_JOINTS[0], joint_eff_[0], COMMON_THRESHOLD)
      << "All joints efforts should be 0.0 because goal was rejected";
    EXPECT_NEAR(INITIAL_EFF_JOINTS[1], joint_eff_[1], COMMON_THRESHOLD)
      << "All joints efforts should be 0.0 because goal was rejected";
    EXPECT_NEAR(INITIAL_EFF_JOINTS[2], joint_eff_[2], COMMON_THRESHOLD)
      << "All joints efforts should be 0.0 because goal was rejected";
  }

  executor.cancel();
}

/**
 * @brief invalid_message Test mismatched joint and reference vector sizes
 */
TEST_P(TrajectoryControllerTestParameterized, invalid_message)
{
  rclcpp::Parameter partial_joints_parameters("allow_partial_joints_goal", false);
  rclcpp::Parameter allow_integration_parameters("allow_integration_in_goal_trajectories", false);
  rclcpp::executors::SingleThreadedExecutor executor;
  SetUpAndActivateTrajectoryController(
    executor, {partial_joints_parameters, allow_integration_parameters});

  trajectory_msgs::msg::JointTrajectory traj_msg, good_traj_msg;

  good_traj_msg.joint_names = joint_names_;
  good_traj_msg.header.stamp = rclcpp::Time(0);
  good_traj_msg.points.resize(1);
  good_traj_msg.points[0].time_from_start = rclcpp::Duration::from_seconds(0.25);
  good_traj_msg.points[0].positions.resize(1);
  good_traj_msg.points[0].positions = {1.0, 2.0, 3.0};
  good_traj_msg.points[0].velocities.resize(1);
  good_traj_msg.points[0].velocities = {-1.0, -2.0, -3.0};
  EXPECT_TRUE(traj_controller_->validate_trajectory_msg(good_traj_msg));

  // Incompatible joint names
  traj_msg = good_traj_msg;
  traj_msg.joint_names = {"bad_name"};
  EXPECT_FALSE(traj_controller_->validate_trajectory_msg(traj_msg));

  // empty message
  traj_msg = good_traj_msg;
  traj_msg.points.clear();
  EXPECT_FALSE(traj_controller_->validate_trajectory_msg(traj_msg));

  // No position data
  traj_msg = good_traj_msg;
  traj_msg.points[0].positions.clear();
  EXPECT_FALSE(traj_controller_->validate_trajectory_msg(traj_msg));

  // Incompatible data sizes, too few positions
  traj_msg = good_traj_msg;
  traj_msg.points[0].positions = {1.0, 2.0};
  EXPECT_FALSE(traj_controller_->validate_trajectory_msg(traj_msg));

  // Incompatible data sizes, too many positions
  traj_msg = good_traj_msg;
  traj_msg.points[0].positions = {1.0, 2.0, 3.0, 4.0};
  EXPECT_FALSE(traj_controller_->validate_trajectory_msg(traj_msg));

  // Incompatible data sizes, too few velocities
  traj_msg = good_traj_msg;
  traj_msg.points[0].velocities = {1.0, 2.0};
  EXPECT_FALSE(traj_controller_->validate_trajectory_msg(traj_msg));

  // Incompatible data sizes, too few accelerations
  traj_msg = good_traj_msg;
  traj_msg.points[0].accelerations = {1.0, 2.0};
  EXPECT_FALSE(traj_controller_->validate_trajectory_msg(traj_msg));

  // Effort is not supported in trajectory message
  traj_msg = good_traj_msg;
  traj_msg.points[0].effort = {1.0, 2.0, 3.0};
  EXPECT_FALSE(traj_controller_->validate_trajectory_msg(traj_msg));

  // Non-strictly increasing waypoint times
  traj_msg = good_traj_msg;
  traj_msg.points.push_back(traj_msg.points.front());
  EXPECT_FALSE(traj_controller_->validate_trajectory_msg(traj_msg));

  // End time in the past
  traj_msg = good_traj_msg;
  traj_msg.header.stamp = rclcpp::Time(1);
  EXPECT_FALSE(traj_controller_->validate_trajectory_msg(traj_msg));

  // End time in the future
  traj_msg = good_traj_msg;
  traj_msg.header.stamp = traj_controller_->get_node()->now();
  traj_msg.points[0].time_from_start = rclcpp::Duration::from_seconds(10);
  EXPECT_TRUE(traj_controller_->validate_trajectory_msg(traj_msg));
}

/**
 * @brief Test invalid velocity at trajectory end with parameter set to false
 */
TEST_P(
  TrajectoryControllerTestParameterized,
  expect_invalid_when_message_with_nonzero_end_velocity_and_when_param_false)
{
  rclcpp::Parameter nonzero_vel_parameters("allow_nonzero_velocity_at_trajectory_end", false);
  rclcpp::executors::SingleThreadedExecutor executor;
  SetUpAndActivateTrajectoryController(executor, {nonzero_vel_parameters});

  trajectory_msgs::msg::JointTrajectory traj_msg;
  traj_msg.joint_names = joint_names_;
  traj_msg.header.stamp = rclcpp::Time(0);

  // empty message (no throw!)
  ASSERT_NO_THROW(traj_controller_->validate_trajectory_msg(traj_msg));
  EXPECT_FALSE(traj_controller_->validate_trajectory_msg(traj_msg));

  // Nonzero velocity at trajectory end!
  traj_msg.points.resize(1);
  traj_msg.points[0].time_from_start = rclcpp::Duration::from_seconds(0.25);
  traj_msg.points[0].positions.resize(1);
  traj_msg.points[0].positions = {1.0, 2.0, 3.0};
  traj_msg.points[0].velocities.resize(1);
  traj_msg.points[0].velocities = {-1.0, -2.0, -3.0};
  EXPECT_FALSE(traj_controller_->validate_trajectory_msg(traj_msg));
}

/**
 * @brief missing_positions_message_accepted Test mismatched joint and reference vector sizes
 *
 * @note With allow_integration_in_goal_trajectories parameter trajectory missing position or
 * velocities are accepted
 */
TEST_P(TrajectoryControllerTestParameterized, missing_positions_message_accepted)
{
  rclcpp::Parameter allow_integration_parameters("allow_integration_in_goal_trajectories", true);
  rclcpp::executors::SingleThreadedExecutor executor;
  SetUpAndActivateTrajectoryController(executor, {allow_integration_parameters});

  trajectory_msgs::msg::JointTrajectory traj_msg, good_traj_msg;

  good_traj_msg.joint_names = joint_names_;
  good_traj_msg.header.stamp = rclcpp::Time(0);
  good_traj_msg.points.resize(1);
  good_traj_msg.points[0].time_from_start = rclcpp::Duration::from_seconds(0.25);
  good_traj_msg.points[0].positions.resize(1);
  good_traj_msg.points[0].positions = {1.0, 2.0, 3.0};
  good_traj_msg.points[0].velocities.resize(1);
  good_traj_msg.points[0].velocities = {-1.0, -2.0, -3.0};
  good_traj_msg.points[0].accelerations.resize(1);
  good_traj_msg.points[0].accelerations = {1.0, 2.0, 3.0};
  EXPECT_TRUE(traj_controller_->validate_trajectory_msg(good_traj_msg));

  // No position data
  traj_msg = good_traj_msg;
  traj_msg.points[0].positions.clear();
  EXPECT_TRUE(traj_controller_->validate_trajectory_msg(traj_msg));

  // No position and velocity data
  traj_msg = good_traj_msg;
  traj_msg.points[0].positions.clear();
  traj_msg.points[0].velocities.clear();
  EXPECT_TRUE(traj_controller_->validate_trajectory_msg(traj_msg));

  // All empty
  traj_msg = good_traj_msg;
  traj_msg.points[0].positions.clear();
  traj_msg.points[0].velocities.clear();
  traj_msg.points[0].accelerations.clear();
  EXPECT_FALSE(traj_controller_->validate_trajectory_msg(traj_msg));

  // Incompatible data sizes, too few positions
  traj_msg = good_traj_msg;
  traj_msg.points[0].positions = {1.0, 2.0};
  EXPECT_FALSE(traj_controller_->validate_trajectory_msg(traj_msg));

  // Incompatible data sizes, too many positions
  traj_msg = good_traj_msg;
  traj_msg.points[0].positions = {1.0, 2.0, 3.0, 4.0};
  EXPECT_FALSE(traj_controller_->validate_trajectory_msg(traj_msg));

  // Incompatible data sizes, too few velocities
  traj_msg = good_traj_msg;
  traj_msg.points[0].velocities = {1.0};
  EXPECT_FALSE(traj_controller_->validate_trajectory_msg(traj_msg));

  // Incompatible data sizes, too few accelerations
  traj_msg = good_traj_msg;
  traj_msg.points[0].accelerations = {2.0};
  EXPECT_FALSE(traj_controller_->validate_trajectory_msg(traj_msg));
}

/**
 * @brief test_trajectory_replace Test replacing an existing trajectory
 */
TEST_P(TrajectoryControllerTestParameterized, test_trajectory_replace)
{
  rclcpp::executors::SingleThreadedExecutor executor;
  rclcpp::Parameter partial_joints_parameters("allow_partial_joints_goal", true);
  SetUpAndActivateTrajectoryController(executor, {partial_joints_parameters});

  std::vector<std::vector<double>> points_old{{{2., 3., 4.}}};
  std::vector<std::vector<double>> points_old_velocities{{{0.2, 0.3, 0.4}}};
  std::vector<std::vector<double>> points_partial_new{{1.5}};
  std::vector<std::vector<double>> points_partial_new_velocities{{0.15}};

  const auto delay = std::chrono::milliseconds(500);
  builtin_interfaces::msg::Duration time_from_start{rclcpp::Duration(delay)};
  publish(time_from_start, points_old, rclcpp::Time(), {}, points_old_velocities);
  trajectory_msgs::msg::JointTrajectoryPoint expected_actual, expected_desired;
  expected_actual.positions = {points_old[0].begin(), points_old[0].end()};
  expected_desired.positions = {points_old[0].begin(), points_old[0].end()};
  expected_actual.velocities = {points_old_velocities[0].begin(), points_old_velocities[0].end()};
  expected_desired.velocities = {points_old_velocities[0].begin(), points_old_velocities[0].end()};
  //  Check that we reached end of points_old trajectory
  auto end_time =
    waitAndCompareState(expected_actual, expected_desired, executor, rclcpp::Duration(delay), 0.1);

  RCLCPP_INFO(traj_controller_->get_node()->get_logger(), "Sending new trajectory");
  points_partial_new_velocities[0][0] =
    std::copysign(0.15, points_partial_new[0][0] - joint_state_pos_[0]);
  publish(time_from_start, points_partial_new, rclcpp::Time(), {}, points_partial_new_velocities);

  // Replaced trajectory is a mix of previous and current goal
  expected_desired.positions[0] = points_partial_new[0][0];
  expected_desired.positions[1] = points_old[0][1];
  expected_desired.positions[2] = points_old[0][2];
  expected_desired.velocities[0] = points_partial_new_velocities[0][0];
  expected_desired.velocities[1] = 0.0;
  expected_desired.velocities[2] = 0.0;
  expected_actual = expected_desired;
  waitAndCompareState(
    expected_actual, expected_desired, executor, rclcpp::Duration(delay), 0.1, end_time);
}

/**
 * @brief test_ignore_old_trajectory Sending an old trajectory replacing an existing trajectory
 */
TEST_P(TrajectoryControllerTestParameterized, test_ignore_old_trajectory)
{
  rclcpp::executors::SingleThreadedExecutor executor;
  SetUpAndActivateTrajectoryController(executor, {});

  // TODO(anyone): add expectations for velocities and accelerations
  std::vector<std::vector<double>> points_old{{{2., 3., 4.}, {4., 5., 6.}}};
  std::vector<std::vector<double>> points_new{{{-1., -2., -3.}}};

  RCLCPP_INFO(traj_controller_->get_node()->get_logger(), "Sending new trajectory in the future");
  const auto delay = std::chrono::milliseconds(500);
  builtin_interfaces::msg::Duration time_from_start{rclcpp::Duration(delay)};
  publish(time_from_start, points_old, rclcpp::Time());
  trajectory_msgs::msg::JointTrajectoryPoint expected_actual, expected_desired;
  expected_actual.positions = {points_old[0].begin(), points_old[0].end()};
  expected_desired = expected_actual;
  traj_controller_->wait_for_trajectory(executor);
  auto end_time = updateControllerAsync(
    rclcpp::Duration(delay), rclcpp::Time(0, 0, RCL_STEADY_TIME),
    rclcpp::Duration::from_seconds(1.0 / traj_controller_->get_update_rate()));

  //  Check that we reached end of points_old[0] trajectory
  if (traj_controller_->has_position_command_interface())
  {
    auto state_feedback = traj_controller_->get_state_feedback();
    for (size_t i = 0; i < expected_actual.positions.size(); ++i)
    {
      EXPECT_NEAR(expected_actual.positions[i], state_feedback.positions[i], 0.01);
    }
  }

  RCLCPP_INFO(traj_controller_->get_node()->get_logger(), "Sending new trajectory in the past");
  //  New trajectory will end before current time
  rclcpp::Time new_traj_start =
    rclcpp::Clock(RCL_STEADY_TIME).now() - delay - std::chrono::milliseconds(100);
  expected_actual.positions = {points_old[1].begin(), points_old[1].end()};
  expected_desired = expected_actual;  // robot should be standing still by now
  publish(time_from_start, points_new, new_traj_start);
  waitAndCompareState(
    expected_actual, expected_desired, executor, rclcpp::Duration(delay), 0.1, end_time);
}

TEST_P(TrajectoryControllerTestParameterized, test_ignore_partial_old_trajectory)
{
  rclcpp::executors::SingleThreadedExecutor executor;
  SetUpAndActivateTrajectoryController(executor, {});

  std::vector<std::vector<double>> points_old{{{2., 3., 4.}, {4., 5., 6.}}};
  std::vector<std::vector<double>> points_new{{{-1., -2., -3.}, {-2., -4., -6.}}};
  trajectory_msgs::msg::JointTrajectoryPoint expected_actual, expected_desired;
  const auto delay = std::chrono::milliseconds(500);
  builtin_interfaces::msg::Duration time_from_start{rclcpp::Duration(delay)};

  // send points_old and wait to reach first point
  publish(time_from_start, points_old, rclcpp::Time());
  expected_actual.positions = {points_old[0].begin(), points_old[0].end()};
  traj_controller_->wait_for_trajectory(executor);
  auto end_time = updateControllerAsync(
    rclcpp::Duration(delay), rclcpp::Time(0, 0, RCL_STEADY_TIME),
    rclcpp::Duration::from_seconds(1.0 / traj_controller_->get_update_rate()));

  if (traj_controller_->has_position_command_interface())
  {
    //  Check that we reached end of points_old[0] trajectory
    auto state_feedback = traj_controller_->get_state_feedback();
    for (size_t i = 0; i < expected_actual.positions.size(); ++i)
    {
      EXPECT_NEAR(expected_actual.positions[i], state_feedback.positions[i], 0.01);
    }
  }

  // send points_new before the old trajectory is finished
  RCLCPP_INFO(
    traj_controller_->get_node()->get_logger(), "Sending new trajectory partially in the past");
  //  New trajectory first point is in the past, second is in the future
  rclcpp::Time new_traj_start = end_time - delay - std::chrono::milliseconds(100);
  publish(time_from_start, points_new, new_traj_start);
  // it should not have accepted the new goal but finish the old one
  expected_actual.positions = {points_old[1].begin(), points_old[1].end()};
  expected_desired.positions = {points_old[1].begin(), points_old[1].end()};
  waitAndCompareState(
    expected_actual, expected_desired, executor, rclcpp::Duration(delay), 0.1, end_time);
}

TEST_P(TrajectoryControllerTestParameterized, test_execute_partial_traj_in_future)
{
  rclcpp::Parameter partial_joints_parameters("allow_partial_joints_goal", true);
  rclcpp::executors::SingleThreadedExecutor executor;
  SetUpAndActivateTrajectoryController(executor, {partial_joints_parameters});

  RCLCPP_WARN(
    traj_controller_->get_node()->get_logger(),
    "Test disabled until current_trajectory is taken into account when adding a new trajectory.");
  // https://github.com/ros-controls/ros_controllers/blob/melodic-devel/
  // joint_trajectory_controller/include/joint_trajectory_controller/init_joint_trajectory.h#L149
  return;

  // *INDENT-OFF*
  std::vector<std::vector<double>> full_traj{{{2., 3., 4.}, {4., 6., 8.}}};
  std::vector<std::vector<double>> full_traj_velocities{{{0.2, 0.3, 0.4}, {0.4, 0.6, 0.8}}};
  std::vector<std::vector<double>> partial_traj{{{-1., -2.}, {-2., -4}}};
  std::vector<std::vector<double>> partial_traj_velocities{{{-0.1, -0.2}, {-0.2, -0.4}}};
  // *INDENT-ON*
  const auto delay = std::chrono::milliseconds(500);
  builtin_interfaces::msg::Duration points_delay{rclcpp::Duration(delay)};
  // Send full trajectory
  publish(points_delay, full_traj, rclcpp::Time(), {}, full_traj_velocities);
  // Sleep until first waypoint of full trajectory

  trajectory_msgs::msg::JointTrajectoryPoint expected_actual, expected_desired;
  expected_actual.positions = {full_traj[0].begin(), full_traj[0].end()};
  expected_desired = expected_actual;
  //  Check that we reached end of points_old[0]trajectory and are starting points_old[1]
  auto end_time =
    waitAndCompareState(expected_actual, expected_desired, executor, rclcpp::Duration(delay), 0.1);

  // Send partial trajectory starting after full trajecotry is complete
  RCLCPP_INFO(traj_controller_->get_node()->get_logger(), "Sending new trajectory in the future");
  publish(
    points_delay, partial_traj, rclcpp::Clock(RCL_STEADY_TIME).now() + delay * 2, {},
    partial_traj_velocities);
  // Wait until the end start and end of partial traj

  expected_actual.positions = {partial_traj.back()[0], partial_traj.back()[1], full_traj.back()[2]};
  expected_desired = expected_actual;

  waitAndCompareState(
    expected_actual, expected_desired, executor, rclcpp::Duration(delay * (2 + 2)), 0.1, end_time);
}

TEST_P(TrajectoryControllerTestParameterized, test_jump_when_state_tracking_error_updated)
{
  rclcpp::executors::SingleThreadedExecutor executor;
  // default is false so it will not be actually set parameter
  rclcpp::Parameter interp_desired_state_parameter("interpolate_from_desired_state", false);
  SetUpAndActivateTrajectoryController(executor, {interp_desired_state_parameter}, true);

  if (traj_controller_->has_position_command_interface() == false)
  {
    // only makes sense with position command interface
    return;
  }
  auto controller_period =
    rclcpp::Duration::from_seconds(1.0 / traj_controller_->get_update_rate());

  // goal setup
  std::vector<double> first_goal = {3.3, 4.4, 5.5};
  std::vector<std::vector<double>> first_goal_velocities = {{0.33, 0.44, 0.55}};
  std::vector<double> second_goal = {6.6, 8.8, 11.0};
  std::vector<std::vector<double>> second_goal_velocities = {{0.66, 0.88, 1.1}};
  double state_from_command_offset = 0.3;

  // send msg
  builtin_interfaces::msg::Duration time_from_start;
  time_from_start.sec = 1;
  time_from_start.nanosec = 0;
  double trajectory_frac =
    controller_period.seconds() / (time_from_start.sec + time_from_start.nanosec * 1e-9);
  std::vector<std::vector<double>> points{{first_goal}};
  publish(
    time_from_start, points, rclcpp::Time(0.0, 0.0, RCL_STEADY_TIME), {}, first_goal_velocities);
  traj_controller_->wait_for_trajectory(executor);
  auto end_time = updateControllerAsync(rclcpp::Duration::from_seconds(1.1));

<<<<<<< HEAD
  // JTC is executing trajectory with interpolate_from_desired_state, therefore:
=======
  // JTC is NOT executing trajectory in open-loop therefore:
>>>>>>> fc20a277
  // - internal state does not have to be updated (in this test-case it shouldn't)
  // - internal command is updated
  EXPECT_NEAR(INITIAL_POS_JOINT1, joint_state_pos_[0], COMMON_THRESHOLD);
  EXPECT_NEAR(first_goal[0], joint_pos_[0], COMMON_THRESHOLD);

  // State interface should have offset from the command before starting a new trajectory
  joint_state_pos_[0] = first_goal[0] - state_from_command_offset;

  // Move joint further in the same direction as before (to the second goal)
  points = {{second_goal}};
  publish(time_from_start, points, rclcpp::Time(0, 0, RCL_STEADY_TIME), {}, second_goal_velocities);
  traj_controller_->wait_for_trajectory(executor);

  // One the first update(s) there should be a "jump" in opposite direction from command
  // (towards the state value)
  EXPECT_NEAR(first_goal[0], joint_pos_[0], COMMON_THRESHOLD);
  end_time = updateControllerAsync(controller_period, end_time);
  // Expect backward commands at first, consider advancement of the trajectory
  // exact value is not directly predictable, because of the spline interpolation -> increase
  // tolerance
  EXPECT_NEAR(
    joint_state_pos_[0] + (second_goal[0] - joint_state_pos_[0]) * trajectory_frac, joint_pos_[0],
    0.1);
  EXPECT_GT(joint_pos_[0], joint_state_pos_[0]);
  EXPECT_LT(joint_pos_[0], first_goal[0]);
  end_time = updateControllerAsync(controller_period, end_time);
  EXPECT_GT(joint_pos_[0], joint_state_pos_[0]);
  EXPECT_LT(joint_pos_[0], first_goal[0]);
  end_time = updateControllerAsync(controller_period, end_time);
  EXPECT_GT(joint_pos_[0], joint_state_pos_[0]);
  EXPECT_LT(joint_pos_[0], first_goal[0]);

  // Finally the second goal will be commanded/reached
  end_time = updateControllerAsync(rclcpp::Duration::from_seconds(1.1), end_time);
  EXPECT_NEAR(second_goal[0], joint_pos_[0], COMMON_THRESHOLD);

  // State interface should have offset from the command before starting a new trajectory
  joint_state_pos_[0] = second_goal[0] - state_from_command_offset;

  // Move joint back to the first goal
  points = {{first_goal}};
  publish(time_from_start, points, rclcpp::Time(0.0, 0.0, RCL_STEADY_TIME));
  traj_controller_->wait_for_trajectory(executor);

  // One the first update(s) there should be a "jump" in the goal direction from command
  // (towards the state value)
  EXPECT_NEAR(second_goal[0], joint_pos_[0], COMMON_THRESHOLD);
  end_time = updateControllerAsync(controller_period);
  // Expect backward commands at first, consider advancement of the trajectory
  // exact value is not directly predictable, because of the spline interpolation -> increase
  // tolerance
  EXPECT_NEAR(
    joint_state_pos_[0] + (first_goal[0] - joint_state_pos_[0]) * trajectory_frac, joint_pos_[0],
    0.1);
  EXPECT_LT(joint_pos_[0], joint_state_pos_[0]);
  EXPECT_GT(joint_pos_[0], first_goal[0]);
  end_time = updateControllerAsync(controller_period, end_time);
  EXPECT_LT(joint_pos_[0], joint_state_pos_[0]);
  EXPECT_GT(joint_pos_[0], first_goal[0]);
  end_time = updateControllerAsync(controller_period, end_time);
  EXPECT_LT(joint_pos_[0], joint_state_pos_[0]);
  EXPECT_GT(joint_pos_[0], first_goal[0]);

  // Finally the first goal will be commanded/reached
  updateControllerAsync(rclcpp::Duration::from_seconds(1.1), end_time);
  EXPECT_NEAR(first_goal[0], joint_pos_[0], COMMON_THRESHOLD);

  executor.cancel();
}

TEST_P(TrajectoryControllerTestParameterized, test_no_jump_when_state_tracking_error_not_updated)
{
  rclcpp::executors::SingleThreadedExecutor executor;
  // set interpolate_from_desired_state to true, this should change behavior from above
  rclcpp::Parameter interp_desired_state_parameter("interpolate_from_desired_state", true);
  rclcpp::Parameter update_rate_param("update_rate", 100);
  SetUpAndActivateTrajectoryController(
    executor, {interp_desired_state_parameter, update_rate_param}, true);

  if (traj_controller_->has_position_command_interface() == false)
  {
    // only makes sense with position command interface
    return;
  }
  auto controller_period =
    rclcpp::Duration::from_seconds(1.0 / traj_controller_->get_update_rate());

  // goal setup
  std::vector<double> first_goal = {3.3, 4.4, 5.5};
  std::vector<double> second_goal = {6.6, 8.8, 11.0};
  double state_from_command_offset = 0.3;

  // send msg
  builtin_interfaces::msg::Duration time_from_start;
  time_from_start.sec = 1;
  time_from_start.nanosec = 0;
  double trajectory_frac =
    controller_period.seconds() / (time_from_start.sec + time_from_start.nanosec * 1e-9);
  std::vector<std::vector<double>> points{{first_goal}};
  publish(time_from_start, points, rclcpp::Time(0.0, 0.0, RCL_STEADY_TIME));
  traj_controller_->wait_for_trajectory(executor);
  auto end_time = updateControllerAsync(rclcpp::Duration::from_seconds(1.1));

  // JTC is executing trajectory with interpolate_from_desired_state therefore:
  // - internal state does not have to be updated (in this test-case it shouldn't)
  // - internal command is updated
  EXPECT_NEAR(INITIAL_POS_JOINT1, joint_state_pos_[0], COMMON_THRESHOLD);
  EXPECT_NEAR(first_goal[0], joint_pos_[0], COMMON_THRESHOLD);

  // State interface should have offset from the command before starting a new trajectory
  joint_state_pos_[0] = first_goal[0] - state_from_command_offset;

  // Move joint further in the same direction as before (to the second goal)
  points = {{second_goal}};
  publish(time_from_start, points, rclcpp::Time(0.0, 0.0, RCL_STEADY_TIME));
  traj_controller_->wait_for_trajectory(executor);

  // One the first update(s) there **should not** be a "jump" in opposite direction from
  // command (towards the state value)
  EXPECT_NEAR(first_goal[0], joint_pos_[0], COMMON_THRESHOLD);
  end_time = updateControllerAsync(controller_period, end_time);
  // There should not be backward commands
  // exact value is not directly predictable, because of the spline interpolation -> increase
  // tolerance
  EXPECT_NEAR(
    first_goal[0] + (second_goal[0] - first_goal[0]) * trajectory_frac, joint_pos_[0], 0.1);
  EXPECT_GT(joint_pos_[0], first_goal[0]);
  EXPECT_LT(joint_pos_[0], second_goal[0]);
  end_time = updateControllerAsync(controller_period, end_time);
  EXPECT_GT(joint_pos_[0], first_goal[0]);
  EXPECT_LT(joint_pos_[0], second_goal[0]);
  end_time = updateControllerAsync(controller_period, end_time);
  EXPECT_GT(joint_pos_[0], first_goal[0]);
  EXPECT_LT(joint_pos_[0], second_goal[0]);

  // Finally the second goal will be commanded/reached
  end_time = updateControllerAsync(rclcpp::Duration::from_seconds(1.1), end_time);
  EXPECT_NEAR(second_goal[0], joint_pos_[0], COMMON_THRESHOLD);

  // State interface should have offset from the command before starting a new trajectory
  joint_state_pos_[0] = second_goal[0] - state_from_command_offset;

  // Move joint back to the first goal
  points = {{first_goal}};
  publish(time_from_start, points, rclcpp::Time(0.0, 0.0, RCL_STEADY_TIME));
  traj_controller_->wait_for_trajectory(executor);

  // One the first update(s) there **should not** be a "jump" in the goal direction from
  // command (towards the state value)
  EXPECT_NEAR(second_goal[0], joint_pos_[0], COMMON_THRESHOLD);
  end_time = updateControllerAsync(controller_period, end_time);
  // There should not be a jump toward commands
  // exact value is not directly predictable, because of the spline interpolation -> increase
  // tolerance
  EXPECT_NEAR(
    second_goal[0] + (first_goal[0] - second_goal[0]) * trajectory_frac, joint_pos_[0], 0.1);
  EXPECT_LT(joint_pos_[0], second_goal[0]);
  EXPECT_GT(joint_pos_[0], first_goal[0]);
  end_time = updateControllerAsync(controller_period, end_time);
  EXPECT_GT(joint_pos_[0], first_goal[0]);
  EXPECT_LT(joint_pos_[0], second_goal[0]);
  end_time = updateControllerAsync(controller_period, end_time);
  EXPECT_GT(joint_pos_[0], first_goal[0]);
  EXPECT_LT(joint_pos_[0], second_goal[0]);

  // Finally the first goal will be commanded/reached
  updateControllerAsync(rclcpp::Duration::from_seconds(1.1), end_time);
  EXPECT_NEAR(first_goal[0], joint_pos_[0], COMMON_THRESHOLD);

  executor.cancel();
}

// Testing that values are read from state interfaces when hardware is started for the first
// time and hardware state has offset --> this is indicated by NaN values in command interfaces
TEST_P(TrajectoryControllerTestParameterized, test_hw_states_has_offset_first_controller_start)
{
  rclcpp::executors::SingleThreadedExecutor executor;
  rclcpp::Parameter interp_desired_state_parameter("interpolate_from_desired_state", true);

  // set command values to NaN
  std::vector<double> initial_pos_cmd{3, std::numeric_limits<double>::quiet_NaN()};
  std::vector<double> initial_vel_cmd{3, std::numeric_limits<double>::quiet_NaN()};
  std::vector<double> initial_acc_cmd{3, std::numeric_limits<double>::quiet_NaN()};

  SetUpAndActivateTrajectoryController(
    executor, {interp_desired_state_parameter}, true, 0., 1., initial_pos_cmd, initial_vel_cmd,
    initial_acc_cmd);

  // no call of update method, so the values should be read from state interfaces
  // (command interface are NaN)

  auto current_state_when_offset = traj_controller_->get_current_state_when_offset();

  for (size_t i = 0; i < 3; ++i)
  {
    EXPECT_EQ(current_state_when_offset.positions[i], joint_state_pos_[i]);

    // check velocity
    if (traj_controller_->has_velocity_state_interface())
    {
      EXPECT_EQ(current_state_when_offset.velocities[i], joint_state_vel_[i]);
    }

    // check acceleration
    if (traj_controller_->has_acceleration_state_interface())
    {
      EXPECT_EQ(current_state_when_offset.accelerations[i], joint_state_acc_[i]);
    }
  }

  executor.cancel();
}

// Testing that values are read from command interfaces when hardware is started after some values
// are set on the hardware commands
TEST_P(TrajectoryControllerTestParameterized, test_hw_states_has_offset_later_controller_start)
{
  rclcpp::executors::SingleThreadedExecutor executor;
  rclcpp::Parameter interp_desired_state_parameter("interpolate_from_desired_state", true);

  // set command values to arbitrary values
  std::vector<double> initial_pos_cmd, initial_vel_cmd, initial_acc_cmd;
  for (size_t i = 0; i < 3; ++i)
  {
    initial_pos_cmd.push_back(3.1 + static_cast<double>(i));
    initial_vel_cmd.push_back(0.25 + static_cast<double>(i));
    initial_acc_cmd.push_back(0.02 + static_cast<double>(i) / 10.0);
  }
  SetUpAndActivateTrajectoryController(
    executor, {interp_desired_state_parameter}, true, 0., 1., initial_pos_cmd, initial_vel_cmd,
    initial_acc_cmd);

  // no call of update method, so the values should be read from command interfaces

  auto current_state_when_offset = traj_controller_->get_current_state_when_offset();

  for (size_t i = 0; i < 3; ++i)
  {
    // check position
    if (traj_controller_->has_position_command_interface())
    {
      // check velocity
      if (traj_controller_->has_velocity_state_interface())
      {
        if (traj_controller_->has_velocity_command_interface())
        {
          // check acceleration
          if (traj_controller_->has_acceleration_state_interface())
          {
            if (traj_controller_->has_acceleration_command_interface())
            {
              // should have set it to last position + velocity + acceleration command
              EXPECT_EQ(current_state_when_offset.positions[i], initial_pos_cmd[i]);
              EXPECT_EQ(current_state_when_offset.velocities[i], initial_vel_cmd[i]);
              EXPECT_EQ(current_state_when_offset.accelerations[i], initial_acc_cmd[i]);
            }
            else
            {
              // should have set it to the state interface instead
              EXPECT_EQ(current_state_when_offset.positions[i], joint_state_pos_[i]);
              EXPECT_EQ(current_state_when_offset.velocities[i], joint_state_vel_[i]);
              EXPECT_EQ(current_state_when_offset.accelerations[i], joint_state_acc_[i]);
            }
          }
          else
          {
            // should have set it to last position + velocity command
            EXPECT_EQ(current_state_when_offset.positions[i], initial_pos_cmd[i]);
            EXPECT_EQ(current_state_when_offset.velocities[i], initial_vel_cmd[i]);
          }
        }
        else
        {
          // should have set it to the state interface instead
          EXPECT_EQ(current_state_when_offset.positions[i], joint_state_pos_[i]);
          EXPECT_EQ(current_state_when_offset.velocities[i], joint_state_vel_[i]);
        }
      }
      else
      {
        // should have set it to last position command
        EXPECT_EQ(current_state_when_offset.positions[i], initial_pos_cmd[i]);
      }
    }
    else
    {
      // should have set it to the state interface instead
      EXPECT_EQ(current_state_when_offset.positions[i], joint_state_pos_[i]);
    }
  }

  executor.cancel();
}

TEST_P(TrajectoryControllerTestParameterized, test_state_tolerances_fail)
{
  // set joint tolerance parameters
  const double state_tol = 0.0001;
  std::vector<rclcpp::Parameter> params = {
    rclcpp::Parameter("constraints.joint1.trajectory", state_tol),
    rclcpp::Parameter("constraints.joint2.trajectory", state_tol),
    rclcpp::Parameter("constraints.joint3.trajectory", state_tol)};

  rclcpp::executors::MultiThreadedExecutor executor;
  double kp = 1.0;  // activate feedback control for testing velocity/effort PID
  SetUpAndActivateTrajectoryController(executor, params, true, kp);

  // send msg
  constexpr auto FIRST_POINT_TIME = std::chrono::milliseconds(100);
  builtin_interfaces::msg::Duration time_from_start{rclcpp::Duration(FIRST_POINT_TIME)};
  // *INDENT-OFF*
  std::vector<std::vector<double>> points{
    {{3.3, 4.4, 5.5}}, {{7.7, 8.8, 9.9}}, {{10.10, 11.11, 12.12}}};
  std::vector<std::vector<double>> points_velocities{
    {{0.01, 0.01, 0.01}}, {{0.05, 0.05, 0.05}}, {{0.06, 0.06, 0.06}}};
  // *INDENT-ON*
  publish(time_from_start, points, rclcpp::Time(0, 0, RCL_STEADY_TIME), {}, points_velocities);
  traj_controller_->wait_for_trajectory(executor);
  updateControllerAsync(rclcpp::Duration(FIRST_POINT_TIME));

  // it should have aborted and be holding now
  expectCommandPoint(joint_state_pos_);
}

TEST_P(TrajectoryControllerTestParameterized, test_goal_tolerances_fail)
{
  // set joint tolerance parameters
  const double goal_tol = 0.1;
  // set very small goal_time so that goal_time is violated
  const double goal_time = 0.000001;
  std::vector<rclcpp::Parameter> params = {
    rclcpp::Parameter("constraints.joint1.goal", goal_tol),
    rclcpp::Parameter("constraints.joint2.goal", goal_tol),
    rclcpp::Parameter("constraints.joint3.goal", goal_tol),
    rclcpp::Parameter("constraints.goal_time", goal_time)};

  rclcpp::executors::MultiThreadedExecutor executor;
  SetUpAndActivateTrajectoryController(executor, params, true, 1.0);

  // send msg
  constexpr auto FIRST_POINT_TIME = std::chrono::milliseconds(100);
  builtin_interfaces::msg::Duration time_from_start{rclcpp::Duration(FIRST_POINT_TIME)};
  // *INDENT-OFF*
  std::vector<std::vector<double>> points{
    {{3.3, 4.4, 5.5}}, {{7.7, 8.8, 9.9}}, {{10.10, 11.11, 12.12}}};
  std::vector<std::vector<double>> points_velocities{
    {{0.01, 0.01, 0.01}}, {{0.05, 0.05, 0.05}}, {{0.06, 0.06, 0.06}}};
  // *INDENT-ON*
  publish(time_from_start, points, rclcpp::Time(0, 0, RCL_STEADY_TIME), {}, points_velocities);
  traj_controller_->wait_for_trajectory(executor);
  auto end_time = updateControllerAsync(rclcpp::Duration(4 * FIRST_POINT_TIME));

  // it should have aborted and be holding now
  expectCommandPoint(joint_state_pos_);

  // what happens if we wait longer but it harms the tolerance again?
  auto hold_position = joint_state_pos_;
  joint_state_pos_.at(0) = -3.3;
  updateControllerAsync(rclcpp::Duration(FIRST_POINT_TIME), end_time);
  // it should be still holding the old point
  expectCommandPoint(hold_position);
}

// position controllers
INSTANTIATE_TEST_SUITE_P(
  PositionTrajectoryControllers, TrajectoryControllerTestParameterized,
  ::testing::Values(
    std::make_tuple(std::vector<std::string>({"position"}), std::vector<std::string>({"position"})),
    std::make_tuple(
      std::vector<std::string>({"position"}), std::vector<std::string>({"position", "velocity"})),
    std::make_tuple(
      std::vector<std::string>({"position"}),
      std::vector<std::string>({"position", "velocity", "acceleration"}))));

// position_velocity controllers
INSTANTIATE_TEST_SUITE_P(
  PositionVelocityTrajectoryControllers, TrajectoryControllerTestParameterized,
  ::testing::Values(
    std::make_tuple(
      std::vector<std::string>({"position", "velocity"}), std::vector<std::string>({"position"})),
    std::make_tuple(
      std::vector<std::string>({"position", "velocity"}),
      std::vector<std::string>({"position", "velocity"})),
    std::make_tuple(
      std::vector<std::string>({"position", "velocity"}),
      std::vector<std::string>({"position", "velocity", "acceleration"}))));

// position_velocity_acceleration controllers
INSTANTIATE_TEST_SUITE_P(
  PositionVelocityAccelerationTrajectoryControllers, TrajectoryControllerTestParameterized,
  ::testing::Values(
    std::make_tuple(
      std::vector<std::string>({"position", "velocity", "acceleration"}),
      std::vector<std::string>({"position"})),
    std::make_tuple(
      std::vector<std::string>({"position", "velocity", "acceleration"}),
      std::vector<std::string>({"position", "velocity"})),
    std::make_tuple(
      std::vector<std::string>({"position", "velocity", "acceleration"}),
      std::vector<std::string>({"position", "velocity", "acceleration"}))));

// only velocity controller
INSTANTIATE_TEST_SUITE_P(
  OnlyVelocityTrajectoryControllers, TrajectoryControllerTestParameterized,
  ::testing::Values(
    std::make_tuple(
      std::vector<std::string>({"velocity"}), std::vector<std::string>({"position", "velocity"})),
    std::make_tuple(
      std::vector<std::string>({"velocity"}),
      std::vector<std::string>({"position", "velocity", "acceleration"}))));

// only effort controller
INSTANTIATE_TEST_SUITE_P(
  OnlyEffortTrajectoryControllers, TrajectoryControllerTestParameterized,
  ::testing::Values(
    std::make_tuple(
      std::vector<std::string>({"effort"}), std::vector<std::string>({"position", "velocity"})),
    std::make_tuple(
      std::vector<std::string>({"effort"}),
      std::vector<std::string>({"position", "velocity", "acceleration"}))));

/**
 * @brief see if parameter validation is correct
 *
 * Note: generate_parameter_library validates parameters itself during on_init() method, but
 * combinations of parameters are checked from JTC during on_configure()
 */
TEST_F(TrajectoryControllerTest, incorrect_initialization_using_interface_parameters)
{
  // command interfaces: empty
  command_interface_types_ = {};
  EXPECT_EQ(SetUpTrajectoryControllerLocal(), controller_interface::return_type::OK);
  auto state = traj_controller_->configure();
  EXPECT_EQ(state.id(), State::PRIMARY_STATE_UNCONFIGURED);

  // command interfaces: bad_name
  command_interface_types_ = {"bad_name"};
  EXPECT_EQ(SetUpTrajectoryControllerLocal(), controller_interface::return_type::ERROR);

  // command interfaces: effort has to be only
  command_interface_types_ = {"effort", "position"};
  EXPECT_EQ(SetUpTrajectoryControllerLocal(), controller_interface::return_type::ERROR);

  // command interfaces: velocity - position not present
  command_interface_types_ = {"velocity", "acceleration"};
  EXPECT_EQ(SetUpTrajectoryControllerLocal(), controller_interface::return_type::ERROR);

  // command interfaces: acceleration without position and velocity
  command_interface_types_ = {"acceleration"};
  EXPECT_EQ(SetUpTrajectoryControllerLocal(), controller_interface::return_type::ERROR);

  // state interfaces: empty
  state_interface_types_ = {};
  EXPECT_EQ(SetUpTrajectoryControllerLocal(), controller_interface::return_type::ERROR);

  // state interfaces: cannot not be effort
  state_interface_types_ = {"effort"};
  EXPECT_EQ(SetUpTrajectoryControllerLocal(), controller_interface::return_type::ERROR);

  // state interfaces: bad name
  state_interface_types_ = {"bad_name"};
  EXPECT_EQ(SetUpTrajectoryControllerLocal(), controller_interface::return_type::ERROR);

  // state interfaces: velocity - position not present
  state_interface_types_ = {"velocity"};
  EXPECT_EQ(SetUpTrajectoryControllerLocal(), controller_interface::return_type::ERROR);
  state_interface_types_ = {"velocity", "acceleration"};
  EXPECT_EQ(SetUpTrajectoryControllerLocal(), controller_interface::return_type::ERROR);

  // state interfaces: acceleration without position and velocity
  state_interface_types_ = {"acceleration"};
  EXPECT_EQ(SetUpTrajectoryControllerLocal(), controller_interface::return_type::ERROR);

  // velocity-only command interface: position - velocity not present
  command_interface_types_ = {"velocity"};
  state_interface_types_ = {"position"};
  EXPECT_EQ(SetUpTrajectoryControllerLocal(), controller_interface::return_type::OK);
  state = traj_controller_->configure();
  EXPECT_EQ(state.id(), State::PRIMARY_STATE_UNCONFIGURED);
  state_interface_types_ = {"velocity"};
  EXPECT_EQ(SetUpTrajectoryControllerLocal(), controller_interface::return_type::ERROR);

  // effort-only command interface: position - velocity not present
  command_interface_types_ = {"effort"};
  state_interface_types_ = {"position"};
  EXPECT_EQ(SetUpTrajectoryControllerLocal(), controller_interface::return_type::OK);
  state = traj_controller_->configure();
  EXPECT_EQ(state.id(), State::PRIMARY_STATE_UNCONFIGURED);
  state_interface_types_ = {"velocity"};
  EXPECT_EQ(SetUpTrajectoryControllerLocal(), controller_interface::return_type::ERROR);
}<|MERGE_RESOLUTION|>--- conflicted
+++ resolved
@@ -1680,11 +1680,7 @@
   traj_controller_->wait_for_trajectory(executor);
   auto end_time = updateControllerAsync(rclcpp::Duration::from_seconds(1.1));
 
-<<<<<<< HEAD
-  // JTC is executing trajectory with interpolate_from_desired_state, therefore:
-=======
-  // JTC is NOT executing trajectory in open-loop therefore:
->>>>>>> fc20a277
+  // JTC is NOT executing trajectory with interpolate_from_desired_state, therefore:
   // - internal state does not have to be updated (in this test-case it shouldn't)
   // - internal command is updated
   EXPECT_NEAR(INITIAL_POS_JOINT1, joint_state_pos_[0], COMMON_THRESHOLD);
