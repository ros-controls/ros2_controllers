--- conflicted
+++ resolved
@@ -751,7 +751,6 @@
  */
 TEST_P(TrajectoryControllerTestParameterized, test_state_publish_rate)
 {
-<<<<<<< HEAD
   test_state_publish_rate_target(10);
 }
 
@@ -984,169 +983,6 @@
 {
   rclcpp::Parameter partial_joints_parameters("allow_partial_joints_goal", false);
 
-<<<<<<< HEAD
-//   for (size_t i = 0; i < 3; ++i)
-//   {
-//     EXPECT_EQ(current_state_when_offset.positions[i], joint_pos_[i]);
-
-//     // check velocity
-//     if (
-//       std::find(
-//         state_interface_types_.begin(), state_interface_types_.end(),
-//         hardware_interface::HW_IF_VELOCITY) != state_interface_types_.end() &&
-//       std::find(
-//         command_interface_types_.begin(), command_interface_types_.end(),
-//         hardware_interface::HW_IF_VELOCITY) != command_interface_types_.end())
-//     {
-//       EXPECT_EQ(current_state_when_offset.positions[i], joint_pos_[i]);
-//     }
-
-//     // check acceleration
-//     if (
-//       std::find(
-//         state_interface_types_.begin(), state_interface_types_.end(),
-//         hardware_interface::HW_IF_ACCELERATION) != state_interface_types_.end() &&
-//       std::find(
-//         command_interface_types_.begin(), command_interface_types_.end(),
-//         hardware_interface::HW_IF_ACCELERATION) != command_interface_types_.end())
-//     {
-//       EXPECT_EQ(current_state_when_offset.positions[i], joint_pos_[i]);
-//     }
-//   }
-
-//   executor.cancel();
-// }
-=======
-  rclcpp::executors::SingleThreadedExecutor executor;
-  SetUpAndActivateTrajectoryController(executor);
-  {
-    trajectory_msgs::msg::JointTrajectory traj_msg;
-    const std::vector<std::string> jumbled_joint_names{
-      joint_names_[1], joint_names_[2], joint_names_[0]};
-    traj_msg.joint_names = jumbled_joint_names;
-    traj_msg.header.stamp = rclcpp::Time(0);
-    traj_msg.points.resize(1);
-
-    traj_msg.points[0].time_from_start = rclcpp::Duration::from_seconds(0.25);
-    traj_msg.points[0].positions.resize(3);
-    traj_msg.points[0].positions[0] = 2.0;
-    traj_msg.points[0].positions[1] = 3.0;
-    traj_msg.points[0].positions[2] = 1.0;
-
-    if (traj_controller_->has_velocity_command_interface())
-    {
-      traj_msg.points[0].velocities.resize(3);
-      traj_msg.points[0].velocities[0] = -0.1;
-      traj_msg.points[0].velocities[1] = -0.1;
-      traj_msg.points[0].velocities[2] = -0.1;
-    }
-    trajectory_publisher_->publish(traj_msg);
-  }
-
-  traj_controller_->wait_for_trajectory(executor);
-  // update for 0.25 seconds
-  // TODO(destogl): Make this time a bit shorter to increase stability on the CI?
-  //                Currently COMMON_THRESHOLD is adjusted.
-  updateController(rclcpp::Duration::from_seconds(0.25));
-
-  if (traj_controller_->has_position_command_interface())
-  {
-    EXPECT_NEAR(1.0, joint_pos_[0], COMMON_THRESHOLD);
-    EXPECT_NEAR(2.0, joint_pos_[1], COMMON_THRESHOLD);
-    EXPECT_NEAR(3.0, joint_pos_[2], COMMON_THRESHOLD);
-  }
-
-  if (traj_controller_->has_velocity_command_interface())
-  {
-    EXPECT_GT(0.0, joint_vel_[0]);
-    EXPECT_GT(0.0, joint_vel_[1]);
-    EXPECT_GT(0.0, joint_vel_[2]);
-  }
-  // TODO(anyone): add here checks for acceleration commands
-}
-
-/**
- * @brief test_partial_joint_list Test sending trajectories with a subset of the controlled
- * joints
- */
-TEST_P(TrajectoryControllerTestParameterized, test_partial_joint_list)
-{
-  rclcpp::Parameter partial_joints_parameters("allow_partial_joints_goal", true);
-
-  rclcpp::executors::SingleThreadedExecutor executor;
-  SetUpAndActivateTrajectoryController(executor, true, {partial_joints_parameters});
-
-  const double initial_joint1_cmd = joint_pos_[0];
-  const double initial_joint2_cmd = joint_pos_[1];
-  const double initial_joint3_cmd = joint_pos_[2];
-  trajectory_msgs::msg::JointTrajectory traj_msg;
-
-  {
-    std::vector<std::string> partial_joint_names{joint_names_[1], joint_names_[0]};
-    traj_msg.joint_names = partial_joint_names;
-    traj_msg.header.stamp = rclcpp::Time(0);
-    traj_msg.points.resize(1);
-
-    traj_msg.points[0].time_from_start = rclcpp::Duration::from_seconds(0.25);
-    traj_msg.points[0].positions.resize(2);
-    traj_msg.points[0].positions[0] = 2.0;
-    traj_msg.points[0].positions[1] = 1.0;
-    traj_msg.points[0].velocities.resize(2);
-    traj_msg.points[0].velocities[0] =
-      copysign(2.0, traj_msg.points[0].positions[0] - initial_joint2_cmd);
-    traj_msg.points[0].velocities[1] =
-      copysign(1.0, traj_msg.points[0].positions[1] - initial_joint1_cmd);
-
-    trajectory_publisher_->publish(traj_msg);
-  }
-
-  traj_controller_->wait_for_trajectory(executor);
-  updateController(rclcpp::Duration::from_seconds(0.25));
-
-  double threshold = 0.001;
-
-  if (traj_controller_->has_position_command_interface())
-  {
-    EXPECT_NEAR(traj_msg.points[0].positions[1], joint_pos_[0], threshold);
-    EXPECT_NEAR(traj_msg.points[0].positions[0], joint_pos_[1], threshold);
-    EXPECT_NEAR(initial_joint3_cmd, joint_pos_[2], threshold)
-      << "Joint 3 command should be current position";
-  }
-
-  if (traj_controller_->has_velocity_command_interface())
-  {
-    // estimate the sign of the velocity
-    // joint rotates forward
-    EXPECT_TRUE(is_same_sign(traj_msg.points[0].positions[0] - initial_joint2_cmd, joint_vel_[0]));
-    EXPECT_TRUE(is_same_sign(traj_msg.points[0].positions[1] - initial_joint1_cmd, joint_vel_[1]));
-    EXPECT_NEAR(0.0, joint_vel_[2], threshold)
-      << "Joint 3 velocity should be 0.0 since it's not in the goal";
-  }
-
-  if (traj_controller_->has_effort_command_interface())
-  {
-    // estimate the sign of the effort
-    // joint rotates forward
-    EXPECT_TRUE(is_same_sign(traj_msg.points[0].positions[0] - initial_joint2_cmd, joint_eff_[0]));
-    EXPECT_TRUE(is_same_sign(traj_msg.points[0].positions[1] - initial_joint1_cmd, joint_eff_[1]));
-    EXPECT_NEAR(0.0, joint_eff_[2], threshold)
-      << "Joint 3 effort should be 0.0 since it's not in the goal";
-  }
-  // TODO(anyone): add here checks for acceleration commands
-
-  executor.cancel();
-}
-
-/**
- * @brief test_partial_joint_list Test sending trajectories with a subset of the controlled
- * joints without allow_partial_joints_goal
- */
-TEST_P(TrajectoryControllerTestParameterized, test_partial_joint_list_not_allowed)
-{
-  rclcpp::Parameter partial_joints_parameters("allow_partial_joints_goal", false);
-
-=======
->>>>>>> 862928c7
   rclcpp::executors::SingleThreadedExecutor executor;
   SetUpAndActivateTrajectoryController(executor, true, {partial_joints_parameters});
 
@@ -1274,12 +1110,6 @@
   traj_msg.points[0].accelerations = {1.0, 2.0};
   EXPECT_FALSE(traj_controller_->validate_trajectory_msg(traj_msg));
 
-<<<<<<< HEAD
-  // Effort is not supported in trajectory message
-  traj_msg = good_traj_msg;
-  traj_msg.points[0].effort = {1.0, 2.0, 3.0};
-  EXPECT_FALSE(traj_controller_->validate_trajectory_msg(traj_msg));
-=======
 // Effort is not supported in trajectory message
 #if 0
   // TODO(christophfroehlich) activate with #730
@@ -1287,7 +1117,6 @@
   traj_msg.points[0].effort = {1.0, 2.0, 3.0};
   EXPECT_FALSE(traj_controller_->validate_trajectory_msg(traj_msg));
 #endif
->>>>>>> 862928c7
 
   // Non-strictly increasing waypoint times
   traj_msg = good_traj_msg;
@@ -1807,10 +1636,6 @@
 
   executor.cancel();
 }
-<<<<<<< HEAD
->>>>>>> a572381 ([JTC] Reject messages with effort fields (#699) (#719))
-=======
->>>>>>> 862928c7
 
 // position controllers
 INSTANTIATE_TEST_SUITE_P(
