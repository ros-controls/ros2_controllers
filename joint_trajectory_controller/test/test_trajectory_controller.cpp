// Copyright 2017 Open Source Robotics Foundation, Inc.
//
// Licensed under the Apache License, Version 2.0 (the "License");
// you may not use this file except in compliance with the License.
// You may obtain a copy of the License at
//
//     http://www.apache.org/licenses/LICENSE-2.0
//
// Unless required by applicable law or agreed to in writing, software
// distributed under the License is distributed on an "AS IS" BASIS,
// WITHOUT WARRANTIES OR CONDITIONS OF ANY KIND, either express or implied.
// See the License for the specific language governing permissions and
// limitations under the License.

#include <cstddef>

#include <chrono>
#include <cmath>
#include <limits>
#include <string>
#include <thread>
#include <vector>

#include "builtin_interfaces/msg/duration.hpp"
#include "lifecycle_msgs/msg/state.hpp"
#include "rclcpp/clock.hpp"
#include "rclcpp/duration.hpp"
#include "rclcpp/executors/multi_threaded_executor.hpp"
#include "rclcpp/executors/single_threaded_executor.hpp"
#include "rclcpp/parameter.hpp"
#include "rclcpp/time.hpp"
#include "trajectory_msgs/msg/joint_trajectory.hpp"
#include "trajectory_msgs/msg/joint_trajectory_point.hpp"

#include "joint_trajectory_controller/joint_trajectory_controller.hpp"
#include "test_assets.hpp"
#include "test_trajectory_controller_utils.hpp"

using lifecycle_msgs::msg::State;
using test_trajectory_controllers::TrajectoryControllerTest;
using test_trajectory_controllers::TrajectoryControllerTestParameterized;

TEST_P(TrajectoryControllerTestParameterized, invalid_robot_description)
{
  ASSERT_EQ(
    controller_interface::return_type::ERROR,
    SetUpTrajectoryControllerLocal({}, "<invalid_robot_description/>"));
}

<<<<<<< HEAD
// Floating-point value comparison threshold
const double EPS = 1e-6;

TEST_P(TrajectoryControllerTestParameterized, configure_state_ignores_commands)
{
  rclcpp::executors::MultiThreadedExecutor executor;
  SetUpTrajectoryController(executor);
  traj_controller_->get_node()->set_parameter(
    rclcpp::Parameter("allow_nonzero_velocity_at_trajectory_end", true));

  const auto state = traj_controller_->configure();
  ASSERT_EQ(state.id(), State::PRIMARY_STATE_INACTIVE);

  // send msg
  constexpr auto FIRST_POINT_TIME = std::chrono::milliseconds(250);
  builtin_interfaces::msg::Duration time_from_start{rclcpp::Duration(FIRST_POINT_TIME)};
  // *INDENT-OFF*
  std::vector<std::vector<double>> points{
    {{3.3, 4.4, 5.5}}, {{7.7, 8.8, 9.9}}, {{10.10, 11.11, 12.12}}};
  std::vector<std::vector<double>> points_velocities{
    {{0.01, 0.01, 0.01}}, {{0.05, 0.05, 0.05}}, {{0.06, 0.06, 0.06}}};
  // *INDENT-ON*
  publish(time_from_start, points, rclcpp::Time(), {}, points_velocities);
  traj_controller_->wait_for_trajectory(executor);

  traj_controller_->update(
    rclcpp::Time(static_cast<uint64_t>(0.5 * 1e9)), rclcpp::Duration::from_seconds(0.5));

  // hw position == 0 because controller is not activated
  EXPECT_EQ(0.0, joint_pos_[0]);
  EXPECT_EQ(0.0, joint_pos_[1]);
  EXPECT_EQ(0.0, joint_pos_[2]);

  executor.cancel();
}

=======
>>>>>>> fc561262
TEST_P(TrajectoryControllerTestParameterized, check_interface_names)
{
  rclcpp::executors::MultiThreadedExecutor executor;
  SetUpTrajectoryController(executor);

  const auto state = traj_controller_->configure();
  ASSERT_EQ(state.id(), State::PRIMARY_STATE_INACTIVE);

  compare_joints(joint_names_, joint_names_);
}

TEST_P(TrajectoryControllerTestParameterized, check_interface_names_with_command_joints)
{
  rclcpp::executors::MultiThreadedExecutor executor;
  // set command_joints parameter different than joint_names_
  const rclcpp::Parameter command_joint_names_param("command_joints", command_joint_names_);
  SetUpTrajectoryController(executor, {command_joint_names_param});

  const auto state = traj_controller_->configure();
  ASSERT_EQ(state.id(), State::PRIMARY_STATE_INACTIVE);

  compare_joints(joint_names_, command_joint_names_);
}

/**
 * \brief same as check_interface_names_with_command_joints but with #command-joints < #dof
 */
TEST_P(
  TrajectoryControllerTestParameterized, check_interface_names_with_command_joints_less_than_dof)
{
  rclcpp::executors::MultiThreadedExecutor executor;
  // set command_joints parameter to a subset of joint_names_
  std::vector<std::string> command_joint_names{joint_names_[0], joint_names_[1]};
  const rclcpp::Parameter command_joint_names_param("command_joints", command_joint_names);
  SetUpTrajectoryController(executor, {command_joint_names_param});

  const auto state = traj_controller_->get_node()->configure();
  ASSERT_EQ(state.id(), State::PRIMARY_STATE_INACTIVE);

  compare_joints(joint_names_, command_joint_names);
}

TEST_P(
  TrajectoryControllerTestParameterized, check_interface_names_with_command_joints_greater_than_dof)
{
  rclcpp::executors::MultiThreadedExecutor executor;
  // set command_joints parameter
  std::vector<std::string> command_joint_names{
    joint_names_[0], joint_names_[1], joint_names_[2], "joint_4"};
  const rclcpp::Parameter command_joint_names_param("command_joints", command_joint_names);
  SetUpTrajectoryController(executor, {command_joint_names_param});

  const auto state = traj_controller_->get_node()->configure();
  ASSERT_EQ(state.id(), State::PRIMARY_STATE_UNCONFIGURED);
}

TEST_P(
  TrajectoryControllerTestParameterized,
  check_interface_names_with_command_joints_different_than_dof)
{
  rclcpp::executors::MultiThreadedExecutor executor;
  // set command_joints parameter
  std::vector<std::string> command_joint_names{joint_names_[0], "joint_4"};
  const rclcpp::Parameter command_joint_names_param("command_joints", command_joint_names);
  SetUpTrajectoryController(executor, {command_joint_names_param});

  const auto state = traj_controller_->get_node()->configure();
  ASSERT_EQ(state.id(), State::PRIMARY_STATE_UNCONFIGURED);
}

TEST_P(TrajectoryControllerTestParameterized, activate)
{
  rclcpp::executors::MultiThreadedExecutor executor;
  SetUpTrajectoryController(executor);

  auto state = traj_controller_->configure();
  ASSERT_EQ(state.id(), State::PRIMARY_STATE_INACTIVE);

  auto cmd_if_conf = traj_controller_->command_interface_configuration();
  ASSERT_EQ(cmd_if_conf.names.size(), joint_names_.size() * command_interface_types_.size());
  EXPECT_EQ(cmd_if_conf.type, controller_interface::interface_configuration_type::INDIVIDUAL);

  auto state_if_conf = traj_controller_->state_interface_configuration();
  ASSERT_EQ(state_if_conf.names.size(), joint_names_.size() * state_interface_types_.size());
  EXPECT_EQ(state_if_conf.type, controller_interface::interface_configuration_type::INDIVIDUAL);

  state = ActivateTrajectoryController();
  ASSERT_EQ(state.id(), State::PRIMARY_STATE_ACTIVE);

  executor.cancel();
}

TEST_P(TrajectoryControllerTestParameterized, cleanup)
{
  rclcpp::executors::MultiThreadedExecutor executor;
  std::vector<rclcpp::Parameter> params = {};
  SetUpAndActivateTrajectoryController(executor, params);

  // send msg
  constexpr auto FIRST_POINT_TIME = std::chrono::milliseconds(250);
  builtin_interfaces::msg::Duration time_from_start{rclcpp::Duration(FIRST_POINT_TIME)};
  // *INDENT-OFF*
  std::vector<std::vector<double>> points{
    {{3.3, 4.4, 5.5}}, {{7.7, 8.8, 9.9}}, {{10.10, 11.11, 12.12}}};
  std::vector<std::vector<double>> points_velocities{
    {{0.01, 0.01, 0.01}}, {{0.05, 0.05, 0.05}}, {{0.06, 0.06, 0.06}}};
  // *INDENT-ON*
  publish(time_from_start, points, rclcpp::Time(), {}, points_velocities);
  traj_controller_->wait_for_trajectory(executor);

  traj_controller_->update(
    rclcpp::Time(static_cast<uint64_t>(0.5 * 1e9)), rclcpp::Duration::from_seconds(0.5));

  auto state = traj_controller_->get_node()->deactivate();
  ASSERT_EQ(State::PRIMARY_STATE_INACTIVE, state.id());

  state = traj_controller_->get_node()->cleanup();
  ASSERT_EQ(State::PRIMARY_STATE_UNCONFIGURED, state.id());

  executor.cancel();
}

TEST_P(TrajectoryControllerTestParameterized, cleanup_after_configure)
{
  rclcpp::executors::MultiThreadedExecutor executor;
  SetUpTrajectoryController(executor);

  // configure controller
  auto state = traj_controller_->configure();
  ASSERT_EQ(State::PRIMARY_STATE_INACTIVE, state.id());

  // cleanup controller
  state = traj_controller_->get_node()->cleanup();
  ASSERT_EQ(State::PRIMARY_STATE_UNCONFIGURED, state.id());

  executor.cancel();
}

TEST_P(TrajectoryControllerTestParameterized, correct_initialization_using_parameters)
{
  rclcpp::executors::MultiThreadedExecutor executor;
  SetUpTrajectoryController(executor);
  traj_controller_->get_node()->set_parameter(
    rclcpp::Parameter("allow_nonzero_velocity_at_trajectory_end", true));
  traj_controller_->get_node()->set_parameter(rclcpp::Parameter("update_rate", 10));

  // This call is replacing the way parameters are set via launch
  auto state = traj_controller_->configure();
  ASSERT_EQ(State::PRIMARY_STATE_INACTIVE, state.id());

  state = ActivateTrajectoryController();
  ASSERT_EQ(State::PRIMARY_STATE_ACTIVE, state.id());
  EXPECT_EQ(INITIAL_POS_JOINT1, joint_pos_[0]);
  EXPECT_EQ(INITIAL_POS_JOINT2, joint_pos_[1]);
  EXPECT_EQ(INITIAL_POS_JOINT3, joint_pos_[2]);

  // send msg
  constexpr auto FIRST_POINT_TIME = std::chrono::milliseconds(250);
  builtin_interfaces::msg::Duration time_from_start{rclcpp::Duration(FIRST_POINT_TIME)};
  // *INDENT-OFF*
  std::vector<std::vector<double>> points{
    {{3.3, 4.4, 5.5}}, {{7.7, 8.8, 9.9}}, {{10.10, 11.11, 12.12}}};
  std::vector<std::vector<double>> points_velocities{
    {{0.01, 0.01, 0.01}}, {{0.05, 0.05, 0.05}}, {{0.06, 0.06, 0.06}}};
  // *INDENT-ON*
  publish(time_from_start, points, rclcpp::Time(), {}, points_velocities);
  traj_controller_->wait_for_trajectory(executor);

  // first update
  traj_controller_->update(rclcpp::Time(0), rclcpp::Duration::from_seconds(0.1));

  // wait for reaching the first point
  // controller would process the second point when deactivated below
  // Since the trajectory will be sampled at time + update_period, we need to pass the time 0.15
  // seconds to sample at t=0.25 sec
  traj_controller_->update(
    rclcpp::Time(static_cast<uint64_t>(0.15 * 1e9)), rclcpp::Duration::from_seconds(0.15));
  EXPECT_TRUE(traj_controller_->has_active_traj());
  if (traj_controller_->has_position_command_interface())
  {
    EXPECT_NEAR(points.at(0).at(0), joint_pos_[0], COMMON_THRESHOLD);
    EXPECT_NEAR(points.at(0).at(1), joint_pos_[1], COMMON_THRESHOLD);
    EXPECT_NEAR(points.at(0).at(2), joint_pos_[2], COMMON_THRESHOLD);
  }

  // deactivate
  std::vector<double> deactivated_positions{joint_pos_[0], joint_pos_[1], joint_pos_[2]};
  state = traj_controller_->get_node()->deactivate();
  ASSERT_EQ(state.id(), State::PRIMARY_STATE_INACTIVE);

  // it should be holding the current point
  expectHoldingPointDeactivated(deactivated_positions);

  // reactivate
  // wait so controller would have processed the third point when reactivated -> but it shouldn't
  std::this_thread::sleep_for(std::chrono::milliseconds(3000));

  state = ActivateTrajectoryController(false, deactivated_positions);
  ASSERT_EQ(state.id(), State::PRIMARY_STATE_ACTIVE);

  // it should still be holding the position at time of deactivation
  // i.e., active but trivial trajectory (one point only)
  traj_controller_->update(rclcpp::Time(0), rclcpp::Duration::from_seconds(0.1));
  expectCommandPoint(deactivated_positions);

  executor.cancel();
}

/**
 * @brief test if correct topic is received, consistent with parameters
 *
 * this test doesn't use class variables but subscribes to the state topic
 */
TEST_P(TrajectoryControllerTestParameterized, state_topic_consistency)
{
  rclcpp::executors::SingleThreadedExecutor executor;
  SetUpAndActivateTrajectoryController(executor, {});
  subscribeToState(executor);
  updateController();

  // Spin to receive latest state
  executor.spin_some();
  auto state = getState();

  size_t n_joints = joint_names_.size();

  for (unsigned int i = 0; i < n_joints; ++i)
  {
    EXPECT_EQ(joint_names_[i], state->joint_names[i]);
  }

  // No trajectory by default, no reference state or error
  EXPECT_TRUE(
    state->reference.positions.empty() || state->reference.positions == INITIAL_POS_JOINTS);
  EXPECT_TRUE(
    state->reference.velocities.empty() || state->reference.velocities == INITIAL_VEL_JOINTS);
  EXPECT_TRUE(
    state->reference.accelerations.empty() || state->reference.accelerations == INITIAL_EFF_JOINTS);

  std::vector<double> zeros(3, 0);
  EXPECT_EQ(state->error.positions, zeros);
  EXPECT_TRUE(state->error.velocities.empty() || state->error.velocities == zeros);
  EXPECT_TRUE(state->error.accelerations.empty() || state->error.accelerations == zeros);

  // expect feedback including all state_interfaces
  EXPECT_EQ(n_joints, state->feedback.positions.size());
  if (
    std::find(state_interface_types_.begin(), state_interface_types_.end(), "velocity") ==
    state_interface_types_.end())
  {
    EXPECT_TRUE(state->feedback.velocities.empty());
  }
  else
  {
    EXPECT_EQ(n_joints, state->feedback.velocities.size());
  }
  if (
    std::find(state_interface_types_.begin(), state_interface_types_.end(), "acceleration") ==
    state_interface_types_.end())
  {
    EXPECT_TRUE(state->feedback.accelerations.empty());
  }
  else
  {
    EXPECT_EQ(n_joints, state->feedback.accelerations.size());
  }

  // expect output including all command_interfaces
  if (
    std::find(command_interface_types_.begin(), command_interface_types_.end(), "position") ==
    command_interface_types_.end())
  {
    EXPECT_TRUE(state->output.positions.empty());
  }
  else
  {
    EXPECT_EQ(n_joints, state->output.positions.size());
  }
  if (
    std::find(command_interface_types_.begin(), command_interface_types_.end(), "velocity") ==
    command_interface_types_.end())
  {
    EXPECT_TRUE(state->output.velocities.empty());
  }
  else
  {
    EXPECT_EQ(n_joints, state->output.velocities.size());
  }
  if (
    std::find(command_interface_types_.begin(), command_interface_types_.end(), "acceleration") ==
    command_interface_types_.end())
  {
    EXPECT_TRUE(state->output.accelerations.empty());
  }
  else
  {
    EXPECT_EQ(n_joints, state->output.accelerations.size());
  }
  if (
    std::find(command_interface_types_.begin(), command_interface_types_.end(), "effort") ==
    command_interface_types_.end())
  {
    EXPECT_TRUE(state->output.effort.empty());
  }
  else
  {
    EXPECT_EQ(n_joints, state->output.effort.size());
  }
}

/**
 * @brief same as state_topic_consistency but with #command-joints < #dof
 */
TEST_P(TrajectoryControllerTestParameterized, state_topic_consistency_command_joints_less_than_dof)
{
  rclcpp::executors::SingleThreadedExecutor executor;
  std::vector<std::string> command_joint_names{joint_names_[0], joint_names_[1]};
  const rclcpp::Parameter command_joint_names_param("command_joints", command_joint_names);
  SetUpAndActivateTrajectoryController(executor, {command_joint_names_param});
  subscribeToState(executor);
  updateController();

  // Spin to receive latest state
  executor.spin_some();
  auto state = getState();

  size_t n_joints = joint_names_.size();

  for (unsigned int i = 0; i < n_joints; ++i)
  {
    EXPECT_EQ(joint_names_[i], state->joint_names[i]);
  }

  // No trajectory by default, no reference state or error
  EXPECT_TRUE(
    state->reference.positions.empty() || state->reference.positions == INITIAL_POS_JOINTS);
  EXPECT_TRUE(
    state->reference.velocities.empty() || state->reference.velocities == INITIAL_VEL_JOINTS);
  EXPECT_TRUE(
    state->reference.accelerations.empty() || state->reference.accelerations == INITIAL_EFF_JOINTS);

  std::vector<double> zeros(3, 0);
  EXPECT_EQ(state->error.positions, zeros);
  EXPECT_TRUE(state->error.velocities.empty() || state->error.velocities == zeros);
  EXPECT_TRUE(state->error.accelerations.empty() || state->error.accelerations == zeros);

  // expect feedback including all state_interfaces
  EXPECT_EQ(n_joints, state->feedback.positions.size());
  if (
    std::find(state_interface_types_.begin(), state_interface_types_.end(), "velocity") ==
    state_interface_types_.end())
  {
    EXPECT_TRUE(state->feedback.velocities.empty());
  }
  else
  {
    EXPECT_EQ(n_joints, state->feedback.velocities.size());
  }
  if (
    std::find(state_interface_types_.begin(), state_interface_types_.end(), "acceleration") ==
    state_interface_types_.end())
  {
    EXPECT_TRUE(state->feedback.accelerations.empty());
  }
  else
  {
    EXPECT_EQ(n_joints, state->feedback.accelerations.size());
  }

  // expect output including all command_interfaces
  if (
    std::find(command_interface_types_.begin(), command_interface_types_.end(), "position") ==
    command_interface_types_.end())
  {
    EXPECT_TRUE(state->output.positions.empty());
  }
  else
  {
    EXPECT_EQ(n_joints, state->output.positions.size());
  }
  if (
    std::find(command_interface_types_.begin(), command_interface_types_.end(), "velocity") ==
    command_interface_types_.end())
  {
    EXPECT_TRUE(state->output.velocities.empty());
  }
  else
  {
    EXPECT_EQ(n_joints, state->output.velocities.size());
  }
  if (
    std::find(command_interface_types_.begin(), command_interface_types_.end(), "acceleration") ==
    command_interface_types_.end())
  {
    EXPECT_TRUE(state->output.accelerations.empty());
  }
  else
  {
    EXPECT_EQ(n_joints, state->output.accelerations.size());
  }
  if (
    std::find(command_interface_types_.begin(), command_interface_types_.end(), "effort") ==
    command_interface_types_.end())
  {
    EXPECT_TRUE(state->output.effort.empty());
  }
  else
  {
    EXPECT_EQ(n_joints, state->output.effort.size());
  }
}

/**
 * @brief check if dynamic parameters are updated
 */
TEST_P(TrajectoryControllerTestParameterized, update_dynamic_parameters)
{
  rclcpp::executors::MultiThreadedExecutor executor;

  SetUpAndActivateTrajectoryController(executor);

  updateControllerAsync();
  auto pids = traj_controller_->get_pids();

  if (traj_controller_->use_closed_loop_pid_adapter())
  {
    EXPECT_EQ(pids.size(), 3);
    auto gain_0 = pids.at(0)->get_gains();
    EXPECT_EQ(gain_0.p_gain_, 0.0);

    double kp = 1.0;
    SetPidParameters(kp);
    updateControllerAsync();

    pids = traj_controller_->get_pids();
    EXPECT_EQ(pids.size(), 3);
    gain_0 = pids.at(0)->get_gains();
    EXPECT_EQ(gain_0.p_gain_, kp);
  }
  else
  {
    // nothing to check here, skip further test
    EXPECT_EQ(pids.size(), 0);
  }

  executor.cancel();
}

/**
 * @brief check if dynamic tolerances are updated
 */
TEST_P(TrajectoryControllerTestParameterized, update_dynamic_tolerances)
{
  rclcpp::executors::MultiThreadedExecutor executor;

  SetUpAndActivateTrajectoryController(executor);

  updateControllerAsync();

  // test default parameters
  {
    auto tols = traj_controller_->get_tolerances();
    EXPECT_EQ(tols.goal_time_tolerance, 0.0);
    for (size_t i = 0; i < joint_names_.size(); ++i)
    {
      EXPECT_EQ(tols.state_tolerance.at(i).position, 0.0);
      EXPECT_EQ(tols.goal_state_tolerance.at(i).position, 0.0);
      EXPECT_EQ(tols.goal_state_tolerance.at(i).velocity, 0.01);
    }
  }

  // change parameters, update and see what happens
  std::vector<rclcpp::Parameter> new_tolerances{
    rclcpp::Parameter("constraints.goal_time", 1.0),
    rclcpp::Parameter("constraints.stopped_velocity_tolerance", 0.02),
    rclcpp::Parameter("constraints.joint1.trajectory", 1.0),
    rclcpp::Parameter("constraints.joint2.trajectory", 2.0),
    rclcpp::Parameter("constraints.joint3.trajectory", 3.0),
    rclcpp::Parameter("constraints.joint1.goal", 10.0),
    rclcpp::Parameter("constraints.joint2.goal", 20.0),
    rclcpp::Parameter("constraints.joint3.goal", 30.0)};
  for (const auto & param : new_tolerances)
  {
    traj_controller_->get_node()->set_parameter(param);
  }
  updateControllerAsync();

  {
    auto tols = traj_controller_->get_tolerances();
    EXPECT_EQ(tols.goal_time_tolerance, 1.0);
    for (size_t i = 0; i < joint_names_.size(); ++i)
    {
      EXPECT_EQ(tols.state_tolerance.at(i).position, static_cast<double>(i) + 1.0);
      EXPECT_EQ(tols.goal_state_tolerance.at(i).position, 10.0 * (static_cast<double>(i) + 1.0));
      EXPECT_EQ(tols.goal_state_tolerance.at(i).velocity, 0.02);
    }
  }

  executor.cancel();
}

/**
 * @brief check if hold on startup
 */
TEST_P(TrajectoryControllerTestParameterized, hold_on_startup)
{
  rclcpp::executors::MultiThreadedExecutor executor;

  SetUpAndActivateTrajectoryController(executor, {});

  constexpr auto FIRST_POINT_TIME = std::chrono::milliseconds(250);
  updateControllerAsync(rclcpp::Duration(FIRST_POINT_TIME));
  // after startup, we expect an active trajectory:
  ASSERT_TRUE(traj_controller_->has_active_traj());
  // one point, being the position at startup
  std::vector<double> initial_positions{INITIAL_POS_JOINT1, INITIAL_POS_JOINT2, INITIAL_POS_JOINT3};
  expectCommandPoint(initial_positions);

  executor.cancel();
}

/**
 * @brief check if calculated trajectory error is correct (angle wraparound) for continuous joints
 */
TEST_P(TrajectoryControllerTestParameterized, compute_error_angle_wraparound_true)
{
  rclcpp::executors::MultiThreadedExecutor executor;
  std::vector<rclcpp::Parameter> params = {};
  SetUpAndActivateTrajectoryController(
    executor, params, true, 0.0, 1.0, INITIAL_POS_JOINTS, INITIAL_VEL_JOINTS, INITIAL_ACC_JOINTS,
    INITIAL_EFF_JOINTS, test_trajectory_controllers::urdf_rrrbot_continuous);

  size_t n_joints = joint_names_.size();

  // send msg
  constexpr auto FIRST_POINT_TIME = std::chrono::milliseconds(250);
  builtin_interfaces::msg::Duration time_from_start{rclcpp::Duration(FIRST_POINT_TIME)};
  // *INDENT-OFF*
  std::vector<std::vector<double>> points{
    {{3.3, 4.4, 6.6}}, {{7.7, 8.8, 9.9}}, {{10.10, 11.11, 12.12}}};
  std::vector<std::vector<double>> points_velocities{
    {{0.01, 0.01, 0.01}}, {{0.05, 0.05, 0.05}}, {{0.06, 0.06, 0.06}}};
  std::vector<std::vector<double>> points_accelerations{
    {{0.1, 0.1, 0.1}}, {{0.5, 0.5, 0.5}}, {{0.6, 0.6, 0.6}}};
  // *INDENT-ON*

  trajectory_msgs::msg::JointTrajectoryPoint error, current, desired;
  current.positions = {points[0].begin(), points[0].end()};
  current.velocities = {points_velocities[0].begin(), points_velocities[0].end()};
  current.accelerations = {points_accelerations[0].begin(), points_accelerations[0].end()};
  traj_controller_->resize_joint_trajectory_point(error, n_joints);

  // zero error
  desired = current;
  for (size_t i = 0; i < n_joints; ++i)
  {
    traj_controller_->testable_compute_error_for_joint(error, i, current, desired);
    EXPECT_NEAR(error.positions[i], 0., EPS);
    if (
      traj_controller_->has_velocity_state_interface() &&
      (traj_controller_->has_velocity_command_interface() ||
       traj_controller_->has_effort_command_interface()))
    {
      // expect: error.velocities = desired.velocities - current.velocities;
      EXPECT_NEAR(error.velocities[i], 0., EPS);
    }
    if (
      traj_controller_->has_acceleration_state_interface() &&
      traj_controller_->has_acceleration_command_interface())
    {
      // expect: error.accelerations = desired.accelerations - current.accelerations;
      EXPECT_NEAR(error.accelerations[i], 0., EPS);
    }
  }

  // angle wraparound of position error
  desired.positions[0] += 3.0 * M_PI_2;
  desired.velocities[0] += 1.0;
  desired.accelerations[0] += 1.0;
  traj_controller_->resize_joint_trajectory_point(error, n_joints);
  for (size_t i = 0; i < n_joints; ++i)
  {
    traj_controller_->testable_compute_error_for_joint(error, i, current, desired);
    if (i == 0)
    {
      EXPECT_NEAR(
        error.positions[i], desired.positions[i] - current.positions[i] - 2.0 * M_PI, EPS);
    }
    else
    {
      EXPECT_NEAR(error.positions[i], desired.positions[i] - current.positions[i], EPS);
    }

    if (
      traj_controller_->has_velocity_state_interface() &&
      (traj_controller_->has_velocity_command_interface() ||
       traj_controller_->has_effort_command_interface()))
    {
      // expect: error.velocities = desired.velocities - current.velocities;
      EXPECT_NEAR(error.velocities[i], desired.velocities[i] - current.velocities[i], EPS);
    }
    if (
      traj_controller_->has_acceleration_state_interface() &&
      traj_controller_->has_acceleration_command_interface())
    {
      // expect: error.accelerations = desired.accelerations - current.accelerations;
      EXPECT_NEAR(error.accelerations[i], desired.accelerations[i] - current.accelerations[i], EPS);
    }
  }

  executor.cancel();
}

/**
 * @brief check if calculated trajectory error is correct (no angle wraparound) for revolute joints
 */
TEST_P(TrajectoryControllerTestParameterized, compute_error_angle_wraparound_false)
{
  rclcpp::executors::MultiThreadedExecutor executor;
  std::vector<rclcpp::Parameter> params = {};
  SetUpAndActivateTrajectoryController(
    executor, params, true, 0.0, 1.0, INITIAL_POS_JOINTS, INITIAL_VEL_JOINTS, INITIAL_ACC_JOINTS,
    INITIAL_EFF_JOINTS, test_trajectory_controllers::urdf_rrrbot_revolute);

  size_t n_joints = joint_names_.size();

  // send msg
  constexpr auto FIRST_POINT_TIME = std::chrono::milliseconds(250);
  builtin_interfaces::msg::Duration time_from_start{rclcpp::Duration(FIRST_POINT_TIME)};
  // *INDENT-OFF*
  std::vector<std::vector<double>> points{
    {{3.3, 4.4, 6.6}}, {{7.7, 8.8, 9.9}}, {{10.10, 11.11, 12.12}}};
  std::vector<std::vector<double>> points_velocities{
    {{0.01, 0.01, 0.01}}, {{0.05, 0.05, 0.05}}, {{0.06, 0.06, 0.06}}};
  std::vector<std::vector<double>> points_accelerations{
    {{0.1, 0.1, 0.1}}, {{0.5, 0.5, 0.5}}, {{0.6, 0.6, 0.6}}};
  // *INDENT-ON*

  trajectory_msgs::msg::JointTrajectoryPoint error, current, desired;
  current.positions = {points[0].begin(), points[0].end()};
  current.velocities = {points_velocities[0].begin(), points_velocities[0].end()};
  current.accelerations = {points_accelerations[0].begin(), points_accelerations[0].end()};
  traj_controller_->resize_joint_trajectory_point(error, n_joints);

  // zero error
  desired = current;
  for (size_t i = 0; i < n_joints; ++i)
  {
    traj_controller_->testable_compute_error_for_joint(error, i, current, desired);
    EXPECT_NEAR(error.positions[i], 0., EPS);
    if (
      traj_controller_->has_velocity_state_interface() &&
      (traj_controller_->has_velocity_command_interface() ||
       traj_controller_->has_effort_command_interface()))
    {
      // expect: error.velocities = desired.velocities - current.velocities;
      EXPECT_NEAR(error.velocities[i], 0., EPS);
    }
    if (
      traj_controller_->has_acceleration_state_interface() &&
      traj_controller_->has_acceleration_command_interface())
    {
      // expect: error.accelerations = desired.accelerations - current.accelerations;
      EXPECT_NEAR(error.accelerations[i], 0., EPS);
    }
  }

  // no normalization of position error
  desired.positions[0] += 3.0 * M_PI_4;
  desired.velocities[0] += 1.0;
  desired.accelerations[0] += 1.0;
  traj_controller_->resize_joint_trajectory_point(error, n_joints);
  for (size_t i = 0; i < n_joints; ++i)
  {
    traj_controller_->testable_compute_error_for_joint(error, i, current, desired);
    EXPECT_NEAR(error.positions[i], desired.positions[i] - current.positions[i], EPS);
    if (
      traj_controller_->has_velocity_state_interface() &&
      (traj_controller_->has_velocity_command_interface() ||
       traj_controller_->has_effort_command_interface()))
    {
      // expect: error.velocities = desired.velocities - current.velocities;
      EXPECT_NEAR(error.velocities[i], desired.velocities[i] - current.velocities[i], EPS);
    }
    if (
      traj_controller_->has_acceleration_state_interface() &&
      traj_controller_->has_acceleration_command_interface())
    {
      // expect: error.accelerations = desired.accelerations - current.accelerations;
      EXPECT_NEAR(error.accelerations[i], desired.accelerations[i] - current.accelerations[i], EPS);
    }
  }

  executor.cancel();
}

/**
 * @brief check if position error of revolute joints aren't wrapped around (state topic)
 */
TEST_P(TrajectoryControllerTestParameterized, position_error_not_angle_wraparound)
{
  rclcpp::executors::MultiThreadedExecutor executor;
  constexpr double k_p = 10.0;
  std::vector<rclcpp::Parameter> params = {};
  SetUpAndActivateTrajectoryController(
    executor, params, true, k_p, 0.0, INITIAL_POS_JOINTS, INITIAL_VEL_JOINTS, INITIAL_ACC_JOINTS,
    INITIAL_EFF_JOINTS, test_trajectory_controllers::urdf_rrrbot_revolute);
  subscribeToState(executor);

  size_t n_joints = joint_names_.size();

  // send msg
  constexpr auto FIRST_POINT_TIME = std::chrono::milliseconds(300);
  builtin_interfaces::msg::Duration time_from_start{rclcpp::Duration(FIRST_POINT_TIME)};
  // *INDENT-OFF*
  std::vector<std::vector<double>> points{
    {{3.3, 4.4, 6.6}}, {{7.7, 8.8, 9.9}}, {{10.10, 11.11, 12.12}}};
  // *INDENT-ON*
  publish(time_from_start, points, rclcpp::Time());
  traj_controller_->wait_for_trajectory(executor);

  const rclcpp::Duration controller_period =
    rclcpp::Duration::from_seconds(1.0 / traj_controller_->get_update_rate());

  auto end_time = updateControllerAsync(
    rclcpp::Duration(FIRST_POINT_TIME) - controller_period, rclcpp::Time(0, 0, RCL_STEADY_TIME),
    controller_period);
  if (traj_controller_->has_position_command_interface())
  {
    // check command interface
    // One step before the first point, the target should hit the setpoint
    EXPECT_NEAR(points[0][0], joint_pos_[0], COMMON_THRESHOLD);
    EXPECT_NEAR(points[0][1], joint_pos_[1], COMMON_THRESHOLD);
    EXPECT_NEAR(points[0][2], joint_pos_[2], COMMON_THRESHOLD);
  }

  // Propagate to actual setpoint time
  traj_controller_->update(end_time + controller_period, controller_period);

  // get states from class variables
  auto state_feedback = traj_controller_->get_state_feedback();
  auto state_reference = traj_controller_->get_state_reference();
  auto state_error = traj_controller_->get_state_error();

  // no update of state_interface
  EXPECT_EQ(state_feedback.positions, INITIAL_POS_JOINTS);

  // has the msg the correct vector sizes?
  EXPECT_EQ(n_joints, state_reference.positions.size());
  EXPECT_EQ(n_joints, state_feedback.positions.size());
  EXPECT_EQ(n_joints, state_error.positions.size());

  // are the correct reference positions used?
  EXPECT_NEAR(points[0][0], state_reference.positions[0], COMMON_THRESHOLD);
  EXPECT_NEAR(points[0][1], state_reference.positions[1], COMMON_THRESHOLD);
  EXPECT_NEAR(points[0][2], state_reference.positions[2], COMMON_THRESHOLD);

  // no normalization of position error
  EXPECT_NEAR(state_error.positions[0], state_reference.positions[0] - INITIAL_POS_JOINTS[0], EPS);
  EXPECT_NEAR(state_error.positions[1], state_reference.positions[1] - INITIAL_POS_JOINTS[1], EPS);
  EXPECT_NEAR(state_error.positions[2], state_reference.positions[2] - INITIAL_POS_JOINTS[2], EPS);

  if (traj_controller_->has_velocity_command_interface())
  {
    // use_closed_loop_pid_adapter_
    if (traj_controller_->use_closed_loop_pid_adapter())
    {
      // we expect u = k_p * (s_d-s) for positions
      EXPECT_NEAR(
        k_p * (state_reference.positions[0] - INITIAL_POS_JOINTS[0]), joint_vel_[0],
        k_p * COMMON_THRESHOLD);
      EXPECT_NEAR(
        k_p * (state_reference.positions[1] - INITIAL_POS_JOINTS[1]), joint_vel_[1],
        k_p * COMMON_THRESHOLD);
      EXPECT_NEAR(
        k_p * (state_reference.positions[2] - INITIAL_POS_JOINTS[2]), joint_vel_[2],
        k_p * COMMON_THRESHOLD);
    }
    else
    {
      // interpolated points_velocities only
      // check command interface
      EXPECT_LT(0.0, joint_vel_[0]);
      EXPECT_LT(0.0, joint_vel_[1]);
      EXPECT_LT(0.0, joint_vel_[2]);
    }
  }

  if (traj_controller_->has_effort_command_interface())
  {
    // with effort command interface, use_closed_loop_pid_adapter is always true
    // we expect u = k_p * (s_d-s) for positions
    EXPECT_NEAR(
      k_p * (state_reference.positions[0] - INITIAL_POS_JOINTS[0]), joint_eff_[0],
      k_p * COMMON_THRESHOLD);
    EXPECT_NEAR(
      k_p * (state_reference.positions[1] - INITIAL_POS_JOINTS[1]), joint_eff_[1],
      k_p * COMMON_THRESHOLD);
    EXPECT_NEAR(
      k_p * (state_reference.positions[2] - INITIAL_POS_JOINTS[2]), joint_eff_[2],
      k_p * COMMON_THRESHOLD);
  }

  executor.cancel();
}

/**
 * @brief check if position error of continuous joints are wrapped around (state topic)
 */
TEST_P(TrajectoryControllerTestParameterized, position_error_angle_wraparound)
{
  rclcpp::executors::MultiThreadedExecutor executor;
  constexpr double k_p = 10.0;
  std::vector<rclcpp::Parameter> params = {};
  SetUpAndActivateTrajectoryController(
    executor, params, true, k_p, 0.0, INITIAL_POS_JOINTS, INITIAL_VEL_JOINTS, INITIAL_ACC_JOINTS,
    INITIAL_EFF_JOINTS, test_trajectory_controllers::urdf_rrrbot_continuous);

  size_t n_joints = joint_names_.size();

  // send msg
  constexpr auto FIRST_POINT_TIME = std::chrono::milliseconds(300);
  builtin_interfaces::msg::Duration time_from_start{rclcpp::Duration(FIRST_POINT_TIME)};
  // *INDENT-OFF*
  std::vector<std::vector<double>> points{
    {{3.3, 4.4, 6.6}}, {{7.7, 8.8, 9.9}}, {{10.10, 11.11, 12.12}}};
  std::vector<std::vector<double>> points_velocities{
    {{0.01, 0.01, 0.01}}, {{0.05, 0.05, 0.05}}, {{0.06, 0.06, 0.06}}};
  // *INDENT-ON*
  publish(time_from_start, points, rclcpp::Time(), {}, points_velocities);
  traj_controller_->wait_for_trajectory(executor);

  const rclcpp::Duration controller_period =
    rclcpp::Duration::from_seconds(1.0 / traj_controller_->get_update_rate());
  auto end_time = updateControllerAsync(
    rclcpp::Duration(FIRST_POINT_TIME) - controller_period, rclcpp::Time(0, 0, RCL_STEADY_TIME),
    controller_period);

  if (traj_controller_->has_position_command_interface())
  {
    // check command interface
    // One step before the first point, the target should hit the setpoint
    EXPECT_NEAR(points[0][0], joint_pos_[0], COMMON_THRESHOLD);
    EXPECT_NEAR(points[0][1], joint_pos_[1], COMMON_THRESHOLD);
    EXPECT_NEAR(points[0][2], joint_pos_[2], COMMON_THRESHOLD);
  }

  // Propagate to actual setpoint time
  traj_controller_->update(end_time + controller_period, controller_period);

  // get states from class variables
  auto state_feedback = traj_controller_->get_state_feedback();
  auto state_reference = traj_controller_->get_state_reference();
  auto state_error = traj_controller_->get_state_error();

  // no update of state_interface
  EXPECT_EQ(state_feedback.positions, INITIAL_POS_JOINTS);

  // has the msg the correct vector sizes?
  EXPECT_EQ(n_joints, state_reference.positions.size());
  EXPECT_EQ(n_joints, state_feedback.positions.size());
  EXPECT_EQ(n_joints, state_error.positions.size());

  // are the correct reference positions used?
  EXPECT_NEAR(points[0][0], state_reference.positions[0], COMMON_THRESHOLD);
  EXPECT_NEAR(points[0][1], state_reference.positions[1], COMMON_THRESHOLD);
  EXPECT_NEAR(points[0][2], state_reference.positions[2], COMMON_THRESHOLD);

  // is error.positions[2] wrapped around?
  EXPECT_NEAR(state_error.positions[0], state_reference.positions[0] - INITIAL_POS_JOINTS[0], EPS);
  EXPECT_NEAR(state_error.positions[1], state_reference.positions[1] - INITIAL_POS_JOINTS[1], EPS);
  EXPECT_NEAR(
    state_error.positions[2], state_reference.positions[2] - INITIAL_POS_JOINTS[2] - 2 * M_PI, EPS);

  if (traj_controller_->has_velocity_command_interface())
  {
    // use_closed_loop_pid_adapter_
    if (traj_controller_->use_closed_loop_pid_adapter())
    {
      // we expect u = k_p * (s_d-s) for joint0 and joint1
      EXPECT_NEAR(
        k_p * (state_reference.positions[0] - INITIAL_POS_JOINTS[0]), joint_vel_[0],
        k_p * COMMON_THRESHOLD);
      EXPECT_NEAR(
        k_p * (state_reference.positions[1] - INITIAL_POS_JOINTS[1]), joint_vel_[1],
        k_p * COMMON_THRESHOLD);
      // is error of positions[2] wrapped around?
      EXPECT_GT(0.0, joint_vel_[2]);  // direction change because of angle wrap
      EXPECT_NEAR(
        k_p * (state_reference.positions[2] - INITIAL_POS_JOINTS[2] - 2 * M_PI), joint_vel_[2],
        k_p * COMMON_THRESHOLD);
    }
    else
    {
      // interpolated points_velocities only
      // check command interface
      EXPECT_LT(0.0, joint_vel_[0]);
      EXPECT_LT(0.0, joint_vel_[1]);
      EXPECT_LT(0.0, joint_vel_[2]);
    }
  }

  if (traj_controller_->has_effort_command_interface())
  {
    // with effort command interface, use_closed_loop_pid_adapter is always true
    // we expect u = k_p * (s_d-s) for joint0 and joint1
    EXPECT_NEAR(
      k_p * (state_reference.positions[0] - INITIAL_POS_JOINTS[0]), joint_eff_[0],
      k_p * COMMON_THRESHOLD);
    EXPECT_NEAR(
      k_p * (state_reference.positions[1] - INITIAL_POS_JOINTS[1]), joint_eff_[1],
      k_p * COMMON_THRESHOLD);
    // is error of positions[2] wrapped around?
    EXPECT_GT(0.0, joint_eff_[2]);
    EXPECT_NEAR(
      k_p * (state_reference.positions[2] - INITIAL_POS_JOINTS[2] - 2 * M_PI), joint_eff_[2],
      k_p * COMMON_THRESHOLD);
  }

  executor.cancel();
}

/**
 * @brief check if trajectory error is calculated correctly in case #command-joints < #dof
 */
TEST_P(TrajectoryControllerTestParameterized, trajectory_error_command_joints_less_than_dof)
{
  rclcpp::executors::MultiThreadedExecutor executor;
  constexpr double k_p = 10.0;
  std::vector<std::string> command_joint_names{joint_names_[0], joint_names_[1]};
  const rclcpp::Parameter command_joint_names_param("command_joints", command_joint_names);
  std::vector<rclcpp::Parameter> params = {command_joint_names_param};
  SetUpAndActivateTrajectoryController(executor, params, true, k_p, 0.0);

  size_t n_joints = joint_names_.size();

  // send msg for all joints
  constexpr auto FIRST_POINT_TIME = std::chrono::milliseconds(250);
  builtin_interfaces::msg::Duration time_from_start{rclcpp::Duration(FIRST_POINT_TIME)};
  // *INDENT-OFF*
  std::vector<std::vector<double>> points{
    {{3.3, 4.4, 6.6}}, {{7.7, 8.8, 9.9}}, {{10.10, 11.11, 12.12}}};
  std::vector<std::vector<double>> points_velocities{
    {{0.01, 0.01, 0.01}}, {{0.05, 0.05, 0.05}}, {{0.06, 0.06, 0.06}}};
  // *INDENT-ON*
  publish(time_from_start, points, rclcpp::Time(), {}, points_velocities);
  traj_controller_->wait_for_trajectory(executor);

  const rclcpp::Duration controller_period =
    rclcpp::Duration::from_seconds(1.0 / traj_controller_->get_update_rate());
  auto end_time = updateControllerAsync(
    rclcpp::Duration(FIRST_POINT_TIME) - controller_period, rclcpp::Time(0, 0, RCL_STEADY_TIME),
    controller_period);

  if (traj_controller_->has_position_command_interface())
  {
    // check command interface
    // One step before the first point, the target should hit the setpoint
    EXPECT_NEAR(points[0][0], joint_pos_[0], COMMON_THRESHOLD);
    EXPECT_NEAR(points[0][1], joint_pos_[1], COMMON_THRESHOLD);
    EXPECT_TRUE(std::isnan(traj_controller_->get_current_command().positions[2]));
  }

  // Propagate to actual setpoint time
  traj_controller_->update(end_time + controller_period, controller_period);

  // get states from class variables
  auto state_feedback = traj_controller_->get_state_feedback();
  auto state_reference = traj_controller_->get_state_reference();
  auto state_error = traj_controller_->get_state_error();
  auto current_command = traj_controller_->get_current_command();

  // no update of state_interface
  EXPECT_EQ(state_feedback.positions, INITIAL_POS_JOINTS);

  // has the msg the correct vector sizes?
  EXPECT_EQ(n_joints, state_reference.positions.size());
  EXPECT_EQ(n_joints, state_feedback.positions.size());
  EXPECT_EQ(n_joints, state_error.positions.size());

  // are the correct reference positions used?
  EXPECT_NEAR(points[0][0], state_reference.positions[0], COMMON_THRESHOLD);
  EXPECT_NEAR(points[0][1], state_reference.positions[1], COMMON_THRESHOLD);
  EXPECT_NEAR(points[0][2], state_reference.positions[2], COMMON_THRESHOLD);

  // no normalization of position error
  EXPECT_NEAR(state_error.positions[0], state_reference.positions[0] - INITIAL_POS_JOINTS[0], EPS);
  EXPECT_NEAR(state_error.positions[1], state_reference.positions[1] - INITIAL_POS_JOINTS[1], EPS);
  EXPECT_NEAR(state_error.positions[2], state_reference.positions[2] - INITIAL_POS_JOINTS[2], EPS);

  if (traj_controller_->has_velocity_command_interface())
  {
    // check command interface
    EXPECT_LT(0.0, joint_vel_[0]);
    EXPECT_LT(0.0, joint_vel_[1]);
    EXPECT_TRUE(std::isnan(current_command.velocities[2]));

    // use_closed_loop_pid_adapter_
    if (traj_controller_->use_closed_loop_pid_adapter())
    {
      // we expect u = k_p * (s_d-s)
      EXPECT_NEAR(
        k_p * (state_reference.positions[0] - INITIAL_POS_JOINTS[0]), joint_vel_[0],
        k_p * COMMON_THRESHOLD);
      EXPECT_NEAR(
        k_p * (state_reference.positions[1] - INITIAL_POS_JOINTS[1]), joint_vel_[1],
        k_p * COMMON_THRESHOLD);
    }
  }

  if (traj_controller_->has_effort_command_interface())
  {
    // check command interface
    EXPECT_LT(0.0, joint_eff_[0]);
    EXPECT_LT(0.0, joint_eff_[1]);
    EXPECT_TRUE(std::isnan(current_command.effort[2]));
  }

  executor.cancel();
}

/**
 * @brief check if trajectory error is calculated correctly in case #command-joints < #dof, but with
 * jumbled order of command joints
 */
TEST_P(TrajectoryControllerTestParameterized, trajectory_error_command_joints_less_than_dof_jumbled)
{
  rclcpp::executors::MultiThreadedExecutor executor;
  constexpr double k_p = 10.0;
  std::vector<std::string> command_joint_names{joint_names_[1], joint_names_[0]};
  const rclcpp::Parameter command_joint_names_param("command_joints", command_joint_names);
  std::vector<rclcpp::Parameter> params = {command_joint_names_param};
  SetUpAndActivateTrajectoryController(executor, params, true, k_p, 0.0);

  size_t n_joints = joint_names_.size();

  // send msg for all joints
  constexpr auto FIRST_POINT_TIME = std::chrono::milliseconds(250);
  builtin_interfaces::msg::Duration time_from_start{rclcpp::Duration(FIRST_POINT_TIME)};
  // *INDENT-OFF*
  std::vector<std::vector<double>> points{
    {{3.3, 4.4, 6.6}}, {{7.7, 8.8, 9.9}}, {{10.10, 11.11, 12.12}}};
  std::vector<std::vector<double>> points_velocities{
    {{0.01, 0.01, 0.01}}, {{0.05, 0.05, 0.05}}, {{0.06, 0.06, 0.06}}};
  // *INDENT-ON*
  publish(time_from_start, points, rclcpp::Time(), {}, points_velocities);
  traj_controller_->wait_for_trajectory(executor);

  const rclcpp::Duration controller_period =
    rclcpp::Duration::from_seconds(1.0 / traj_controller_->get_update_rate());
  auto end_time = updateControllerAsync(
    rclcpp::Duration(FIRST_POINT_TIME) - controller_period, rclcpp::Time(0, 0, RCL_STEADY_TIME),
    controller_period);

  if (traj_controller_->has_position_command_interface())
  {
    // check command interface
    // One step before the first point, the target should hit the setpoint
    EXPECT_NEAR(points[0][0], joint_pos_[0], COMMON_THRESHOLD);
    EXPECT_NEAR(points[0][1], joint_pos_[1], COMMON_THRESHOLD);
    EXPECT_TRUE(std::isnan(traj_controller_->get_current_command().positions[2]));
  }

  // Propagate to actual setpoint time
  traj_controller_->update(end_time + controller_period, controller_period);

  // get states from class variables
  auto state_feedback = traj_controller_->get_state_feedback();
  auto state_reference = traj_controller_->get_state_reference();
  auto state_error = traj_controller_->get_state_error();
  auto current_command = traj_controller_->get_current_command();

  // no update of state_interface
  EXPECT_EQ(state_feedback.positions, INITIAL_POS_JOINTS);

  // has the msg the correct vector sizes?
  EXPECT_EQ(n_joints, state_reference.positions.size());
  EXPECT_EQ(n_joints, state_feedback.positions.size());
  EXPECT_EQ(n_joints, state_error.positions.size());

  // are the correct reference positions used?
  EXPECT_NEAR(points[0][0], state_reference.positions[0], COMMON_THRESHOLD);
  EXPECT_NEAR(points[0][1], state_reference.positions[1], COMMON_THRESHOLD);
  EXPECT_NEAR(points[0][2], state_reference.positions[2], COMMON_THRESHOLD);

  // no normalization of position error
  EXPECT_NEAR(state_error.positions[0], state_reference.positions[0] - INITIAL_POS_JOINTS[0], EPS);
  EXPECT_NEAR(state_error.positions[1], state_reference.positions[1] - INITIAL_POS_JOINTS[1], EPS);
  EXPECT_NEAR(state_error.positions[2], state_reference.positions[2] - INITIAL_POS_JOINTS[2], EPS);

  if (traj_controller_->has_velocity_command_interface())
  {
    // check command interface
    EXPECT_LT(0.0, joint_vel_[0]);
    EXPECT_LT(0.0, joint_vel_[1]);
    EXPECT_TRUE(std::isnan(current_command.velocities[2]));

    // use_closed_loop_pid_adapter_
    if (traj_controller_->use_closed_loop_pid_adapter())
    {
      // we expect u = k_p * (s_d-s)
      EXPECT_NEAR(
        k_p * (state_reference.positions[0] - INITIAL_POS_JOINTS[0]), joint_vel_[0],
        k_p * COMMON_THRESHOLD);
      EXPECT_NEAR(
        k_p * (state_reference.positions[1] - INITIAL_POS_JOINTS[1]), joint_vel_[1],
        k_p * COMMON_THRESHOLD);
    }
  }

  if (traj_controller_->has_effort_command_interface())
  {
    // check command interface
    EXPECT_LT(0.0, joint_eff_[0]);
    EXPECT_LT(0.0, joint_eff_[1]);
    EXPECT_TRUE(std::isnan(current_command.effort[2]));
  }

  executor.cancel();
}

/**
 * @brief cmd_timeout must be greater than constraints.goal_time
 */
TEST_P(TrajectoryControllerTestParameterized, accept_correct_cmd_timeout)
{
  rclcpp::executors::MultiThreadedExecutor executor;
  // zero is default value, just for demonstration
  double cmd_timeout = 3.0;
  rclcpp::Parameter cmd_timeout_parameter("cmd_timeout", cmd_timeout);
  rclcpp::Parameter goal_time_parameter("constraints.goal_time", 2.0);
  SetUpAndActivateTrajectoryController(
    executor, {cmd_timeout_parameter, goal_time_parameter}, false);

  EXPECT_DOUBLE_EQ(cmd_timeout, traj_controller_->get_cmd_timeout());
}

/**
 * @brief cmd_timeout must be greater than constraints.goal_time
 */
TEST_P(TrajectoryControllerTestParameterized, decline_false_cmd_timeout)
{
  rclcpp::executors::MultiThreadedExecutor executor;
  // zero is default value, just for demonstration
  rclcpp::Parameter cmd_timeout_parameter("cmd_timeout", 1.0);
  rclcpp::Parameter goal_time_parameter("constraints.goal_time", 2.0);
  SetUpAndActivateTrajectoryController(
    executor, {cmd_timeout_parameter, goal_time_parameter}, false);

  EXPECT_DOUBLE_EQ(0.0, traj_controller_->get_cmd_timeout());
}

/**
 * @brief check if no timeout is triggered
 */
// TODO(anyone) make test independent of clock source to use updateControllerAsync
TEST_P(TrajectoryControllerTestParameterized, no_timeout)
{
  rclcpp::executors::MultiThreadedExecutor executor;
  // zero is default value, just for demonstration
  rclcpp::Parameter cmd_timeout_parameter("cmd_timeout", 0.0);
  SetUpAndActivateTrajectoryController(executor, {cmd_timeout_parameter}, false);

  size_t n_joints = joint_names_.size();

  // send msg
  constexpr auto FIRST_POINT_TIME = std::chrono::milliseconds(250);
  builtin_interfaces::msg::Duration time_from_start{rclcpp::Duration(FIRST_POINT_TIME)};
  // *INDENT-OFF*
  std::vector<std::vector<double>> points{
    {{3.3, 4.4, 6.6}}, {{7.7, 8.8, 9.9}}, {{10.10, 11.11, 12.12}}};
  std::vector<std::vector<double>> points_velocities{
    {{0.01, 0.01, 0.01}}, {{0.05, 0.05, 0.05}}, {{0.06, 0.06, 0.06}}};
  // *INDENT-ON*
  publish(time_from_start, points, rclcpp::Time(0, 0, RCL_STEADY_TIME), {}, points_velocities);
  traj_controller_->wait_for_trajectory(executor);

  updateController(rclcpp::Duration(FIRST_POINT_TIME) * 4);

  // get states from class variables
  auto state_feedback = traj_controller_->get_state_feedback();
  auto state_reference = traj_controller_->get_state_reference();
  auto state_error = traj_controller_->get_state_error();

  // has the msg the correct vector sizes?
  EXPECT_EQ(n_joints, state_reference.positions.size());

  // is the trajectory still active?
  EXPECT_TRUE(traj_controller_->has_active_traj());
  // should still hold the points from above
  EXPECT_TRUE(traj_controller_->has_nontrivial_traj());
  EXPECT_NEAR(state_reference.positions[0], points.at(2).at(0), 1e-2);
  EXPECT_NEAR(state_reference.positions[1], points.at(2).at(1), 1e-2);
  EXPECT_NEAR(state_reference.positions[2], points.at(2).at(2), 1e-2);
  // value of velocities is different from above due to spline interpolation
  EXPECT_GT(state_reference.velocities[0], 0.0);
  EXPECT_GT(state_reference.velocities[1], 0.0);
  EXPECT_GT(state_reference.velocities[2], 0.0);

  executor.cancel();
}

/**
 * @brief check if timeout is triggered
 */
// TODO(anyone) make test independent of clock source to use updateControllerAsync
TEST_P(TrajectoryControllerTestParameterized, timeout)
{
  rclcpp::executors::MultiThreadedExecutor executor;
  constexpr double cmd_timeout = 0.1;
  rclcpp::Parameter cmd_timeout_parameter("cmd_timeout", cmd_timeout);
  double kp = 1.0;  // activate feedback control for testing velocity/effort PID
  SetUpAndActivateTrajectoryController(executor, {cmd_timeout_parameter}, false, kp);

  // send msg
  constexpr auto FIRST_POINT_TIME = std::chrono::milliseconds(250);
  builtin_interfaces::msg::Duration time_from_start{rclcpp::Duration(FIRST_POINT_TIME)};
  // *INDENT-OFF*
  std::vector<std::vector<double>> points{
    {{3.3, 4.4, 6.6}}, {{7.7, 8.8, 9.9}}, {{10.10, 11.11, 12.12}}};
  std::vector<std::vector<double>> points_velocities{
    {{0.01, 0.01, 0.01}}, {{0.05, 0.05, 0.05}}, {{0.06, 0.06, 0.06}}};
  // *INDENT-ON*

  publish(time_from_start, points, rclcpp::Time(0, 0, RCL_STEADY_TIME), {}, points_velocities);
  traj_controller_->wait_for_trajectory(executor);

  // update until end of trajectory -> no timeout should have occurred
  updateController(rclcpp::Duration(FIRST_POINT_TIME) * 3);
  // is a trajectory active?
  EXPECT_TRUE(traj_controller_->has_active_traj());
  // should have the trajectory with three points
  EXPECT_TRUE(traj_controller_->has_nontrivial_traj());

  // update until timeout should have happened
  updateController(rclcpp::Duration(FIRST_POINT_TIME));

  // after timeout, set_hold_position adds a new trajectory
  // is a trajectory active?
  EXPECT_TRUE(traj_controller_->has_active_traj());
  // should be not more than one point now (from hold position)
  EXPECT_FALSE(traj_controller_->has_nontrivial_traj());
  // should hold last position with zero velocity
  if (traj_controller_->has_position_command_interface())
  {
    expectCommandPoint(points.at(2));
  }
  else
  {
    // no integration to position state interface from velocity/acceleration
    expectCommandPoint(INITIAL_POS_JOINTS);
  }

  executor.cancel();
}

/**
 * @brief check if use_closed_loop_pid is active
 */
TEST_P(TrajectoryControllerTestParameterized, use_closed_loop_pid)
{
  rclcpp::executors::MultiThreadedExecutor executor;

  SetUpAndActivateTrajectoryController(executor);

  if (
    (traj_controller_->has_velocity_command_interface() &&
     !traj_controller_->has_position_command_interface() &&
     !traj_controller_->has_effort_command_interface() &&
     !traj_controller_->has_acceleration_command_interface() &&
     !traj_controller_->is_open_loop()) ||
    traj_controller_->has_effort_command_interface())
  {
    EXPECT_TRUE(traj_controller_->use_closed_loop_pid_adapter());
  }
}

/**
 * @brief check if velocity error is calculated correctly
 */
TEST_P(TrajectoryControllerTestParameterized, velocity_error)
{
  rclcpp::executors::MultiThreadedExecutor executor;
  SetUpAndActivateTrajectoryController(executor, {}, true);

  size_t n_joints = joint_names_.size();

  // send msg
  constexpr auto FIRST_POINT_TIME = std::chrono::milliseconds(250);
  builtin_interfaces::msg::Duration time_from_start{rclcpp::Duration(FIRST_POINT_TIME)};
  // *INDENT-OFF*
  std::vector<std::vector<double>> points_positions{
    {{3.3, 4.4, 6.6}}, {{7.7, 8.8, 9.9}}, {{10.10, 11.11, 12.12}}};
  std::vector<std::vector<double>> points_velocities{
    {{0.1, 0.1, 0.1}}, {{0.2, 0.2, 0.2}}, {{0.3, 0.3, 0.3}}};
  // *INDENT-ON*
  publish(time_from_start, points_positions, rclcpp::Time(), {}, points_velocities);
  traj_controller_->wait_for_trajectory(executor);

  updateControllerAsync(rclcpp::Duration(FIRST_POINT_TIME));

  // get states from class variables
  auto state_feedback = traj_controller_->get_state_feedback();
  auto state_reference = traj_controller_->get_state_reference();
  auto state_error = traj_controller_->get_state_error();

  // has the msg the correct vector sizes?
  EXPECT_EQ(n_joints, state_reference.positions.size());
  EXPECT_EQ(n_joints, state_feedback.positions.size());
  EXPECT_EQ(n_joints, state_error.positions.size());
  if (traj_controller_->has_velocity_state_interface())
  {
    EXPECT_EQ(n_joints, state_reference.velocities.size());
    EXPECT_EQ(n_joints, state_feedback.velocities.size());
    EXPECT_EQ(n_joints, state_error.velocities.size());
  }
  if (traj_controller_->has_acceleration_state_interface())
  {
    EXPECT_EQ(n_joints, state_reference.accelerations.size());
    EXPECT_EQ(n_joints, state_feedback.accelerations.size());
    EXPECT_EQ(n_joints, state_error.accelerations.size());
  }

  // no change in state interface should happen
  if (traj_controller_->has_velocity_state_interface())
  {
    EXPECT_EQ(state_feedback.velocities, INITIAL_VEL_JOINTS);
  }
  // is the velocity error correct?
  if (
    traj_controller_->use_closed_loop_pid_adapter()  // always needed for PID controller
    || (traj_controller_->has_velocity_state_interface() &&
        traj_controller_->has_velocity_command_interface()))
  {
    // don't check against a value, because spline interpolation might overshoot depending on
    // interface combinations
    EXPECT_GE(state_error.velocities[0], points_velocities[0][0]);
    EXPECT_GE(state_error.velocities[1], points_velocities[0][1]);
    EXPECT_GE(state_error.velocities[2], points_velocities[0][2]);
  }

  executor.cancel();
}

/**
 * @brief test_jumbled_joint_order Test sending trajectories with a joint order different from
 * internal controller order
 */
TEST_P(TrajectoryControllerTestParameterized, test_jumbled_joint_order)
{
  rclcpp::executors::SingleThreadedExecutor executor;
  SetUpAndActivateTrajectoryController(executor);
  std::vector<double> points_positions = {1.0, 2.0, 3.0};
  std::vector<size_t> jumble_map = {1, 2, 0};
  double dt = 0.25;
  {
    trajectory_msgs::msg::JointTrajectory traj_msg;
    const std::vector<std::string> jumbled_joint_names{
      joint_names_[jumble_map[0]], joint_names_[jumble_map[1]], joint_names_[jumble_map[2]]};

    traj_msg.joint_names = jumbled_joint_names;
    traj_msg.header.stamp = rclcpp::Time(0);
    traj_msg.points.resize(1);

    traj_msg.points[0].time_from_start = rclcpp::Duration::from_seconds(dt);
    traj_msg.points[0].positions.resize(3);
    traj_msg.points[0].positions[0] = points_positions.at(jumble_map[0]);
    traj_msg.points[0].positions[1] = points_positions.at(jumble_map[1]);
    traj_msg.points[0].positions[2] = points_positions.at(jumble_map[2]);
    traj_msg.points[0].velocities.resize(3);
    traj_msg.points[0].accelerations.resize(3);

    for (size_t dof = 0; dof < 3; dof++)
    {
      traj_msg.points[0].velocities[dof] =
        (traj_msg.points[0].positions[dof] - joint_pos_[jumble_map[dof]]) / dt;
      traj_msg.points[0].accelerations[dof] =
        (traj_msg.points[0].velocities[dof] - joint_vel_[jumble_map[dof]]) / dt;
    }

    trajectory_publisher_->publish(traj_msg);
  }

  traj_controller_->wait_for_trajectory(executor);
  updateControllerAsync(rclcpp::Duration::from_seconds(dt));

  if (traj_controller_->has_position_command_interface())
  {
    EXPECT_NEAR(points_positions.at(0), joint_pos_[0], COMMON_THRESHOLD);
    EXPECT_NEAR(points_positions.at(1), joint_pos_[1], COMMON_THRESHOLD);
    EXPECT_NEAR(points_positions.at(2), joint_pos_[2], COMMON_THRESHOLD);
  }

  if (traj_controller_->has_velocity_command_interface())
  {
    // if use_closed_loop_pid_adapter_==false: we expect desired velocities from direct sampling
    // if use_closed_loop_pid_adapter_==true: we expect desired velocities, because we use PID with
    // feedforward term only
    EXPECT_GT(0.0, joint_vel_[0]);
    EXPECT_GT(0.0, joint_vel_[1]);
    EXPECT_GT(0.0, joint_vel_[2]);
  }

  if (traj_controller_->has_acceleration_command_interface())
  {
    EXPECT_GT(0.0, joint_acc_[0]);
    EXPECT_GT(0.0, joint_acc_[1]);
    EXPECT_GT(0.0, joint_acc_[2]);
  }

  if (traj_controller_->has_effort_command_interface())
  {
    // effort should be nonzero, because we use PID with feedforward term
    EXPECT_GT(0.0, joint_eff_[0]);
    EXPECT_GT(0.0, joint_eff_[1]);
    EXPECT_GT(0.0, joint_eff_[2]);
  }
}

/**
 * @brief test_partial_joint_list Test sending trajectories with a subset of the controlled
 * joints
 */
TEST_P(TrajectoryControllerTestParameterized, test_partial_joint_list)
{
  rclcpp::Parameter partial_joints_parameters("allow_partial_joints_goal", true);

  rclcpp::executors::SingleThreadedExecutor executor;
  SetUpAndActivateTrajectoryController(executor, {partial_joints_parameters});

  const double initial_joint1_cmd = joint_pos_[0];
  const double initial_joint2_cmd = joint_pos_[1];
  const double initial_joint3_cmd = joint_pos_[2];
  const double dt = 0.25;
  trajectory_msgs::msg::JointTrajectory traj_msg;

  {
    std::vector<size_t> jumble_map = {1, 0};
    std::vector<std::string> partial_joint_names{
      joint_names_[jumble_map[0]], joint_names_[jumble_map[1]]};
    traj_msg.joint_names = partial_joint_names;
    traj_msg.header.stamp = rclcpp::Time(0);
    traj_msg.points.resize(1);

    traj_msg.points[0].time_from_start = rclcpp::Duration::from_seconds(dt);
    traj_msg.points[0].positions.resize(2);
    traj_msg.points[0].positions[0] = 2.0;
    traj_msg.points[0].positions[1] = 1.0;
    traj_msg.points[0].velocities.resize(2);
    traj_msg.points[0].accelerations.resize(2);
    for (size_t dof = 0; dof < 2; dof++)
    {
      traj_msg.points[0].velocities[dof] =
        (traj_msg.points[0].positions[dof] - joint_pos_[jumble_map[dof]]) / dt;
      traj_msg.points[0].accelerations[dof] =
        (traj_msg.points[0].velocities[dof] - joint_vel_[jumble_map[dof]]) / dt;
    }

    trajectory_publisher_->publish(traj_msg);
  }

  traj_controller_->wait_for_trajectory(executor);
  updateControllerAsync(rclcpp::Duration::from_seconds(dt));

  if (traj_controller_->has_position_command_interface())
  {
    EXPECT_NEAR(traj_msg.points[0].positions[1], joint_pos_[0], COMMON_THRESHOLD);
    EXPECT_NEAR(traj_msg.points[0].positions[0], joint_pos_[1], COMMON_THRESHOLD);
    EXPECT_NEAR(initial_joint3_cmd, joint_pos_[2], COMMON_THRESHOLD)
      << "Joint 3 command should be current position";
  }

  if (traj_controller_->has_velocity_command_interface())
  {
    // estimate the sign of the velocity
    // joint rotates forward
    EXPECT_TRUE(
      is_same_sign_or_zero(traj_msg.points[0].positions[0] - initial_joint2_cmd, joint_vel_[0]));
    EXPECT_TRUE(
      is_same_sign_or_zero(traj_msg.points[0].positions[1] - initial_joint1_cmd, joint_vel_[1]));
    EXPECT_NEAR(0.0, joint_vel_[2], COMMON_THRESHOLD)
      << "Joint 3 velocity should be 0.0 since it's not in the goal";
  }

  if (traj_controller_->has_acceleration_command_interface())
  {
    // estimate the sign of the acceleration
    // joint rotates forward
    EXPECT_TRUE(
      is_same_sign_or_zero(traj_msg.points[0].positions[0] - initial_joint2_cmd, joint_acc_[0]))
      << "Joint1: " << traj_msg.points[0].positions[0] - initial_joint2_cmd << " vs. "
      << joint_acc_[0];
    EXPECT_TRUE(
      is_same_sign_or_zero(traj_msg.points[0].positions[1] - initial_joint1_cmd, joint_acc_[1]))
      << "Joint2: " << traj_msg.points[0].positions[1] - initial_joint1_cmd << " vs. "
      << joint_acc_[1];
    EXPECT_NEAR(0.0, joint_acc_[2], COMMON_THRESHOLD)
      << "Joint 3 acc should be 0.0 since it's not in the goal";
  }

  if (traj_controller_->has_effort_command_interface())
  {
    // estimate the sign of the effort
    // joint rotates forward
    EXPECT_TRUE(
      is_same_sign_or_zero(traj_msg.points[0].positions[0] - initial_joint2_cmd, joint_eff_[0]));
    EXPECT_TRUE(
      is_same_sign_or_zero(traj_msg.points[0].positions[1] - initial_joint1_cmd, joint_eff_[1]));
    EXPECT_NEAR(0.0, joint_eff_[2], COMMON_THRESHOLD)
      << "Joint 3 effort should be 0.0 since it's not in the goal";
  }

  executor.cancel();
}

/**
 * @brief test_partial_joint_list Test sending trajectories with a subset of the controlled
 * joints without allow_partial_joints_goal
 */
TEST_P(TrajectoryControllerTestParameterized, test_partial_joint_list_not_allowed)
{
  rclcpp::Parameter partial_joints_parameters("allow_partial_joints_goal", false);

  rclcpp::executors::SingleThreadedExecutor executor;
  SetUpAndActivateTrajectoryController(executor, {partial_joints_parameters});

  const double initial_joint1_cmd = joint_pos_[0];
  const double initial_joint2_cmd = joint_pos_[1];
  const double initial_joint3_cmd = joint_pos_[2];
  trajectory_msgs::msg::JointTrajectory traj_msg;

  {
    std::vector<std::string> partial_joint_names{joint_names_[1], joint_names_[0]};
    traj_msg.joint_names = partial_joint_names;
    traj_msg.header.stamp = rclcpp::Time(0);
    traj_msg.points.resize(1);

    traj_msg.points[0].time_from_start = rclcpp::Duration::from_seconds(0.25);
    traj_msg.points[0].positions.resize(2);
    traj_msg.points[0].positions[0] = 2.0;
    traj_msg.points[0].positions[1] = 1.0;
    traj_msg.points[0].velocities.resize(2);
    traj_msg.points[0].velocities[0] = 2.0;
    traj_msg.points[0].velocities[1] = 1.0;

    trajectory_publisher_->publish(traj_msg);
  }

  traj_controller_->wait_for_trajectory(executor);
  // update for 0.5 seconds
  updateControllerAsync(rclcpp::Duration::from_seconds(0.25));

  if (traj_controller_->has_position_command_interface())
  {
    EXPECT_NEAR(initial_joint1_cmd, joint_pos_[0], COMMON_THRESHOLD)
      << "All joints command should be current position because goal was rejected";
    EXPECT_NEAR(initial_joint2_cmd, joint_pos_[1], COMMON_THRESHOLD)
      << "All joints command should be current position because goal was rejected";
    EXPECT_NEAR(initial_joint3_cmd, joint_pos_[2], COMMON_THRESHOLD)
      << "All joints command should be current position because goal was rejected";
  }

  if (traj_controller_->has_velocity_command_interface())
  {
    EXPECT_NEAR(INITIAL_VEL_JOINTS[0], joint_vel_[0], COMMON_THRESHOLD)
      << "All joints velocities should be 0.0 because goal was rejected";
    EXPECT_NEAR(INITIAL_VEL_JOINTS[1], joint_vel_[1], COMMON_THRESHOLD)
      << "All joints velocities should be 0.0 because goal was rejected";
    EXPECT_NEAR(INITIAL_VEL_JOINTS[2], joint_vel_[2], COMMON_THRESHOLD)
      << "All joints velocities should be 0.0 because goal was rejected";
  }

  if (traj_controller_->has_acceleration_command_interface())
  {
    EXPECT_NEAR(INITIAL_ACC_JOINTS[0], joint_acc_[0], COMMON_THRESHOLD)
      << "All joints accelerations should be 0.0 because goal was rejected";
    EXPECT_NEAR(INITIAL_ACC_JOINTS[1], joint_acc_[1], COMMON_THRESHOLD)
      << "All joints accelerations should be 0.0 because goal was rejected";
    EXPECT_NEAR(INITIAL_ACC_JOINTS[2], joint_acc_[2], COMMON_THRESHOLD)
      << "All joints accelerations should be 0.0 because goal was rejected";
  }

  if (traj_controller_->has_effort_command_interface())
  {
    EXPECT_NEAR(INITIAL_EFF_JOINTS[0], joint_eff_[0], COMMON_THRESHOLD)
      << "All joints efforts should be 0.0 because goal was rejected";
    EXPECT_NEAR(INITIAL_EFF_JOINTS[1], joint_eff_[1], COMMON_THRESHOLD)
      << "All joints efforts should be 0.0 because goal was rejected";
    EXPECT_NEAR(INITIAL_EFF_JOINTS[2], joint_eff_[2], COMMON_THRESHOLD)
      << "All joints efforts should be 0.0 because goal was rejected";
  }

  executor.cancel();
}

/**
 * @brief invalid_message Test mismatched joint and reference vector sizes
 */
TEST_P(TrajectoryControllerTestParameterized, invalid_message)
{
  rclcpp::Parameter partial_joints_parameters("allow_partial_joints_goal", false);
  rclcpp::Parameter allow_integration_parameters("allow_integration_in_goal_trajectories", false);
  rclcpp::executors::SingleThreadedExecutor executor;
  SetUpAndActivateTrajectoryController(
    executor, {partial_joints_parameters, allow_integration_parameters});

  trajectory_msgs::msg::JointTrajectory traj_msg, good_traj_msg;

  good_traj_msg.joint_names = joint_names_;
  good_traj_msg.header.stamp = rclcpp::Time(0);
  good_traj_msg.points.resize(1);
  good_traj_msg.points[0].time_from_start = rclcpp::Duration::from_seconds(0.25);
  good_traj_msg.points[0].positions.resize(1);
  good_traj_msg.points[0].positions = {1.0, 2.0, 3.0};
  good_traj_msg.points[0].velocities.resize(1);
  good_traj_msg.points[0].velocities = {-1.0, -2.0, -3.0};
  EXPECT_TRUE(traj_controller_->validate_trajectory_msg(good_traj_msg));

  // Incompatible joint names
  traj_msg = good_traj_msg;
  traj_msg.joint_names = {"bad_name"};
  EXPECT_FALSE(traj_controller_->validate_trajectory_msg(traj_msg));

  // empty message
  traj_msg = good_traj_msg;
  traj_msg.points.clear();
  EXPECT_FALSE(traj_controller_->validate_trajectory_msg(traj_msg));

  // No position data
  traj_msg = good_traj_msg;
  traj_msg.points[0].positions.clear();
  EXPECT_FALSE(traj_controller_->validate_trajectory_msg(traj_msg));

  // Incompatible data sizes, too few positions
  traj_msg = good_traj_msg;
  traj_msg.points[0].positions = {1.0, 2.0};
  EXPECT_FALSE(traj_controller_->validate_trajectory_msg(traj_msg));

  // Incompatible data sizes, too many positions
  traj_msg = good_traj_msg;
  traj_msg.points[0].positions = {1.0, 2.0, 3.0, 4.0};
  EXPECT_FALSE(traj_controller_->validate_trajectory_msg(traj_msg));

  // Incompatible data sizes, too few velocities
  traj_msg = good_traj_msg;
  traj_msg.points[0].velocities = {1.0, 2.0};
  EXPECT_FALSE(traj_controller_->validate_trajectory_msg(traj_msg));

  // Incompatible data sizes, too few accelerations
  traj_msg = good_traj_msg;
  traj_msg.points[0].accelerations = {1.0, 2.0};
  EXPECT_FALSE(traj_controller_->validate_trajectory_msg(traj_msg));

  // Effort is not supported in trajectory message
  traj_msg = good_traj_msg;
  traj_msg.points[0].effort = {1.0, 2.0, 3.0};
  EXPECT_FALSE(traj_controller_->validate_trajectory_msg(traj_msg));

  // Non-strictly increasing waypoint times
  traj_msg = good_traj_msg;
  traj_msg.points.push_back(traj_msg.points.front());
  EXPECT_FALSE(traj_controller_->validate_trajectory_msg(traj_msg));

  // End time in the past
  traj_msg = good_traj_msg;
  traj_msg.header.stamp = rclcpp::Time(1);
  EXPECT_FALSE(traj_controller_->validate_trajectory_msg(traj_msg));

  // End time in the future
  traj_msg = good_traj_msg;
  traj_msg.header.stamp = traj_controller_->get_node()->now();
  traj_msg.points[0].time_from_start = rclcpp::Duration::from_seconds(10);
  EXPECT_TRUE(traj_controller_->validate_trajectory_msg(traj_msg));
}

/**
 * @brief Test invalid velocity at trajectory end with parameter set to false
 */
TEST_P(
  TrajectoryControllerTestParameterized,
  expect_invalid_when_message_with_nonzero_end_velocity_and_when_param_false)
{
  rclcpp::Parameter nonzero_vel_parameters("allow_nonzero_velocity_at_trajectory_end", false);
  rclcpp::executors::SingleThreadedExecutor executor;
  SetUpAndActivateTrajectoryController(executor, {nonzero_vel_parameters});

  trajectory_msgs::msg::JointTrajectory traj_msg;
  traj_msg.joint_names = joint_names_;
  traj_msg.header.stamp = rclcpp::Time(0);

  // empty message (no throw!)
  ASSERT_NO_THROW(traj_controller_->validate_trajectory_msg(traj_msg));
  EXPECT_FALSE(traj_controller_->validate_trajectory_msg(traj_msg));

  // Nonzero velocity at trajectory end!
  traj_msg.points.resize(1);
  traj_msg.points[0].time_from_start = rclcpp::Duration::from_seconds(0.25);
  traj_msg.points[0].positions.resize(1);
  traj_msg.points[0].positions = {1.0, 2.0, 3.0};
  traj_msg.points[0].velocities.resize(1);
  traj_msg.points[0].velocities = {-1.0, -2.0, -3.0};
  EXPECT_FALSE(traj_controller_->validate_trajectory_msg(traj_msg));
}

/**
 * @brief missing_positions_message_accepted Test mismatched joint and reference vector sizes
 *
 * @note With allow_integration_in_goal_trajectories parameter trajectory missing position or
 * velocities are accepted
 */
TEST_P(TrajectoryControllerTestParameterized, missing_positions_message_accepted)
{
  rclcpp::Parameter allow_integration_parameters("allow_integration_in_goal_trajectories", true);
  rclcpp::executors::SingleThreadedExecutor executor;
  SetUpAndActivateTrajectoryController(executor, {allow_integration_parameters});

  trajectory_msgs::msg::JointTrajectory traj_msg, good_traj_msg;

  good_traj_msg.joint_names = joint_names_;
  good_traj_msg.header.stamp = rclcpp::Time(0);
  good_traj_msg.points.resize(1);
  good_traj_msg.points[0].time_from_start = rclcpp::Duration::from_seconds(0.25);
  good_traj_msg.points[0].positions.resize(1);
  good_traj_msg.points[0].positions = {1.0, 2.0, 3.0};
  good_traj_msg.points[0].velocities.resize(1);
  good_traj_msg.points[0].velocities = {-1.0, -2.0, -3.0};
  good_traj_msg.points[0].accelerations.resize(1);
  good_traj_msg.points[0].accelerations = {1.0, 2.0, 3.0};
  EXPECT_TRUE(traj_controller_->validate_trajectory_msg(good_traj_msg));

  // No position data
  traj_msg = good_traj_msg;
  traj_msg.points[0].positions.clear();
  EXPECT_TRUE(traj_controller_->validate_trajectory_msg(traj_msg));

  // No position and velocity data
  traj_msg = good_traj_msg;
  traj_msg.points[0].positions.clear();
  traj_msg.points[0].velocities.clear();
  EXPECT_TRUE(traj_controller_->validate_trajectory_msg(traj_msg));

  // All empty
  traj_msg = good_traj_msg;
  traj_msg.points[0].positions.clear();
  traj_msg.points[0].velocities.clear();
  traj_msg.points[0].accelerations.clear();
  EXPECT_FALSE(traj_controller_->validate_trajectory_msg(traj_msg));

  // Incompatible data sizes, too few positions
  traj_msg = good_traj_msg;
  traj_msg.points[0].positions = {1.0, 2.0};
  EXPECT_FALSE(traj_controller_->validate_trajectory_msg(traj_msg));

  // Incompatible data sizes, too many positions
  traj_msg = good_traj_msg;
  traj_msg.points[0].positions = {1.0, 2.0, 3.0, 4.0};
  EXPECT_FALSE(traj_controller_->validate_trajectory_msg(traj_msg));

  // Incompatible data sizes, too few velocities
  traj_msg = good_traj_msg;
  traj_msg.points[0].velocities = {1.0};
  EXPECT_FALSE(traj_controller_->validate_trajectory_msg(traj_msg));

  // Incompatible data sizes, too few accelerations
  traj_msg = good_traj_msg;
  traj_msg.points[0].accelerations = {2.0};
  EXPECT_FALSE(traj_controller_->validate_trajectory_msg(traj_msg));
}

/**
 * @brief test_trajectory_replace Test replacing an existing trajectory
 */
TEST_P(TrajectoryControllerTestParameterized, test_trajectory_replace)
{
  rclcpp::executors::SingleThreadedExecutor executor;
  rclcpp::Parameter partial_joints_parameters("allow_partial_joints_goal", true);
  SetUpAndActivateTrajectoryController(executor, {partial_joints_parameters});

  std::vector<std::vector<double>> points_old{{{2., 3., 4.}}};
  std::vector<std::vector<double>> points_old_velocities{{{0.2, 0.3, 0.4}}};
  std::vector<std::vector<double>> points_partial_new{{1.5}};
  std::vector<std::vector<double>> points_partial_new_velocities{{0.15}};

  const auto delay = std::chrono::milliseconds(500);
  builtin_interfaces::msg::Duration time_from_start{rclcpp::Duration(delay)};
  publish(time_from_start, points_old, rclcpp::Time(), {}, points_old_velocities);
  trajectory_msgs::msg::JointTrajectoryPoint expected_actual, expected_desired;
  expected_actual.positions = {points_old[0].begin(), points_old[0].end()};
  expected_desired.positions = {points_old[0].begin(), points_old[0].end()};
  expected_actual.velocities = {points_old_velocities[0].begin(), points_old_velocities[0].end()};
  expected_desired.velocities = {points_old_velocities[0].begin(), points_old_velocities[0].end()};
  //  Check that we reached end of points_old trajectory
  auto end_time =
    waitAndCompareState(expected_actual, expected_desired, executor, rclcpp::Duration(delay), 0.1);

  RCLCPP_INFO(traj_controller_->get_node()->get_logger(), "Sending new trajectory");
  points_partial_new_velocities[0][0] =
    std::copysign(0.15, points_partial_new[0][0] - joint_state_pos_[0]);
  publish(time_from_start, points_partial_new, rclcpp::Time(), {}, points_partial_new_velocities);

  // Replaced trajectory is a mix of previous and current goal
  expected_desired.positions[0] = points_partial_new[0][0];
  expected_desired.positions[1] = points_old[0][1];
  expected_desired.positions[2] = points_old[0][2];
  expected_desired.velocities[0] = points_partial_new_velocities[0][0];
  expected_desired.velocities[1] = 0.0;
  expected_desired.velocities[2] = 0.0;
  expected_actual = expected_desired;
  waitAndCompareState(
    expected_actual, expected_desired, executor, rclcpp::Duration(delay), 0.1, end_time);
}

/**
 * @brief test_ignore_old_trajectory Sending an old trajectory replacing an existing trajectory
 */
TEST_P(TrajectoryControllerTestParameterized, test_ignore_old_trajectory)
{
  rclcpp::executors::SingleThreadedExecutor executor;
  SetUpAndActivateTrajectoryController(executor, {});

  // TODO(anyone): add expectations for velocities and accelerations
  std::vector<std::vector<double>> points_old{{{2., 3., 4.}, {4., 5., 6.}}};
  std::vector<std::vector<double>> points_new{{{-1., -2., -3.}}};

  RCLCPP_INFO(traj_controller_->get_node()->get_logger(), "Sending new trajectory in the future");
  const auto delay = std::chrono::milliseconds(500);
  builtin_interfaces::msg::Duration time_from_start{rclcpp::Duration(delay)};
  publish(time_from_start, points_old, rclcpp::Time());
  trajectory_msgs::msg::JointTrajectoryPoint expected_actual, expected_desired;
  expected_actual.positions = {points_old[0].begin(), points_old[0].end()};
  expected_desired = expected_actual;
  traj_controller_->wait_for_trajectory(executor);
  auto end_time = updateControllerAsync(
    rclcpp::Duration(delay), rclcpp::Time(0, 0, RCL_STEADY_TIME),
    rclcpp::Duration::from_seconds(1.0 / traj_controller_->get_update_rate()));

  //  Check that we reached end of points_old[0] trajectory
  if (traj_controller_->has_position_command_interface())
  {
    auto state_feedback = traj_controller_->get_state_feedback();
    for (size_t i = 0; i < expected_actual.positions.size(); ++i)
    {
      EXPECT_NEAR(expected_actual.positions[i], state_feedback.positions[i], 0.01);
    }
  }

  RCLCPP_INFO(traj_controller_->get_node()->get_logger(), "Sending new trajectory in the past");
  //  New trajectory will end before current time
  rclcpp::Time new_traj_start =
    rclcpp::Clock(RCL_STEADY_TIME).now() - delay - std::chrono::milliseconds(100);
  expected_actual.positions = {points_old[1].begin(), points_old[1].end()};
  expected_desired = expected_actual;  // robot should be standing still by now
  publish(time_from_start, points_new, new_traj_start);
  waitAndCompareState(
    expected_actual, expected_desired, executor, rclcpp::Duration(delay), 0.1, end_time);
}

TEST_P(TrajectoryControllerTestParameterized, test_ignore_partial_old_trajectory)
{
  rclcpp::executors::SingleThreadedExecutor executor;
  SetUpAndActivateTrajectoryController(executor, {});

  std::vector<std::vector<double>> points_old{{{2., 3., 4.}, {4., 5., 6.}}};
  std::vector<std::vector<double>> points_new{{{-1., -2., -3.}, {-2., -4., -6.}}};
  trajectory_msgs::msg::JointTrajectoryPoint expected_actual, expected_desired;
  const auto delay = std::chrono::milliseconds(500);
  builtin_interfaces::msg::Duration time_from_start{rclcpp::Duration(delay)};

  // send points_old and wait to reach first point
  publish(time_from_start, points_old, rclcpp::Time());
  expected_actual.positions = {points_old[0].begin(), points_old[0].end()};
  traj_controller_->wait_for_trajectory(executor);
  auto end_time = updateControllerAsync(
    rclcpp::Duration(delay), rclcpp::Time(0, 0, RCL_STEADY_TIME),
    rclcpp::Duration::from_seconds(1.0 / traj_controller_->get_update_rate()));

  if (traj_controller_->has_position_command_interface())
  {
    //  Check that we reached end of points_old[0] trajectory
    auto state_feedback = traj_controller_->get_state_feedback();
    for (size_t i = 0; i < expected_actual.positions.size(); ++i)
    {
      EXPECT_NEAR(expected_actual.positions[i], state_feedback.positions[i], 0.01);
    }
  }

  // send points_new before the old trajectory is finished
  RCLCPP_INFO(
    traj_controller_->get_node()->get_logger(), "Sending new trajectory partially in the past");
  //  New trajectory first point is in the past, second is in the future
  rclcpp::Time new_traj_start = end_time - delay - std::chrono::milliseconds(100);
  publish(time_from_start, points_new, new_traj_start);
  // it should not have accepted the new goal but finish the old one
  expected_actual.positions = {points_old[1].begin(), points_old[1].end()};
  expected_desired.positions = {points_old[1].begin(), points_old[1].end()};
  waitAndCompareState(
    expected_actual, expected_desired, executor, rclcpp::Duration(delay), 0.1, end_time);
}

TEST_P(TrajectoryControllerTestParameterized, test_execute_partial_traj_in_future)
{
  rclcpp::Parameter partial_joints_parameters("allow_partial_joints_goal", true);
  rclcpp::executors::SingleThreadedExecutor executor;
  SetUpAndActivateTrajectoryController(executor, {partial_joints_parameters});

  RCLCPP_WARN(
    traj_controller_->get_node()->get_logger(),
    "Test disabled until current_trajectory is taken into account when adding a new trajectory.");
  // https://github.com/ros-controls/ros_controllers/blob/melodic-devel/
  // joint_trajectory_controller/include/joint_trajectory_controller/init_joint_trajectory.h#L149
  return;

  // *INDENT-OFF*
  std::vector<std::vector<double>> full_traj{{{2., 3., 4.}, {4., 6., 8.}}};
  std::vector<std::vector<double>> full_traj_velocities{{{0.2, 0.3, 0.4}, {0.4, 0.6, 0.8}}};
  std::vector<std::vector<double>> partial_traj{{{-1., -2.}, {-2., -4}}};
  std::vector<std::vector<double>> partial_traj_velocities{{{-0.1, -0.2}, {-0.2, -0.4}}};
  // *INDENT-ON*
  const auto delay = std::chrono::milliseconds(500);
  builtin_interfaces::msg::Duration points_delay{rclcpp::Duration(delay)};
  // Send full trajectory
  publish(points_delay, full_traj, rclcpp::Time(), {}, full_traj_velocities);
  // Sleep until first waypoint of full trajectory

  trajectory_msgs::msg::JointTrajectoryPoint expected_actual, expected_desired;
  expected_actual.positions = {full_traj[0].begin(), full_traj[0].end()};
  expected_desired = expected_actual;
  //  Check that we reached end of points_old[0]trajectory and are starting points_old[1]
  auto end_time =
    waitAndCompareState(expected_actual, expected_desired, executor, rclcpp::Duration(delay), 0.1);

  // Send partial trajectory starting after full trajecotry is complete
  RCLCPP_INFO(traj_controller_->get_node()->get_logger(), "Sending new trajectory in the future");
  publish(
    points_delay, partial_traj, rclcpp::Clock(RCL_STEADY_TIME).now() + delay * 2, {},
    partial_traj_velocities);
  // Wait until the end start and end of partial traj

  expected_actual.positions = {partial_traj.back()[0], partial_traj.back()[1], full_traj.back()[2]};
  expected_desired = expected_actual;

  waitAndCompareState(
    expected_actual, expected_desired, executor, rclcpp::Duration(delay * (2 + 2)), 0.1, end_time);
}

TEST_P(TrajectoryControllerTestParameterized, test_jump_when_state_tracking_error_updated)
{
  rclcpp::executors::SingleThreadedExecutor executor;
  // default if false so it will not be actually set parameter
  rclcpp::Parameter is_open_loop_parameters("open_loop_control", false);
  SetUpAndActivateTrajectoryController(executor, {is_open_loop_parameters}, true);

  if (traj_controller_->has_position_command_interface() == false)
  {
    // only makes sense with position command interface
    return;
  }
  auto controller_period =
    rclcpp::Duration::from_seconds(1.0 / traj_controller_->get_update_rate());

  // goal setup
  std::vector<double> first_goal = {3.3, 4.4, 5.5};
  std::vector<std::vector<double>> first_goal_velocities = {{0.33, 0.44, 0.55}};
  std::vector<double> second_goal = {6.6, 8.8, 11.0};
  std::vector<std::vector<double>> second_goal_velocities = {{0.66, 0.88, 1.1}};
  double state_from_command_offset = 0.3;

  // send msg
  builtin_interfaces::msg::Duration time_from_start;
  time_from_start.sec = 1;
  time_from_start.nanosec = 0;
  double trajectory_frac =
    controller_period.seconds() / (time_from_start.sec + time_from_start.nanosec * 1e-9);
  std::vector<std::vector<double>> points{{first_goal}};
  publish(
    time_from_start, points, rclcpp::Time(0.0, 0.0, RCL_STEADY_TIME), {}, first_goal_velocities);
  traj_controller_->wait_for_trajectory(executor);
  auto end_time = updateControllerAsync(rclcpp::Duration::from_seconds(1.1));

  // JTC is NOT executing trajectory in open-loop therefore:
  // - internal state does not have to be updated (in this test-case it shouldn't)
  // - internal command is updated
  EXPECT_NEAR(INITIAL_POS_JOINT1, joint_state_pos_[0], COMMON_THRESHOLD);
  EXPECT_NEAR(first_goal[0], joint_pos_[0], COMMON_THRESHOLD);

  // State interface should have offset from the command before starting a new trajectory
  joint_state_pos_[0] = first_goal[0] - state_from_command_offset;

  // Move joint further in the same direction as before (to the second goal)
  points = {{second_goal}};
  publish(time_from_start, points, rclcpp::Time(0, 0, RCL_STEADY_TIME), {}, second_goal_velocities);
  traj_controller_->wait_for_trajectory(executor);

  // One the first update(s) there should be a "jump" in opposite direction from command
  // (towards the state value)
  EXPECT_NEAR(first_goal[0], joint_pos_[0], COMMON_THRESHOLD);
  end_time = updateControllerAsync(controller_period, end_time);
  // Expect backward commands at first, consider advancement of the trajectory
  // exact value is not directly predictable, because of the spline interpolation -> increase
  // tolerance
  EXPECT_NEAR(
    joint_state_pos_[0] + (second_goal[0] - joint_state_pos_[0]) * trajectory_frac, joint_pos_[0],
    0.1);
  EXPECT_GT(joint_pos_[0], joint_state_pos_[0]);
  EXPECT_LT(joint_pos_[0], first_goal[0]);
  end_time = updateControllerAsync(controller_period, end_time);
  EXPECT_GT(joint_pos_[0], joint_state_pos_[0]);
  EXPECT_LT(joint_pos_[0], first_goal[0]);
  end_time = updateControllerAsync(controller_period, end_time);
  EXPECT_GT(joint_pos_[0], joint_state_pos_[0]);
  EXPECT_LT(joint_pos_[0], first_goal[0]);

  // Finally the second goal will be commanded/reached
  end_time = updateControllerAsync(rclcpp::Duration::from_seconds(1.1), end_time);
  EXPECT_NEAR(second_goal[0], joint_pos_[0], COMMON_THRESHOLD);

  // State interface should have offset from the command before starting a new trajectory
  joint_state_pos_[0] = second_goal[0] - state_from_command_offset;

  // Move joint back to the first goal
  points = {{first_goal}};
  publish(time_from_start, points, rclcpp::Time(0.0, 0.0, RCL_STEADY_TIME));
  traj_controller_->wait_for_trajectory(executor);

  // One the first update(s) there should be a "jump" in the goal direction from command
  // (towards the state value)
  EXPECT_NEAR(second_goal[0], joint_pos_[0], COMMON_THRESHOLD);
  end_time = updateControllerAsync(controller_period);
  // Expect backward commands at first, consider advancement of the trajectory
  // exact value is not directly predictable, because of the spline interpolation -> increase
  // tolerance
  EXPECT_NEAR(
    joint_state_pos_[0] + (first_goal[0] - joint_state_pos_[0]) * trajectory_frac, joint_pos_[0],
    0.1);
  EXPECT_LT(joint_pos_[0], joint_state_pos_[0]);
  EXPECT_GT(joint_pos_[0], first_goal[0]);
  end_time = updateControllerAsync(controller_period, end_time);
  EXPECT_LT(joint_pos_[0], joint_state_pos_[0]);
  EXPECT_GT(joint_pos_[0], first_goal[0]);
  end_time = updateControllerAsync(controller_period, end_time);
  EXPECT_LT(joint_pos_[0], joint_state_pos_[0]);
  EXPECT_GT(joint_pos_[0], first_goal[0]);

  // Finally the first goal will be commanded/reached
  updateControllerAsync(rclcpp::Duration::from_seconds(1.1), end_time);
  EXPECT_NEAR(first_goal[0], joint_pos_[0], COMMON_THRESHOLD);

  executor.cancel();
}

TEST_P(TrajectoryControllerTestParameterized, test_no_jump_when_state_tracking_error_not_updated)
{
  rclcpp::executors::SingleThreadedExecutor executor;
  // set open loop to true, this should change behavior from above
  rclcpp::Parameter is_open_loop_parameters("open_loop_control", true);
  rclcpp::Parameter update_rate_param("update_rate", 100);
  SetUpAndActivateTrajectoryController(
    executor, {is_open_loop_parameters, update_rate_param}, true);

  if (traj_controller_->has_position_command_interface() == false)
  {
    // only makes sense with position command interface
    return;
  }
  auto controller_period =
    rclcpp::Duration::from_seconds(1.0 / traj_controller_->get_update_rate());

  // goal setup
  std::vector<double> first_goal = {3.3, 4.4, 5.5};
  std::vector<double> second_goal = {6.6, 8.8, 11.0};
  double state_from_command_offset = 0.3;

  // send msg
  builtin_interfaces::msg::Duration time_from_start;
  time_from_start.sec = 1;
  time_from_start.nanosec = 0;
  double trajectory_frac =
    controller_period.seconds() / (time_from_start.sec + time_from_start.nanosec * 1e-9);
  std::vector<std::vector<double>> points{{first_goal}};
  publish(time_from_start, points, rclcpp::Time(0.0, 0.0, RCL_STEADY_TIME));
  traj_controller_->wait_for_trajectory(executor);
  auto end_time = updateControllerAsync(rclcpp::Duration::from_seconds(1.1));

  // JTC is executing trajectory in open-loop therefore:
  // - internal state does not have to be updated (in this test-case it shouldn't)
  // - internal command is updated
  EXPECT_NEAR(INITIAL_POS_JOINT1, joint_state_pos_[0], COMMON_THRESHOLD);
  EXPECT_NEAR(first_goal[0], joint_pos_[0], COMMON_THRESHOLD);

  // State interface should have offset from the command before starting a new trajectory
  joint_state_pos_[0] = first_goal[0] - state_from_command_offset;

  // Move joint further in the same direction as before (to the second goal)
  points = {{second_goal}};
  publish(time_from_start, points, rclcpp::Time(0.0, 0.0, RCL_STEADY_TIME));
  traj_controller_->wait_for_trajectory(executor);

  // One the first update(s) there **should not** be a "jump" in opposite direction from
  // command (towards the state value)
  EXPECT_NEAR(first_goal[0], joint_pos_[0], COMMON_THRESHOLD);
  end_time = updateControllerAsync(controller_period, end_time);
  // There should not be backward commands
  // exact value is not directly predictable, because of the spline interpolation -> increase
  // tolerance
  EXPECT_NEAR(
    first_goal[0] + (second_goal[0] - first_goal[0]) * trajectory_frac, joint_pos_[0], 0.1);
  EXPECT_GT(joint_pos_[0], first_goal[0]);
  EXPECT_LT(joint_pos_[0], second_goal[0]);
  end_time = updateControllerAsync(controller_period, end_time);
  EXPECT_GT(joint_pos_[0], first_goal[0]);
  EXPECT_LT(joint_pos_[0], second_goal[0]);
  end_time = updateControllerAsync(controller_period, end_time);
  EXPECT_GT(joint_pos_[0], first_goal[0]);
  EXPECT_LT(joint_pos_[0], second_goal[0]);

  // Finally the second goal will be commanded/reached
  end_time = updateControllerAsync(rclcpp::Duration::from_seconds(1.1), end_time);
  EXPECT_NEAR(second_goal[0], joint_pos_[0], COMMON_THRESHOLD);

  // State interface should have offset from the command before starting a new trajectory
  joint_state_pos_[0] = second_goal[0] - state_from_command_offset;

  // Move joint back to the first goal
  points = {{first_goal}};
  publish(time_from_start, points, rclcpp::Time(0.0, 0.0, RCL_STEADY_TIME));
  traj_controller_->wait_for_trajectory(executor);

  // One the first update(s) there **should not** be a "jump" in the goal direction from
  // command (towards the state value)
  EXPECT_NEAR(second_goal[0], joint_pos_[0], COMMON_THRESHOLD);
  end_time = updateControllerAsync(controller_period, end_time);
  // There should not be a jump toward commands
  // exact value is not directly predictable, because of the spline interpolation -> increase
  // tolerance
  EXPECT_NEAR(
    second_goal[0] + (first_goal[0] - second_goal[0]) * trajectory_frac, joint_pos_[0], 0.1);
  EXPECT_LT(joint_pos_[0], second_goal[0]);
  EXPECT_GT(joint_pos_[0], first_goal[0]);
  end_time = updateControllerAsync(controller_period, end_time);
  EXPECT_GT(joint_pos_[0], first_goal[0]);
  EXPECT_LT(joint_pos_[0], second_goal[0]);
  end_time = updateControllerAsync(controller_period, end_time);
  EXPECT_GT(joint_pos_[0], first_goal[0]);
  EXPECT_LT(joint_pos_[0], second_goal[0]);

  // Finally the first goal will be commanded/reached
  updateControllerAsync(rclcpp::Duration::from_seconds(1.1), end_time);
  EXPECT_NEAR(first_goal[0], joint_pos_[0], COMMON_THRESHOLD);

  executor.cancel();
}

// Testing that values are read from state interfaces when hardware is started for the first
// time and hardware state has offset --> this is indicated by NaN values in command interfaces
TEST_P(TrajectoryControllerTestParameterized, test_hw_states_has_offset_first_controller_start)
{
  rclcpp::executors::SingleThreadedExecutor executor;
  rclcpp::Parameter is_open_loop_parameters("open_loop_control", true);

  // set command values to NaN
  std::vector<double> initial_pos_cmd{3, std::numeric_limits<double>::quiet_NaN()};
  std::vector<double> initial_vel_cmd{3, std::numeric_limits<double>::quiet_NaN()};
  std::vector<double> initial_acc_cmd{3, std::numeric_limits<double>::quiet_NaN()};

  SetUpAndActivateTrajectoryController(
    executor, {is_open_loop_parameters}, true, 0., 1., initial_pos_cmd, initial_vel_cmd,
    initial_acc_cmd);

  // no call of update method, so the values should be read from state interfaces
  // (command interface are NaN)

  auto current_state_when_offset = traj_controller_->get_current_state_when_offset();

  for (size_t i = 0; i < 3; ++i)
  {
    EXPECT_EQ(current_state_when_offset.positions[i], joint_state_pos_[i]);

    // check velocity
    if (traj_controller_->has_velocity_state_interface())
    {
      EXPECT_EQ(current_state_when_offset.velocities[i], joint_state_vel_[i]);
    }

    // check acceleration
    if (traj_controller_->has_acceleration_state_interface())
    {
      EXPECT_EQ(current_state_when_offset.accelerations[i], joint_state_acc_[i]);
    }
  }

  executor.cancel();
}

// Testing that values are read from command interfaces when hardware is started after some values
// are set on the hardware commands
TEST_P(TrajectoryControllerTestParameterized, test_hw_states_has_offset_later_controller_start)
{
  rclcpp::executors::SingleThreadedExecutor executor;
  rclcpp::Parameter is_open_loop_parameters("open_loop_control", true);

  // set command values to arbitrary values
  std::vector<double> initial_pos_cmd, initial_vel_cmd, initial_acc_cmd;
  for (size_t i = 0; i < 3; ++i)
  {
    initial_pos_cmd.push_back(3.1 + static_cast<double>(i));
    initial_vel_cmd.push_back(0.25 + static_cast<double>(i));
    initial_acc_cmd.push_back(0.02 + static_cast<double>(i) / 10.0);
  }
  SetUpAndActivateTrajectoryController(
    executor, {is_open_loop_parameters}, true, 0., 1., initial_pos_cmd, initial_vel_cmd,
    initial_acc_cmd);

  // no call of update method, so the values should be read from command interfaces

  auto current_state_when_offset = traj_controller_->get_current_state_when_offset();

  for (size_t i = 0; i < 3; ++i)
  {
    // check position
    if (traj_controller_->has_position_command_interface())
    {
      // check velocity
      if (traj_controller_->has_velocity_state_interface())
      {
        if (traj_controller_->has_velocity_command_interface())
        {
          // check acceleration
          if (traj_controller_->has_acceleration_state_interface())
          {
            if (traj_controller_->has_acceleration_command_interface())
            {
              // should have set it to last position + velocity + acceleration command
              EXPECT_EQ(current_state_when_offset.positions[i], initial_pos_cmd[i]);
              EXPECT_EQ(current_state_when_offset.velocities[i], initial_vel_cmd[i]);
              EXPECT_EQ(current_state_when_offset.accelerations[i], initial_acc_cmd[i]);
            }
            else
            {
              // should have set it to the state interface instead
              EXPECT_EQ(current_state_when_offset.positions[i], joint_state_pos_[i]);
              EXPECT_EQ(current_state_when_offset.velocities[i], joint_state_vel_[i]);
              EXPECT_EQ(current_state_when_offset.accelerations[i], joint_state_acc_[i]);
            }
          }
          else
          {
            // should have set it to last position + velocity command
            EXPECT_EQ(current_state_when_offset.positions[i], initial_pos_cmd[i]);
            EXPECT_EQ(current_state_when_offset.velocities[i], initial_vel_cmd[i]);
          }
        }
        else
        {
          // should have set it to the state interface instead
          EXPECT_EQ(current_state_when_offset.positions[i], joint_state_pos_[i]);
          EXPECT_EQ(current_state_when_offset.velocities[i], joint_state_vel_[i]);
        }
      }
      else
      {
        // should have set it to last position command
        EXPECT_EQ(current_state_when_offset.positions[i], initial_pos_cmd[i]);
      }
    }
    else
    {
      // should have set it to the state interface instead
      EXPECT_EQ(current_state_when_offset.positions[i], joint_state_pos_[i]);
    }
  }

  executor.cancel();
}

TEST_P(TrajectoryControllerTestParameterized, test_state_tolerances_fail)
{
  // set joint tolerance parameters
  const double state_tol = 0.0001;
  std::vector<rclcpp::Parameter> params = {
    rclcpp::Parameter("constraints.joint1.trajectory", state_tol),
    rclcpp::Parameter("constraints.joint2.trajectory", state_tol),
    rclcpp::Parameter("constraints.joint3.trajectory", state_tol)};

  rclcpp::executors::MultiThreadedExecutor executor;
  double kp = 1.0;  // activate feedback control for testing velocity/effort PID
  SetUpAndActivateTrajectoryController(executor, params, true, kp);

  // send msg
  constexpr auto FIRST_POINT_TIME = std::chrono::milliseconds(100);
  builtin_interfaces::msg::Duration time_from_start{rclcpp::Duration(FIRST_POINT_TIME)};
  // *INDENT-OFF*
  std::vector<std::vector<double>> points{
    {{3.3, 4.4, 5.5}}, {{7.7, 8.8, 9.9}}, {{10.10, 11.11, 12.12}}};
  std::vector<std::vector<double>> points_velocities{
    {{0.01, 0.01, 0.01}}, {{0.05, 0.05, 0.05}}, {{0.06, 0.06, 0.06}}};
  // *INDENT-ON*
  publish(time_from_start, points, rclcpp::Time(0, 0, RCL_STEADY_TIME), {}, points_velocities);
  traj_controller_->wait_for_trajectory(executor);
  updateControllerAsync(rclcpp::Duration(FIRST_POINT_TIME));

  // it should have aborted and be holding now
  expectCommandPoint(joint_state_pos_);
}

TEST_P(TrajectoryControllerTestParameterized, test_goal_tolerances_fail)
{
  // set joint tolerance parameters
  const double goal_tol = 0.1;
  // set very small goal_time so that goal_time is violated
  const double goal_time = 0.000001;
  std::vector<rclcpp::Parameter> params = {
    rclcpp::Parameter("constraints.joint1.goal", goal_tol),
    rclcpp::Parameter("constraints.joint2.goal", goal_tol),
    rclcpp::Parameter("constraints.joint3.goal", goal_tol),
    rclcpp::Parameter("constraints.goal_time", goal_time)};

  rclcpp::executors::MultiThreadedExecutor executor;
  SetUpAndActivateTrajectoryController(executor, params, true, 1.0);

  // send msg
  constexpr auto FIRST_POINT_TIME = std::chrono::milliseconds(100);
  builtin_interfaces::msg::Duration time_from_start{rclcpp::Duration(FIRST_POINT_TIME)};
  // *INDENT-OFF*
  std::vector<std::vector<double>> points{
    {{3.3, 4.4, 5.5}}, {{7.7, 8.8, 9.9}}, {{10.10, 11.11, 12.12}}};
  std::vector<std::vector<double>> points_velocities{
    {{0.01, 0.01, 0.01}}, {{0.05, 0.05, 0.05}}, {{0.06, 0.06, 0.06}}};
  // *INDENT-ON*
  publish(time_from_start, points, rclcpp::Time(0, 0, RCL_STEADY_TIME), {}, points_velocities);
  traj_controller_->wait_for_trajectory(executor);
  auto end_time = updateControllerAsync(rclcpp::Duration(4 * FIRST_POINT_TIME));

  // it should have aborted and be holding now
  expectCommandPoint(joint_state_pos_);

  // what happens if we wait longer but it harms the tolerance again?
  auto hold_position = joint_state_pos_;
  joint_state_pos_.at(0) = -3.3;
  updateControllerAsync(rclcpp::Duration(FIRST_POINT_TIME), end_time);
  // it should be still holding the old point
  expectCommandPoint(hold_position);
}

// position controllers
INSTANTIATE_TEST_SUITE_P(
  PositionTrajectoryControllers, TrajectoryControllerTestParameterized,
  ::testing::Values(
    std::make_tuple(std::vector<std::string>({"position"}), std::vector<std::string>({"position"})),
    std::make_tuple(
      std::vector<std::string>({"position"}), std::vector<std::string>({"position", "velocity"})),
    std::make_tuple(
      std::vector<std::string>({"position"}),
      std::vector<std::string>({"position", "velocity", "acceleration"}))));

// position_velocity controllers
INSTANTIATE_TEST_SUITE_P(
  PositionVelocityTrajectoryControllers, TrajectoryControllerTestParameterized,
  ::testing::Values(
    std::make_tuple(
      std::vector<std::string>({"position", "velocity"}), std::vector<std::string>({"position"})),
    std::make_tuple(
      std::vector<std::string>({"position", "velocity"}),
      std::vector<std::string>({"position", "velocity"})),
    std::make_tuple(
      std::vector<std::string>({"position", "velocity"}),
      std::vector<std::string>({"position", "velocity", "acceleration"}))));

// position_velocity_acceleration controllers
INSTANTIATE_TEST_SUITE_P(
  PositionVelocityAccelerationTrajectoryControllers, TrajectoryControllerTestParameterized,
  ::testing::Values(
    std::make_tuple(
      std::vector<std::string>({"position", "velocity", "acceleration"}),
      std::vector<std::string>({"position"})),
    std::make_tuple(
      std::vector<std::string>({"position", "velocity", "acceleration"}),
      std::vector<std::string>({"position", "velocity"})),
    std::make_tuple(
      std::vector<std::string>({"position", "velocity", "acceleration"}),
      std::vector<std::string>({"position", "velocity", "acceleration"}))));

// only velocity controller
INSTANTIATE_TEST_SUITE_P(
  OnlyVelocityTrajectoryControllers, TrajectoryControllerTestParameterized,
  ::testing::Values(
    std::make_tuple(
      std::vector<std::string>({"velocity"}), std::vector<std::string>({"position", "velocity"})),
    std::make_tuple(
      std::vector<std::string>({"velocity"}),
      std::vector<std::string>({"position", "velocity", "acceleration"}))));

// only effort controller
INSTANTIATE_TEST_SUITE_P(
  OnlyEffortTrajectoryControllers, TrajectoryControllerTestParameterized,
  ::testing::Values(
    std::make_tuple(
      std::vector<std::string>({"effort"}), std::vector<std::string>({"position", "velocity"})),
    std::make_tuple(
      std::vector<std::string>({"effort"}),
      std::vector<std::string>({"position", "velocity", "acceleration"}))));

/**
 * @brief see if parameter validation is correct
 *
 * Note: generate_parameter_library validates parameters itself during on_init() method, but
 * combinations of parameters are checked from JTC during on_configure()
 */
TEST_F(TrajectoryControllerTest, incorrect_initialization_using_interface_parameters)
{
  // command interfaces: empty
  command_interface_types_ = {};
  EXPECT_EQ(SetUpTrajectoryControllerLocal(), controller_interface::return_type::OK);
  auto state = traj_controller_->configure();
  EXPECT_EQ(state.id(), State::PRIMARY_STATE_UNCONFIGURED);

  // command interfaces: bad_name
  command_interface_types_ = {"bad_name"};
  EXPECT_EQ(SetUpTrajectoryControllerLocal(), controller_interface::return_type::ERROR);

  // command interfaces: effort has to be only
  command_interface_types_ = {"effort", "position"};
  EXPECT_EQ(SetUpTrajectoryControllerLocal(), controller_interface::return_type::ERROR);

  // command interfaces: velocity - position not present
  command_interface_types_ = {"velocity", "acceleration"};
  EXPECT_EQ(SetUpTrajectoryControllerLocal(), controller_interface::return_type::ERROR);

  // command interfaces: acceleration without position and velocity
  command_interface_types_ = {"acceleration"};
  EXPECT_EQ(SetUpTrajectoryControllerLocal(), controller_interface::return_type::ERROR);

  // state interfaces: empty
  state_interface_types_ = {};
  EXPECT_EQ(SetUpTrajectoryControllerLocal(), controller_interface::return_type::ERROR);

  // state interfaces: cannot not be effort
  state_interface_types_ = {"effort"};
  EXPECT_EQ(SetUpTrajectoryControllerLocal(), controller_interface::return_type::ERROR);

  // state interfaces: bad name
  state_interface_types_ = {"bad_name"};
  EXPECT_EQ(SetUpTrajectoryControllerLocal(), controller_interface::return_type::ERROR);

  // state interfaces: velocity - position not present
  state_interface_types_ = {"velocity"};
  EXPECT_EQ(SetUpTrajectoryControllerLocal(), controller_interface::return_type::ERROR);
  state_interface_types_ = {"velocity", "acceleration"};
  EXPECT_EQ(SetUpTrajectoryControllerLocal(), controller_interface::return_type::ERROR);

  // state interfaces: acceleration without position and velocity
  state_interface_types_ = {"acceleration"};
  EXPECT_EQ(SetUpTrajectoryControllerLocal(), controller_interface::return_type::ERROR);

  // velocity-only command interface: position - velocity not present
  command_interface_types_ = {"velocity"};
  state_interface_types_ = {"position"};
  EXPECT_EQ(SetUpTrajectoryControllerLocal(), controller_interface::return_type::OK);
  state = traj_controller_->configure();
  EXPECT_EQ(state.id(), State::PRIMARY_STATE_UNCONFIGURED);
  state_interface_types_ = {"velocity"};
  EXPECT_EQ(SetUpTrajectoryControllerLocal(), controller_interface::return_type::ERROR);

  // effort-only command interface: position - velocity not present
  command_interface_types_ = {"effort"};
  state_interface_types_ = {"position"};
  EXPECT_EQ(SetUpTrajectoryControllerLocal(), controller_interface::return_type::OK);
  state = traj_controller_->configure();
  EXPECT_EQ(state.id(), State::PRIMARY_STATE_UNCONFIGURED);
  state_interface_types_ = {"velocity"};
  EXPECT_EQ(SetUpTrajectoryControllerLocal(), controller_interface::return_type::ERROR);
}<|MERGE_RESOLUTION|>--- conflicted
+++ resolved
@@ -40,6 +40,9 @@
 using test_trajectory_controllers::TrajectoryControllerTest;
 using test_trajectory_controllers::TrajectoryControllerTestParameterized;
 
+// Floating-point value comparison threshold
+const double EPS = 1e-6;
+
 TEST_P(TrajectoryControllerTestParameterized, invalid_robot_description)
 {
   ASSERT_EQ(
@@ -47,45 +50,6 @@
     SetUpTrajectoryControllerLocal({}, "<invalid_robot_description/>"));
 }
 
-<<<<<<< HEAD
-// Floating-point value comparison threshold
-const double EPS = 1e-6;
-
-TEST_P(TrajectoryControllerTestParameterized, configure_state_ignores_commands)
-{
-  rclcpp::executors::MultiThreadedExecutor executor;
-  SetUpTrajectoryController(executor);
-  traj_controller_->get_node()->set_parameter(
-    rclcpp::Parameter("allow_nonzero_velocity_at_trajectory_end", true));
-
-  const auto state = traj_controller_->configure();
-  ASSERT_EQ(state.id(), State::PRIMARY_STATE_INACTIVE);
-
-  // send msg
-  constexpr auto FIRST_POINT_TIME = std::chrono::milliseconds(250);
-  builtin_interfaces::msg::Duration time_from_start{rclcpp::Duration(FIRST_POINT_TIME)};
-  // *INDENT-OFF*
-  std::vector<std::vector<double>> points{
-    {{3.3, 4.4, 5.5}}, {{7.7, 8.8, 9.9}}, {{10.10, 11.11, 12.12}}};
-  std::vector<std::vector<double>> points_velocities{
-    {{0.01, 0.01, 0.01}}, {{0.05, 0.05, 0.05}}, {{0.06, 0.06, 0.06}}};
-  // *INDENT-ON*
-  publish(time_from_start, points, rclcpp::Time(), {}, points_velocities);
-  traj_controller_->wait_for_trajectory(executor);
-
-  traj_controller_->update(
-    rclcpp::Time(static_cast<uint64_t>(0.5 * 1e9)), rclcpp::Duration::from_seconds(0.5));
-
-  // hw position == 0 because controller is not activated
-  EXPECT_EQ(0.0, joint_pos_[0]);
-  EXPECT_EQ(0.0, joint_pos_[1]);
-  EXPECT_EQ(0.0, joint_pos_[2]);
-
-  executor.cancel();
-}
-
-=======
->>>>>>> fc561262
 TEST_P(TrajectoryControllerTestParameterized, check_interface_names)
 {
   rclcpp::executors::MultiThreadedExecutor executor;
