// Copyright 2017 Open Source Robotics Foundation, Inc.
//
// Licensed under the Apache License, Version 2.0 (the "License");
// you may not use this file except in compliance with the License.
// You may obtain a copy of the License at
//
//     http://www.apache.org/licenses/LICENSE-2.0
//
// Unless required by applicable law or agreed to in writing, software
// distributed under the License is distributed on an "AS IS" BASIS,
// WITHOUT WARRANTIES OR CONDITIONS OF ANY KIND, either express or implied.
// See the License for the specific language governing permissions and
// limitations under the License.

#include <cstddef>

#include <chrono>
#include <cmath>
#include <limits>
#include <string>
#include <thread>
#include <vector>

#include "builtin_interfaces/msg/duration.hpp"
#include "lifecycle_msgs/msg/state.hpp"
#include "rclcpp/clock.hpp"
#include "rclcpp/duration.hpp"
#include "rclcpp/executors/multi_threaded_executor.hpp"
#include "rclcpp/executors/single_threaded_executor.hpp"
#include "rclcpp/parameter.hpp"
#include "rclcpp/time.hpp"
#include "trajectory_msgs/msg/joint_trajectory.hpp"
#include "trajectory_msgs/msg/joint_trajectory_point.hpp"

#include "joint_trajectory_controller/joint_trajectory_controller.hpp"
#include "test_assets.hpp"
#include "test_trajectory_controller_utils.hpp"

using lifecycle_msgs::msg::State;
using test_trajectory_controllers::TrajectoryControllerTest;
using test_trajectory_controllers::TrajectoryControllerTestParameterized;

<<<<<<< HEAD
void spin(rclcpp::executors::MultiThreadedExecutor * exe) { exe->spin(); }

// Floating-point value comparison threshold
const double EPS = 1e-6;
=======
TEST_P(TrajectoryControllerTestParameterized, invalid_robot_description)
{
  ASSERT_EQ(
    controller_interface::return_type::ERROR,
    SetUpTrajectoryControllerLocal({}, "<invalid_robot_description/>"));
}
>>>>>>> 609b8676

TEST_P(TrajectoryControllerTestParameterized, configure_state_ignores_commands)
{
  rclcpp::executors::MultiThreadedExecutor executor;
  SetUpTrajectoryController(executor);
  traj_controller_->get_node()->set_parameter(
    rclcpp::Parameter("allow_nonzero_velocity_at_trajectory_end", true));

  const auto state = traj_controller_->get_node()->configure();
  ASSERT_EQ(state.id(), State::PRIMARY_STATE_INACTIVE);

  // send msg
  constexpr auto FIRST_POINT_TIME = std::chrono::milliseconds(250);
  builtin_interfaces::msg::Duration time_from_start{rclcpp::Duration(FIRST_POINT_TIME)};
  // *INDENT-OFF*
  std::vector<std::vector<double>> points{
    {{3.3, 4.4, 5.5}}, {{7.7, 8.8, 9.9}}, {{10.10, 11.11, 12.12}}};
  std::vector<std::vector<double>> points_velocities{
    {{0.01, 0.01, 0.01}}, {{0.05, 0.05, 0.05}}, {{0.06, 0.06, 0.06}}};
  // *INDENT-ON*
  publish(time_from_start, points, rclcpp::Time(), {}, points_velocities);
  traj_controller_->wait_for_trajectory(executor);

  traj_controller_->update(
    rclcpp::Time(static_cast<uint64_t>(0.5 * 1e9)), rclcpp::Duration::from_seconds(0.5));

  // hw position == 0 because controller is not activated
  EXPECT_EQ(0.0, joint_pos_[0]);
  EXPECT_EQ(0.0, joint_pos_[1]);
  EXPECT_EQ(0.0, joint_pos_[2]);

  executor.cancel();
}

TEST_P(TrajectoryControllerTestParameterized, check_interface_names)
{
  rclcpp::executors::MultiThreadedExecutor executor;
  SetUpTrajectoryController(executor);

  const auto state = traj_controller_->get_node()->configure();
  ASSERT_EQ(state.id(), State::PRIMARY_STATE_INACTIVE);

  compare_joints(joint_names_, joint_names_);
}

TEST_P(TrajectoryControllerTestParameterized, check_interface_names_with_command_joints)
{
  rclcpp::executors::MultiThreadedExecutor executor;
  // set command_joints parameter different than joint_names_
  const rclcpp::Parameter command_joint_names_param("command_joints", command_joint_names_);
  SetUpTrajectoryController(executor, {command_joint_names_param});

  const auto state = traj_controller_->get_node()->configure();
  ASSERT_EQ(state.id(), State::PRIMARY_STATE_INACTIVE);

  compare_joints(joint_names_, command_joint_names_);
}

/**
 * \brief same as check_interface_names_with_command_joints but with #command-joints < #dof
 */
TEST_P(
  TrajectoryControllerTestParameterized, check_interface_names_with_command_joints_less_than_dof)
{
  rclcpp::executors::MultiThreadedExecutor executor;
  // set command_joints parameter to a subset of joint_names_
  std::vector<std::string> command_joint_names{joint_names_[0], joint_names_[1]};
  const rclcpp::Parameter command_joint_names_param("command_joints", command_joint_names);
  SetUpTrajectoryController(executor, {command_joint_names_param});

  const auto state = traj_controller_->get_node()->configure();
  ASSERT_EQ(state.id(), State::PRIMARY_STATE_INACTIVE);

  compare_joints(joint_names_, command_joint_names);
}

TEST_P(
  TrajectoryControllerTestParameterized, check_interface_names_with_command_joints_greater_than_dof)
{
  rclcpp::executors::MultiThreadedExecutor executor;
  // set command_joints parameter
  std::vector<std::string> command_joint_names{
    joint_names_[0], joint_names_[1], joint_names_[2], "joint_4"};
  const rclcpp::Parameter command_joint_names_param("command_joints", command_joint_names);
  SetUpTrajectoryController(executor, {command_joint_names_param});

  const auto state = traj_controller_->get_node()->configure();
  ASSERT_EQ(state.id(), State::PRIMARY_STATE_UNCONFIGURED);
}

TEST_P(
  TrajectoryControllerTestParameterized,
  check_interface_names_with_command_joints_different_than_dof)
{
  rclcpp::executors::MultiThreadedExecutor executor;
  // set command_joints parameter
  std::vector<std::string> command_joint_names{joint_names_[0], "joint_4"};
  const rclcpp::Parameter command_joint_names_param("command_joints", command_joint_names);
  SetUpTrajectoryController(executor, {command_joint_names_param});

  const auto state = traj_controller_->get_node()->configure();
  ASSERT_EQ(state.id(), State::PRIMARY_STATE_UNCONFIGURED);
}

TEST_P(TrajectoryControllerTestParameterized, activate)
{
  rclcpp::executors::MultiThreadedExecutor executor;
  SetUpTrajectoryController(executor);

  auto state = traj_controller_->get_node()->configure();
  ASSERT_EQ(state.id(), State::PRIMARY_STATE_INACTIVE);

  auto cmd_if_conf = traj_controller_->command_interface_configuration();
  ASSERT_EQ(cmd_if_conf.names.size(), joint_names_.size() * command_interface_types_.size());
  EXPECT_EQ(cmd_if_conf.type, controller_interface::interface_configuration_type::INDIVIDUAL);

  auto state_if_conf = traj_controller_->state_interface_configuration();
  ASSERT_EQ(state_if_conf.names.size(), joint_names_.size() * state_interface_types_.size());
  EXPECT_EQ(state_if_conf.type, controller_interface::interface_configuration_type::INDIVIDUAL);

  state = ActivateTrajectoryController();
  ASSERT_EQ(state.id(), State::PRIMARY_STATE_ACTIVE);

  executor.cancel();
}

TEST_P(TrajectoryControllerTestParameterized, cleanup)
{
  rclcpp::executors::MultiThreadedExecutor executor;
  std::vector<rclcpp::Parameter> params = {};
  SetUpAndActivateTrajectoryController(executor, params);

  // send msg
  constexpr auto FIRST_POINT_TIME = std::chrono::milliseconds(250);
  builtin_interfaces::msg::Duration time_from_start{rclcpp::Duration(FIRST_POINT_TIME)};
  // *INDENT-OFF*
  std::vector<std::vector<double>> points{
    {{3.3, 4.4, 5.5}}, {{7.7, 8.8, 9.9}}, {{10.10, 11.11, 12.12}}};
  std::vector<std::vector<double>> points_velocities{
    {{0.01, 0.01, 0.01}}, {{0.05, 0.05, 0.05}}, {{0.06, 0.06, 0.06}}};
  // *INDENT-ON*
  publish(time_from_start, points, rclcpp::Time(), {}, points_velocities);
  traj_controller_->wait_for_trajectory(executor);

  traj_controller_->update(
    rclcpp::Time(static_cast<uint64_t>(0.5 * 1e9)), rclcpp::Duration::from_seconds(0.5));

  auto state = traj_controller_->get_node()->deactivate();
  ASSERT_EQ(State::PRIMARY_STATE_INACTIVE, state.id());
  traj_controller_->update(rclcpp::Time(0), rclcpp::Duration::from_seconds(0.01));

  state = traj_controller_->get_node()->cleanup();
  ASSERT_EQ(State::PRIMARY_STATE_UNCONFIGURED, state.id());

  executor.cancel();
}

TEST_P(TrajectoryControllerTestParameterized, cleanup_after_configure)
{
  rclcpp::executors::MultiThreadedExecutor executor;
  SetUpTrajectoryController(executor);

  // configure controller
  auto state = traj_controller_->get_node()->configure();
  ASSERT_EQ(State::PRIMARY_STATE_INACTIVE, state.id());

  // cleanup controller
  state = traj_controller_->get_node()->cleanup();
  ASSERT_EQ(State::PRIMARY_STATE_UNCONFIGURED, state.id());

  executor.cancel();
}

TEST_P(TrajectoryControllerTestParameterized, correct_initialization_using_parameters)
{
  rclcpp::executors::MultiThreadedExecutor executor;
  SetUpTrajectoryController(executor);
  traj_controller_->get_node()->set_parameter(
    rclcpp::Parameter("allow_nonzero_velocity_at_trajectory_end", true));

  // This call is replacing the way parameters are set via launch
  auto state = traj_controller_->configure();
  ASSERT_EQ(State::PRIMARY_STATE_INACTIVE, state.id());

  state = ActivateTrajectoryController();
  ASSERT_EQ(State::PRIMARY_STATE_ACTIVE, state.id());
  EXPECT_EQ(INITIAL_POS_JOINT1, joint_pos_[0]);
  EXPECT_EQ(INITIAL_POS_JOINT2, joint_pos_[1]);
  EXPECT_EQ(INITIAL_POS_JOINT3, joint_pos_[2]);

  // send msg
  constexpr auto FIRST_POINT_TIME = std::chrono::milliseconds(250);
  builtin_interfaces::msg::Duration time_from_start{rclcpp::Duration(FIRST_POINT_TIME)};
  // *INDENT-OFF*
  std::vector<std::vector<double>> points{
    {{3.3, 4.4, 5.5}}, {{7.7, 8.8, 9.9}}, {{10.10, 11.11, 12.12}}};
  std::vector<std::vector<double>> points_velocities{
    {{0.01, 0.01, 0.01}}, {{0.05, 0.05, 0.05}}, {{0.06, 0.06, 0.06}}};
  // *INDENT-ON*
  publish(time_from_start, points, rclcpp::Time(), {}, points_velocities);
  traj_controller_->wait_for_trajectory(executor);

  // first update
  traj_controller_->update(rclcpp::Time(0), rclcpp::Duration::from_seconds(0.1));

  // wait for reaching the first point
  // controller would process the second point when deactivated below
  traj_controller_->update(
    rclcpp::Time(static_cast<uint64_t>(0.25 * 1e9)), rclcpp::Duration::from_seconds(0.15));
  EXPECT_TRUE(traj_controller_->has_active_traj());
  if (traj_controller_->has_position_command_interface())
  {
    EXPECT_NEAR(points.at(0).at(0), joint_pos_[0], COMMON_THRESHOLD);
    EXPECT_NEAR(points.at(0).at(1), joint_pos_[1], COMMON_THRESHOLD);
    EXPECT_NEAR(points.at(0).at(2), joint_pos_[2], COMMON_THRESHOLD);
  }

  // deactivate
  std::vector<double> deactivated_positions{joint_pos_[0], joint_pos_[1], joint_pos_[2]};
  state = traj_controller_->get_node()->deactivate();
  ASSERT_EQ(state.id(), State::PRIMARY_STATE_INACTIVE);
  // it should be holding the current point
  traj_controller_->update(rclcpp::Time(0), rclcpp::Duration::from_seconds(0.1));
  expectHoldingPointDeactivated(deactivated_positions);

  // reactivate
  // wait so controller would have processed the third point when reactivated -> but it shouldn't
  std::this_thread::sleep_for(std::chrono::milliseconds(3000));

  state = ActivateTrajectoryController(false, deactivated_positions);
  ASSERT_EQ(state.id(), State::PRIMARY_STATE_ACTIVE);

  // it should still be holding the position at time of deactivation
  // i.e., active but trivial trajectory (one point only)
  traj_controller_->update(rclcpp::Time(0), rclcpp::Duration::from_seconds(0.1));
  expectCommandPoint(deactivated_positions);

  executor.cancel();
}

/**
 * @brief test if correct topic is received, consistent with parameters
 *
 * this test doesn't use class variables but subscribes to the state topic
 */
TEST_P(TrajectoryControllerTestParameterized, state_topic_consistency)
{
  rclcpp::executors::SingleThreadedExecutor executor;
  SetUpAndActivateTrajectoryController(executor, {});
  subscribeToState(executor);
  updateController();

  // Spin to receive latest state
  executor.spin_some();
  auto state = getState();

  size_t n_joints = joint_names_.size();

  for (unsigned int i = 0; i < n_joints; ++i)
  {
    EXPECT_EQ(joint_names_[i], state->joint_names[i]);
  }

  // No trajectory by default, no reference state or error
  EXPECT_TRUE(
    state->reference.positions.empty() || state->reference.positions == INITIAL_POS_JOINTS);
  EXPECT_TRUE(
    state->reference.velocities.empty() || state->reference.velocities == INITIAL_VEL_JOINTS);
  EXPECT_TRUE(
    state->reference.accelerations.empty() || state->reference.accelerations == INITIAL_EFF_JOINTS);

  std::vector<double> zeros(3, 0);
  EXPECT_EQ(state->error.positions, zeros);
  EXPECT_TRUE(state->error.velocities.empty() || state->error.velocities == zeros);
  EXPECT_TRUE(state->error.accelerations.empty() || state->error.accelerations == zeros);

  // expect feedback including all state_interfaces
  EXPECT_EQ(n_joints, state->feedback.positions.size());
  if (
    std::find(state_interface_types_.begin(), state_interface_types_.end(), "velocity") ==
    state_interface_types_.end())
  {
    EXPECT_TRUE(state->feedback.velocities.empty());
  }
  else
  {
    EXPECT_EQ(n_joints, state->feedback.velocities.size());
  }
  if (
    std::find(state_interface_types_.begin(), state_interface_types_.end(), "acceleration") ==
    state_interface_types_.end())
  {
    EXPECT_TRUE(state->feedback.accelerations.empty());
  }
  else
  {
    EXPECT_EQ(n_joints, state->feedback.accelerations.size());
  }

  // expect output including all command_interfaces
  if (
    std::find(command_interface_types_.begin(), command_interface_types_.end(), "position") ==
    command_interface_types_.end())
  {
    EXPECT_TRUE(state->output.positions.empty());
  }
  else
  {
    EXPECT_EQ(n_joints, state->output.positions.size());
  }
  if (
    std::find(command_interface_types_.begin(), command_interface_types_.end(), "velocity") ==
    command_interface_types_.end())
  {
    EXPECT_TRUE(state->output.velocities.empty());
  }
  else
  {
    EXPECT_EQ(n_joints, state->output.velocities.size());
  }
  if (
    std::find(command_interface_types_.begin(), command_interface_types_.end(), "acceleration") ==
    command_interface_types_.end())
  {
    EXPECT_TRUE(state->output.accelerations.empty());
  }
  else
  {
    EXPECT_EQ(n_joints, state->output.accelerations.size());
  }
  if (
    std::find(command_interface_types_.begin(), command_interface_types_.end(), "effort") ==
    command_interface_types_.end())
  {
    EXPECT_TRUE(state->output.effort.empty());
  }
  else
  {
    EXPECT_EQ(n_joints, state->output.effort.size());
  }
}

/**
 * @brief same as state_topic_consistency but with #command-joints < #dof
 */
TEST_P(TrajectoryControllerTestParameterized, state_topic_consistency_command_joints_less_than_dof)
{
  rclcpp::executors::SingleThreadedExecutor executor;
  std::vector<std::string> command_joint_names{joint_names_[0], joint_names_[1]};
  const rclcpp::Parameter command_joint_names_param("command_joints", command_joint_names);
  SetUpAndActivateTrajectoryController(executor, {command_joint_names_param});
  subscribeToState();
  updateController();

  // Spin to receive latest state
  executor.spin_some();
  auto state = getState();

  size_t n_joints = joint_names_.size();

  for (unsigned int i = 0; i < n_joints; ++i)
  {
    EXPECT_EQ(joint_names_[i], state->joint_names[i]);
  }

  // No trajectory by default, no reference state or error
  EXPECT_TRUE(
    state->reference.positions.empty() || state->reference.positions == INITIAL_POS_JOINTS);
  EXPECT_TRUE(
    state->reference.velocities.empty() || state->reference.velocities == INITIAL_VEL_JOINTS);
  EXPECT_TRUE(
    state->reference.accelerations.empty() || state->reference.accelerations == INITIAL_EFF_JOINTS);

  std::vector<double> zeros(3, 0);
  EXPECT_EQ(state->error.positions, zeros);
  EXPECT_TRUE(state->error.velocities.empty() || state->error.velocities == zeros);
  EXPECT_TRUE(state->error.accelerations.empty() || state->error.accelerations == zeros);

  // expect feedback including all state_interfaces
  EXPECT_EQ(n_joints, state->feedback.positions.size());
  if (
    std::find(state_interface_types_.begin(), state_interface_types_.end(), "velocity") ==
    state_interface_types_.end())
  {
    EXPECT_TRUE(state->feedback.velocities.empty());
  }
  else
  {
    EXPECT_EQ(n_joints, state->feedback.velocities.size());
  }
  if (
    std::find(state_interface_types_.begin(), state_interface_types_.end(), "acceleration") ==
    state_interface_types_.end())
  {
    EXPECT_TRUE(state->feedback.accelerations.empty());
  }
  else
  {
    EXPECT_EQ(n_joints, state->feedback.accelerations.size());
  }

  // expect output including all command_interfaces
  if (
    std::find(command_interface_types_.begin(), command_interface_types_.end(), "position") ==
    command_interface_types_.end())
  {
    EXPECT_TRUE(state->output.positions.empty());
  }
  else
  {
    EXPECT_EQ(n_joints, state->output.positions.size());
  }
  if (
    std::find(command_interface_types_.begin(), command_interface_types_.end(), "velocity") ==
    command_interface_types_.end())
  {
    EXPECT_TRUE(state->output.velocities.empty());
  }
  else
  {
    EXPECT_EQ(n_joints, state->output.velocities.size());
  }
  if (
    std::find(command_interface_types_.begin(), command_interface_types_.end(), "acceleration") ==
    command_interface_types_.end())
  {
    EXPECT_TRUE(state->output.accelerations.empty());
  }
  else
  {
    EXPECT_EQ(n_joints, state->output.accelerations.size());
  }
  if (
    std::find(command_interface_types_.begin(), command_interface_types_.end(), "effort") ==
    command_interface_types_.end())
  {
    EXPECT_TRUE(state->output.effort.empty());
  }
  else
  {
    EXPECT_EQ(n_joints, state->output.effort.size());
  }
}

/**
 * @brief check if dynamic parameters are updated
 */
TEST_P(TrajectoryControllerTestParameterized, update_dynamic_parameters)
{
  rclcpp::executors::MultiThreadedExecutor executor;

  // with kp = 0.0
  SetUpAndActivateTrajectoryController(executor);

  updateControllerAsync();
  auto pids = traj_controller_->get_traj_contr();

  if (traj_controller_->use_external_control_law()) {
    std::vector<double> tmp_command{0.0, 0.0, 0.0};
    trajectory_msgs::msg::JointTrajectoryPoint error;
    error.positions = {1.0, 0.0, 0.0};
    error.velocities = {0.0, 0.0, 0.0};
    trajectory_msgs::msg::JointTrajectoryPoint current;
    trajectory_msgs::msg::JointTrajectoryPoint desired;
    desired.velocities = {0.0, 0.0, 0.0};
    rclcpp::Duration duration_since_start(std::chrono::milliseconds(250));
    rclcpp::Duration period(std::chrono::milliseconds(100));

    pids->computeCommands(tmp_command, current, error, desired, duration_since_start, period);
    EXPECT_EQ(tmp_command.at(0), 0.0);

    double kp = 1.0;
    SetPidParameters(kp);
    updateControllerAsync();

    pids->computeCommands(tmp_command, current, error, desired, duration_since_start, period);
    EXPECT_EQ(tmp_command.at(0), 1.0);
  } else {
    // nothing to check here, skip further test
    EXPECT_EQ(pids, nullptr);
  }

  executor.cancel();
}

/**
 * @brief check if dynamic tolerances are updated
 */
TEST_P(TrajectoryControllerTestParameterized, update_dynamic_tolerances)
{
  rclcpp::executors::MultiThreadedExecutor executor;

  SetUpAndActivateTrajectoryController(executor);

  updateControllerAsync();

  // test default parameters
  {
    auto tols = traj_controller_->get_tolerances();
    EXPECT_EQ(tols.goal_time_tolerance, 0.0);
    for (size_t i = 0; i < joint_names_.size(); ++i)
    {
      EXPECT_EQ(tols.state_tolerance.at(i).position, 0.0);
      EXPECT_EQ(tols.goal_state_tolerance.at(i).position, 0.0);
      EXPECT_EQ(tols.goal_state_tolerance.at(i).velocity, 0.01);
    }
  }

  // change parameters, update and see what happens
  std::vector<rclcpp::Parameter> new_tolerances{
    rclcpp::Parameter("constraints.goal_time", 1.0),
    rclcpp::Parameter("constraints.stopped_velocity_tolerance", 0.02),
    rclcpp::Parameter("constraints.joint1.trajectory", 1.0),
    rclcpp::Parameter("constraints.joint2.trajectory", 2.0),
    rclcpp::Parameter("constraints.joint3.trajectory", 3.0),
    rclcpp::Parameter("constraints.joint1.goal", 10.0),
    rclcpp::Parameter("constraints.joint2.goal", 20.0),
    rclcpp::Parameter("constraints.joint3.goal", 30.0)};
  for (const auto & param : new_tolerances)
  {
    traj_controller_->get_node()->set_parameter(param);
  }
  updateControllerAsync();

  {
    auto tols = traj_controller_->get_tolerances();
    EXPECT_EQ(tols.goal_time_tolerance, 1.0);
    for (size_t i = 0; i < joint_names_.size(); ++i)
    {
      EXPECT_EQ(tols.state_tolerance.at(i).position, static_cast<double>(i) + 1.0);
      EXPECT_EQ(tols.goal_state_tolerance.at(i).position, 10.0 * (static_cast<double>(i) + 1.0));
      EXPECT_EQ(tols.goal_state_tolerance.at(i).velocity, 0.02);
    }
  }

  executor.cancel();
}

/**
 * @brief check if hold on startup
 */
TEST_P(TrajectoryControllerTestParameterized, hold_on_startup)
{
  rclcpp::executors::MultiThreadedExecutor executor;

  SetUpAndActivateTrajectoryController(executor, {});

  constexpr auto FIRST_POINT_TIME = std::chrono::milliseconds(250);
  updateControllerAsync(rclcpp::Duration(FIRST_POINT_TIME));
  // after startup, we expect an active trajectory:
  ASSERT_TRUE(traj_controller_->has_active_traj());
  // one point, being the position at startup
  std::vector<double> initial_positions{INITIAL_POS_JOINT1, INITIAL_POS_JOINT2, INITIAL_POS_JOINT3};
  expectCommandPoint(initial_positions);

  executor.cancel();
}

/**
 * @brief check if calculated trajectory error is correct (angle wraparound) for continuous joints
 */
TEST_P(TrajectoryControllerTestParameterized, compute_error_angle_wraparound_true)
{
  rclcpp::executors::MultiThreadedExecutor executor;
  std::vector<rclcpp::Parameter> params = {};
  SetUpAndActivateTrajectoryController(
    executor, params, true, 0.0, 1.0, INITIAL_POS_JOINTS, INITIAL_VEL_JOINTS, INITIAL_ACC_JOINTS,
    INITIAL_EFF_JOINTS, test_trajectory_controllers::urdf_rrrbot_continuous);

  size_t n_joints = joint_names_.size();

  // send msg
  constexpr auto FIRST_POINT_TIME = std::chrono::milliseconds(250);
  builtin_interfaces::msg::Duration time_from_start{rclcpp::Duration(FIRST_POINT_TIME)};
  // *INDENT-OFF*
  std::vector<std::vector<double>> points{
    {{3.3, 4.4, 6.6}}, {{7.7, 8.8, 9.9}}, {{10.10, 11.11, 12.12}}};
  std::vector<std::vector<double>> points_velocities{
    {{0.01, 0.01, 0.01}}, {{0.05, 0.05, 0.05}}, {{0.06, 0.06, 0.06}}};
  std::vector<std::vector<double>> points_accelerations{
    {{0.1, 0.1, 0.1}}, {{0.5, 0.5, 0.5}}, {{0.6, 0.6, 0.6}}};
  // *INDENT-ON*

  trajectory_msgs::msg::JointTrajectoryPoint error, current, desired;
  current.positions = {points[0].begin(), points[0].end()};
  current.velocities = {points_velocities[0].begin(), points_velocities[0].end()};
  current.accelerations = {points_accelerations[0].begin(), points_accelerations[0].end()};
  traj_controller_->resize_joint_trajectory_point(error, n_joints);

  // zero error
  desired = current;
  for (size_t i = 0; i < n_joints; ++i)
  {
    traj_controller_->testable_compute_error_for_joint(error, i, current, desired);
    EXPECT_NEAR(error.positions[i], 0., EPS);
    if (
      traj_controller_->has_velocity_state_interface() &&
      (traj_controller_->has_velocity_command_interface() ||
       traj_controller_->has_effort_command_interface()))
    {
      // expect: error.velocities = desired.velocities - current.velocities;
      EXPECT_NEAR(error.velocities[i], 0., EPS);
    }
    if (
      traj_controller_->has_acceleration_state_interface() &&
      traj_controller_->has_acceleration_command_interface())
    {
      // expect: error.accelerations = desired.accelerations - current.accelerations;
      EXPECT_NEAR(error.accelerations[i], 0., EPS);
    }
  }

  // angle wraparound of position error
  desired.positions[0] += 3.0 * M_PI_2;
  desired.velocities[0] += 1.0;
  desired.accelerations[0] += 1.0;
  traj_controller_->resize_joint_trajectory_point(error, n_joints);
  for (size_t i = 0; i < n_joints; ++i)
  {
    traj_controller_->testable_compute_error_for_joint(error, i, current, desired);
    if (i == 0)
    {
      EXPECT_NEAR(
        error.positions[i], desired.positions[i] - current.positions[i] - 2.0 * M_PI, EPS);
    }
    else
    {
      EXPECT_NEAR(error.positions[i], desired.positions[i] - current.positions[i], EPS);
    }

    if (
      traj_controller_->has_velocity_state_interface() &&
      (traj_controller_->has_velocity_command_interface() ||
       traj_controller_->has_effort_command_interface()))
    {
      // expect: error.velocities = desired.velocities - current.velocities;
      EXPECT_NEAR(error.velocities[i], desired.velocities[i] - current.velocities[i], EPS);
    }
    if (
      traj_controller_->has_acceleration_state_interface() &&
      traj_controller_->has_acceleration_command_interface())
    {
      // expect: error.accelerations = desired.accelerations - current.accelerations;
      EXPECT_NEAR(error.accelerations[i], desired.accelerations[i] - current.accelerations[i], EPS);
    }
  }

  executor.cancel();
}

/**
 * @brief check if calculated trajectory error is correct (no angle wraparound) for revolute joints
 */
TEST_P(TrajectoryControllerTestParameterized, compute_error_angle_wraparound_false)
{
  rclcpp::executors::MultiThreadedExecutor executor;
  std::vector<rclcpp::Parameter> params = {};
  SetUpAndActivateTrajectoryController(
    executor, params, true, 0.0, 1.0, INITIAL_POS_JOINTS, INITIAL_VEL_JOINTS, INITIAL_ACC_JOINTS,
    INITIAL_EFF_JOINTS, test_trajectory_controllers::urdf_rrrbot_revolute);

  size_t n_joints = joint_names_.size();

  // send msg
  constexpr auto FIRST_POINT_TIME = std::chrono::milliseconds(250);
  builtin_interfaces::msg::Duration time_from_start{rclcpp::Duration(FIRST_POINT_TIME)};
  // *INDENT-OFF*
  std::vector<std::vector<double>> points{
    {{3.3, 4.4, 6.6}}, {{7.7, 8.8, 9.9}}, {{10.10, 11.11, 12.12}}};
  std::vector<std::vector<double>> points_velocities{
    {{0.01, 0.01, 0.01}}, {{0.05, 0.05, 0.05}}, {{0.06, 0.06, 0.06}}};
  std::vector<std::vector<double>> points_accelerations{
    {{0.1, 0.1, 0.1}}, {{0.5, 0.5, 0.5}}, {{0.6, 0.6, 0.6}}};
  // *INDENT-ON*

  trajectory_msgs::msg::JointTrajectoryPoint error, current, desired;
  current.positions = {points[0].begin(), points[0].end()};
  current.velocities = {points_velocities[0].begin(), points_velocities[0].end()};
  current.accelerations = {points_accelerations[0].begin(), points_accelerations[0].end()};
  traj_controller_->resize_joint_trajectory_point(error, n_joints);

  // zero error
  desired = current;
  for (size_t i = 0; i < n_joints; ++i)
  {
    traj_controller_->testable_compute_error_for_joint(error, i, current, desired);
    EXPECT_NEAR(error.positions[i], 0., EPS);
    if (
      traj_controller_->has_velocity_state_interface() &&
      (traj_controller_->has_velocity_command_interface() ||
       traj_controller_->has_effort_command_interface()))
    {
      // expect: error.velocities = desired.velocities - current.velocities;
      EXPECT_NEAR(error.velocities[i], 0., EPS);
    }
    if (
      traj_controller_->has_acceleration_state_interface() &&
      traj_controller_->has_acceleration_command_interface())
    {
      // expect: error.accelerations = desired.accelerations - current.accelerations;
      EXPECT_NEAR(error.accelerations[i], 0., EPS);
    }
  }

  // no normalization of position error
  desired.positions[0] += 3.0 * M_PI_4;
  desired.velocities[0] += 1.0;
  desired.accelerations[0] += 1.0;
  traj_controller_->resize_joint_trajectory_point(error, n_joints);
  for (size_t i = 0; i < n_joints; ++i)
  {
    traj_controller_->testable_compute_error_for_joint(error, i, current, desired);
    EXPECT_NEAR(error.positions[i], desired.positions[i] - current.positions[i], EPS);
    if (
      traj_controller_->has_velocity_state_interface() &&
      (traj_controller_->has_velocity_command_interface() ||
       traj_controller_->has_effort_command_interface()))
    {
      // expect: error.velocities = desired.velocities - current.velocities;
      EXPECT_NEAR(error.velocities[i], desired.velocities[i] - current.velocities[i], EPS);
    }
    if (
      traj_controller_->has_acceleration_state_interface() &&
      traj_controller_->has_acceleration_command_interface())
    {
      // expect: error.accelerations = desired.accelerations - current.accelerations;
      EXPECT_NEAR(error.accelerations[i], desired.accelerations[i] - current.accelerations[i], EPS);
    }
  }

  executor.cancel();
}

/**
 * @brief check if position error of revolute joints aren't wrapped around (state topic)
 */
TEST_P(TrajectoryControllerTestParameterized, position_error_not_angle_wraparound)
{
  rclcpp::executors::MultiThreadedExecutor executor;
  constexpr double k_p = 10.0;
  std::vector<rclcpp::Parameter> params = {};
  SetUpAndActivateTrajectoryController(
    executor, params, true, k_p, 0.0, INITIAL_POS_JOINTS, INITIAL_VEL_JOINTS, INITIAL_ACC_JOINTS,
    INITIAL_EFF_JOINTS, test_trajectory_controllers::urdf_rrrbot_revolute);
  subscribeToState(executor);

  size_t n_joints = joint_names_.size();

  // send msg
  constexpr auto FIRST_POINT_TIME = std::chrono::milliseconds(250);
  builtin_interfaces::msg::Duration time_from_start{rclcpp::Duration(FIRST_POINT_TIME)};
  // *INDENT-OFF*
  std::vector<std::vector<double>> points{
    {{3.3, 4.4, 6.6}}, {{7.7, 8.8, 9.9}}, {{10.10, 11.11, 12.12}}};
  // *INDENT-ON*
  publish(time_from_start, points, rclcpp::Time());
  traj_controller_->wait_for_trajectory(executor);

  updateControllerAsync(rclcpp::Duration(FIRST_POINT_TIME));

  // get states from class variables
  auto state_feedback = traj_controller_->get_state_feedback();
  auto state_reference = traj_controller_->get_state_reference();
  auto state_error = traj_controller_->get_state_error();

  // no update of state_interface
  EXPECT_EQ(state_feedback.positions, INITIAL_POS_JOINTS);

  // has the msg the correct vector sizes?
  EXPECT_EQ(n_joints, state_reference.positions.size());
  EXPECT_EQ(n_joints, state_feedback.positions.size());
  EXPECT_EQ(n_joints, state_error.positions.size());

  // are the correct reference positions used?
  EXPECT_NEAR(points[0][0], state_reference.positions[0], COMMON_THRESHOLD);
  EXPECT_NEAR(points[0][1], state_reference.positions[1], COMMON_THRESHOLD);
  EXPECT_NEAR(points[0][2], state_reference.positions[2], COMMON_THRESHOLD);

  // no normalization of position error
  EXPECT_NEAR(state_error.positions[0], state_reference.positions[0] - INITIAL_POS_JOINTS[0], EPS);
  EXPECT_NEAR(state_error.positions[1], state_reference.positions[1] - INITIAL_POS_JOINTS[1], EPS);
  EXPECT_NEAR(state_error.positions[2], state_reference.positions[2] - INITIAL_POS_JOINTS[2], EPS);

  if (traj_controller_->has_position_command_interface())
  {
    // check command interface
    EXPECT_NEAR(points[0][0], joint_pos_[0], COMMON_THRESHOLD);
    EXPECT_NEAR(points[0][1], joint_pos_[1], COMMON_THRESHOLD);
    EXPECT_NEAR(points[0][2], joint_pos_[2], COMMON_THRESHOLD);
  }

  if (traj_controller_->has_velocity_command_interface()) {
    // use_external_control_law_
    if (traj_controller_->use_external_control_law()) {
      // we expect u = k_p * (s_d-s) for positions
      EXPECT_NEAR(
        k_p * (state_reference.positions[0] - INITIAL_POS_JOINTS[0]), joint_vel_[0],
        k_p * COMMON_THRESHOLD);
      EXPECT_NEAR(
        k_p * (state_reference.positions[1] - INITIAL_POS_JOINTS[1]), joint_vel_[1],
        k_p * COMMON_THRESHOLD);
      EXPECT_NEAR(
        k_p * (state_reference.positions[2] - INITIAL_POS_JOINTS[2]), joint_vel_[2],
        k_p * COMMON_THRESHOLD);
    }
    else
    {
      // interpolated points_velocities only
      // check command interface
      EXPECT_LT(0.0, joint_vel_[0]);
      EXPECT_LT(0.0, joint_vel_[1]);
      EXPECT_LT(0.0, joint_vel_[2]);
    }
  }

  if (traj_controller_->has_effort_command_interface()) {
    if (traj_controller_->use_external_control_law()) {
      // we expect u = k_p * (s_d-s) for positions
      EXPECT_NEAR(
        k_p * (state_reference.positions[0] - INITIAL_POS_JOINTS[0]), joint_eff_[0],
        k_p * COMMON_THRESHOLD);
      EXPECT_NEAR(
        k_p * (state_reference.positions[1] - INITIAL_POS_JOINTS[1]), joint_eff_[1],
        k_p * COMMON_THRESHOLD);
      EXPECT_NEAR(
        k_p * (state_reference.positions[2] - INITIAL_POS_JOINTS[2]), joint_eff_[2],
        k_p * COMMON_THRESHOLD);
    } else {
      // interpolated points_velocities only
      // check command interface
      EXPECT_LT(0.0, joint_eff_[0]);
      EXPECT_LT(0.0, joint_eff_[1]);
      EXPECT_LT(0.0, joint_eff_[2]);
    }
  }

  executor.cancel();
}

/**
 * @brief check if position error of continuous joints are wrapped around (state topic)
 */
TEST_P(TrajectoryControllerTestParameterized, position_error_angle_wraparound)
{
  rclcpp::executors::MultiThreadedExecutor executor;
  constexpr double k_p = 10.0;
  std::vector<rclcpp::Parameter> params = {};
  SetUpAndActivateTrajectoryController(
    executor, params, true, k_p, 0.0, INITIAL_POS_JOINTS, INITIAL_VEL_JOINTS, INITIAL_ACC_JOINTS,
    INITIAL_EFF_JOINTS, test_trajectory_controllers::urdf_rrrbot_continuous);

  size_t n_joints = joint_names_.size();

  // send msg
  constexpr auto FIRST_POINT_TIME = std::chrono::milliseconds(250);
  builtin_interfaces::msg::Duration time_from_start{rclcpp::Duration(FIRST_POINT_TIME)};
  // *INDENT-OFF*
  std::vector<std::vector<double>> points{
    {{3.3, 4.4, 6.6}}, {{7.7, 8.8, 9.9}}, {{10.10, 11.11, 12.12}}};
  std::vector<std::vector<double>> points_velocities{
    {{0.01, 0.01, 0.01}}, {{0.05, 0.05, 0.05}}, {{0.06, 0.06, 0.06}}};
  // *INDENT-ON*
  publish(time_from_start, points, rclcpp::Time(), {}, points_velocities);
  traj_controller_->wait_for_trajectory(executor);

  updateControllerAsync(rclcpp::Duration(FIRST_POINT_TIME));

  // get states from class variables
  auto state_feedback = traj_controller_->get_state_feedback();
  auto state_reference = traj_controller_->get_state_reference();
  auto state_error = traj_controller_->get_state_error();

  // no update of state_interface
  EXPECT_EQ(state_feedback.positions, INITIAL_POS_JOINTS);

  // has the msg the correct vector sizes?
  EXPECT_EQ(n_joints, state_reference.positions.size());
  EXPECT_EQ(n_joints, state_feedback.positions.size());
  EXPECT_EQ(n_joints, state_error.positions.size());

  // are the correct reference positions used?
  EXPECT_NEAR(points[0][0], state_reference.positions[0], COMMON_THRESHOLD);
  EXPECT_NEAR(points[0][1], state_reference.positions[1], COMMON_THRESHOLD);
  EXPECT_NEAR(points[0][2], state_reference.positions[2], COMMON_THRESHOLD);

  // is error.positions[2] wrapped around?
  EXPECT_NEAR(state_error.positions[0], state_reference.positions[0] - INITIAL_POS_JOINTS[0], EPS);
  EXPECT_NEAR(state_error.positions[1], state_reference.positions[1] - INITIAL_POS_JOINTS[1], EPS);
  EXPECT_NEAR(
    state_error.positions[2], state_reference.positions[2] - INITIAL_POS_JOINTS[2] - 2 * M_PI, EPS);

  if (traj_controller_->has_position_command_interface())
  {
    // check command interface
    EXPECT_NEAR(points[0][0], joint_pos_[0], COMMON_THRESHOLD);
    EXPECT_NEAR(points[0][1], joint_pos_[1], COMMON_THRESHOLD);
    EXPECT_NEAR(points[0][2], joint_pos_[2], COMMON_THRESHOLD);
  }

  if (traj_controller_->has_velocity_command_interface()) {
    // use_external_control_law_
    if (traj_controller_->use_external_control_law()) {
      // we expect u = k_p * (s_d-s) for joint0 and joint1
      EXPECT_NEAR(
        k_p * (state_reference.positions[0] - INITIAL_POS_JOINTS[0]), joint_vel_[0],
        k_p * COMMON_THRESHOLD);
      EXPECT_NEAR(
        k_p * (state_reference.positions[1] - INITIAL_POS_JOINTS[1]), joint_vel_[1],
        k_p * COMMON_THRESHOLD);
      // is error of positions[2] wrapped around?
      EXPECT_GT(0.0, joint_vel_[2]);  // direction change because of angle wrap
      EXPECT_NEAR(
        k_p * (state_reference.positions[2] - INITIAL_POS_JOINTS[2] - 2 * M_PI), joint_vel_[2],
        k_p * COMMON_THRESHOLD);
    }
    else
    {
      // interpolated points_velocities only
      // check command interface
      EXPECT_LT(0.0, joint_vel_[0]);
      EXPECT_LT(0.0, joint_vel_[1]);
      EXPECT_LT(0.0, joint_vel_[2]);
    }
  }

  if (traj_controller_->has_effort_command_interface()) {
    // use_external_control_law_
    if (traj_controller_->use_external_control_law()) {
      // we expect u = k_p * (s_d-s) for positions[0] and positions[1]
      EXPECT_NEAR(
        k_p * (state_reference.positions[0] - INITIAL_POS_JOINTS[0]), joint_eff_[0],
        k_p * COMMON_THRESHOLD);
      EXPECT_NEAR(
        k_p * (state_reference.positions[1] - INITIAL_POS_JOINTS[1]), joint_eff_[1],
        k_p * COMMON_THRESHOLD);
      // is error of positions[2] angle_wraparound?
      EXPECT_GT(0.0, joint_eff_[2]);
      EXPECT_NEAR(
        k_p * (state_reference.positions[2] - INITIAL_POS_JOINTS[2] - 2 * M_PI), joint_eff_[2],
        k_p * COMMON_THRESHOLD);
    } else {
      // interpolated points_velocities only
      // check command interface
      EXPECT_LT(0.0, joint_eff_[0]);
      EXPECT_LT(0.0, joint_eff_[1]);
      EXPECT_LT(0.0, joint_eff_[2]);
    }
  }

  executor.cancel();
}

/**
 * @brief check if trajectory error is calculated correctly in case #command-joints < #dof
 */
TEST_P(TrajectoryControllerTestParameterized, trajectory_error_command_joints_less_than_dof)
{
  rclcpp::executors::MultiThreadedExecutor executor;
  constexpr double k_p = 10.0;
  std::vector<std::string> command_joint_names{joint_names_[0], joint_names_[1]};
  const rclcpp::Parameter command_joint_names_param("command_joints", command_joint_names);
  std::vector<rclcpp::Parameter> params = {command_joint_names_param};
  SetUpAndActivateTrajectoryController(executor, params, true, k_p, 0.0);

  size_t n_joints = joint_names_.size();

  // send msg for all joints
  constexpr auto FIRST_POINT_TIME = std::chrono::milliseconds(250);
  builtin_interfaces::msg::Duration time_from_start{rclcpp::Duration(FIRST_POINT_TIME)};
  // *INDENT-OFF*
  std::vector<std::vector<double>> points{
    {{3.3, 4.4, 6.6}}, {{7.7, 8.8, 9.9}}, {{10.10, 11.11, 12.12}}};
  std::vector<std::vector<double>> points_velocities{
    {{0.01, 0.01, 0.01}}, {{0.05, 0.05, 0.05}}, {{0.06, 0.06, 0.06}}};
  // *INDENT-ON*
  publish(time_from_start, points, rclcpp::Time(), {}, points_velocities);
  traj_controller_->wait_for_trajectory(executor);

  // trylock() has to succeed at least once to have current_command set
  updateControllerAsync(rclcpp::Duration(FIRST_POINT_TIME));

  // get states from class variables
  auto state_feedback = traj_controller_->get_state_feedback();
  auto state_reference = traj_controller_->get_state_reference();
  auto state_error = traj_controller_->get_state_error();
  auto current_command = traj_controller_->get_current_command();

  // no update of state_interface
  EXPECT_EQ(state_feedback.positions, INITIAL_POS_JOINTS);

  // has the msg the correct vector sizes?
  EXPECT_EQ(n_joints, state_reference.positions.size());
  EXPECT_EQ(n_joints, state_feedback.positions.size());
  EXPECT_EQ(n_joints, state_error.positions.size());

  // are the correct reference positions used?
  EXPECT_NEAR(points[0][0], state_reference.positions[0], COMMON_THRESHOLD);
  EXPECT_NEAR(points[0][1], state_reference.positions[1], COMMON_THRESHOLD);
  EXPECT_NEAR(points[0][2], state_reference.positions[2], COMMON_THRESHOLD);

  // no normalization of position error
  EXPECT_NEAR(state_error.positions[0], state_reference.positions[0] - INITIAL_POS_JOINTS[0], EPS);
  EXPECT_NEAR(state_error.positions[1], state_reference.positions[1] - INITIAL_POS_JOINTS[1], EPS);
  EXPECT_NEAR(state_error.positions[2], state_reference.positions[2] - INITIAL_POS_JOINTS[2], EPS);

  if (traj_controller_->has_position_command_interface())
  {
    // check command interface
    EXPECT_NEAR(points[0][0], joint_pos_[0], COMMON_THRESHOLD);
    EXPECT_NEAR(points[0][1], joint_pos_[1], COMMON_THRESHOLD);
    EXPECT_TRUE(std::isnan(current_command.positions[2]));
  }

  if (traj_controller_->has_velocity_command_interface())
  {
    // check command interface
    EXPECT_LT(0.0, joint_vel_[0]);
    EXPECT_LT(0.0, joint_vel_[1]);
    EXPECT_TRUE(std::isnan(current_command.velocities[2]));

    if (traj_controller_->use_external_control_law()) {
      // we expect u = k_p * (s_d-s)
      EXPECT_NEAR(
        k_p * (state_reference.positions[0] - INITIAL_POS_JOINTS[0]), joint_vel_[0],
        k_p * COMMON_THRESHOLD);
      EXPECT_NEAR(
        k_p * (state_reference.positions[1] - INITIAL_POS_JOINTS[1]), joint_vel_[1],
        k_p * COMMON_THRESHOLD);
    }
  }

  if (traj_controller_->has_effort_command_interface())
  {
    // check command interface
    EXPECT_LT(0.0, joint_eff_[0]);
    EXPECT_LT(0.0, joint_eff_[1]);
    EXPECT_TRUE(std::isnan(current_command.effort[2]));
  }

  executor.cancel();
}

/**
 * @brief check if trajectory error is calculated correctly in case #command-joints < #dof, but with
 * jumbled order of command joints
 */
TEST_P(TrajectoryControllerTestParameterized, trajectory_error_command_joints_less_than_dof_jumbled)
{
  rclcpp::executors::MultiThreadedExecutor executor;
  constexpr double k_p = 10.0;
  std::vector<std::string> command_joint_names{joint_names_[1], joint_names_[0]};
  const rclcpp::Parameter command_joint_names_param("command_joints", command_joint_names);
  std::vector<rclcpp::Parameter> params = {command_joint_names_param};
  SetUpAndActivateTrajectoryController(executor, params, true, k_p, 0.0);

  size_t n_joints = joint_names_.size();

  // send msg for all joints
  constexpr auto FIRST_POINT_TIME = std::chrono::milliseconds(250);
  builtin_interfaces::msg::Duration time_from_start{rclcpp::Duration(FIRST_POINT_TIME)};
  // *INDENT-OFF*
  std::vector<std::vector<double>> points{
    {{3.3, 4.4, 6.6}}, {{7.7, 8.8, 9.9}}, {{10.10, 11.11, 12.12}}};
  std::vector<std::vector<double>> points_velocities{
    {{0.01, 0.01, 0.01}}, {{0.05, 0.05, 0.05}}, {{0.06, 0.06, 0.06}}};
  // *INDENT-ON*
  publish(time_from_start, points, rclcpp::Time(), {}, points_velocities);
  traj_controller_->wait_for_trajectory(executor);

  // trylock() has to succeed at least once to have current_command set
  updateControllerAsync(rclcpp::Duration(FIRST_POINT_TIME));

  // get states from class variables
  auto state_feedback = traj_controller_->get_state_feedback();
  auto state_reference = traj_controller_->get_state_reference();
  auto state_error = traj_controller_->get_state_error();
  auto current_command = traj_controller_->get_current_command();

  // no update of state_interface
  EXPECT_EQ(state_feedback.positions, INITIAL_POS_JOINTS);

  // has the msg the correct vector sizes?
  EXPECT_EQ(n_joints, state_reference.positions.size());
  EXPECT_EQ(n_joints, state_feedback.positions.size());
  EXPECT_EQ(n_joints, state_error.positions.size());

  // are the correct reference positions used?
  EXPECT_NEAR(points[0][0], state_reference.positions[0], COMMON_THRESHOLD);
  EXPECT_NEAR(points[0][1], state_reference.positions[1], COMMON_THRESHOLD);
  EXPECT_NEAR(points[0][2], state_reference.positions[2], COMMON_THRESHOLD);

  // no normalization of position error
  EXPECT_NEAR(state_error.positions[0], state_reference.positions[0] - INITIAL_POS_JOINTS[0], EPS);
  EXPECT_NEAR(state_error.positions[1], state_reference.positions[1] - INITIAL_POS_JOINTS[1], EPS);
  EXPECT_NEAR(state_error.positions[2], state_reference.positions[2] - INITIAL_POS_JOINTS[2], EPS);

  if (traj_controller_->has_position_command_interface())
  {
    // check command interface
    EXPECT_NEAR(points[0][0], joint_pos_[0], COMMON_THRESHOLD);
    EXPECT_NEAR(points[0][1], joint_pos_[1], COMMON_THRESHOLD);
    EXPECT_TRUE(std::isnan(current_command.positions[2]));
  }

  if (traj_controller_->has_velocity_command_interface()) {
    // check command interface
    EXPECT_LT(0.0, joint_vel_[0]);
    EXPECT_LT(0.0, joint_vel_[1]);
    EXPECT_TRUE(std::isnan(current_command.velocities[2]));

    if (traj_controller_->use_external_control_law()) {
      // we expect u = k_p * (s_d-s)
      EXPECT_NEAR(
        k_p * (state_reference.positions[0] - INITIAL_POS_JOINTS[0]), joint_vel_[0],
        k_p * COMMON_THRESHOLD);
      EXPECT_NEAR(
        k_p * (state_reference.positions[1] - INITIAL_POS_JOINTS[1]), joint_vel_[1],
        k_p * COMMON_THRESHOLD);
    }
  }

  if (traj_controller_->has_effort_command_interface()) {
    // check command interface
    EXPECT_LT(0.0, joint_eff_[0]);
    EXPECT_LT(0.0, joint_eff_[1]);
    EXPECT_TRUE(std::isnan(current_command.effort[2]));
  }

  if (traj_controller_->has_effort_command_interface()) {
    // check command interface
    EXPECT_LT(0.0, joint_eff_[0]);
    EXPECT_LT(0.0, joint_eff_[1]);
    EXPECT_TRUE(std::isnan(current_command.effort[2]));
  }

  executor.cancel();
}

/**
 * @brief cmd_timeout must be greater than constraints.goal_time
 */
TEST_P(TrajectoryControllerTestParameterized, accept_correct_cmd_timeout)
{
  rclcpp::executors::MultiThreadedExecutor executor;
  // zero is default value, just for demonstration
  double cmd_timeout = 3.0;
  rclcpp::Parameter cmd_timeout_parameter("cmd_timeout", cmd_timeout);
  rclcpp::Parameter goal_time_parameter("constraints.goal_time", 2.0);
  SetUpAndActivateTrajectoryController(
    executor, {cmd_timeout_parameter, goal_time_parameter}, false);

  EXPECT_DOUBLE_EQ(cmd_timeout, traj_controller_->get_cmd_timeout());
}

/**
 * @brief cmd_timeout must be greater than constraints.goal_time
 */
TEST_P(TrajectoryControllerTestParameterized, decline_false_cmd_timeout)
{
  rclcpp::executors::MultiThreadedExecutor executor;
  // zero is default value, just for demonstration
  rclcpp::Parameter cmd_timeout_parameter("cmd_timeout", 1.0);
  rclcpp::Parameter goal_time_parameter("constraints.goal_time", 2.0);
  SetUpAndActivateTrajectoryController(
    executor, {cmd_timeout_parameter, goal_time_parameter}, false);

  EXPECT_DOUBLE_EQ(0.0, traj_controller_->get_cmd_timeout());
}

/**
 * @brief check if no timeout is triggered
 */
// TODO(anyone) make test independent of clock source to use updateControllerAsync
TEST_P(TrajectoryControllerTestParameterized, no_timeout)
{
  rclcpp::executors::MultiThreadedExecutor executor;
  // zero is default value, just for demonstration
  rclcpp::Parameter cmd_timeout_parameter("cmd_timeout", 0.0);
  SetUpAndActivateTrajectoryController(executor, {cmd_timeout_parameter}, false);

  size_t n_joints = joint_names_.size();

  // send msg
  constexpr auto FIRST_POINT_TIME = std::chrono::milliseconds(250);
  builtin_interfaces::msg::Duration time_from_start{rclcpp::Duration(FIRST_POINT_TIME)};
  // *INDENT-OFF*
  std::vector<std::vector<double>> points{
    {{3.3, 4.4, 6.6}}, {{7.7, 8.8, 9.9}}, {{10.10, 11.11, 12.12}}};
  std::vector<std::vector<double>> points_velocities{
    {{0.01, 0.01, 0.01}}, {{0.05, 0.05, 0.05}}, {{0.06, 0.06, 0.06}}};
  // *INDENT-ON*
  publish(time_from_start, points, rclcpp::Time(0, 0, RCL_STEADY_TIME), {}, points_velocities);
  traj_controller_->wait_for_trajectory(executor);

  updateController(rclcpp::Duration(FIRST_POINT_TIME) * 4);

  // get states from class variables
  auto state_feedback = traj_controller_->get_state_feedback();
  auto state_reference = traj_controller_->get_state_reference();
  auto state_error = traj_controller_->get_state_error();

  // has the msg the correct vector sizes?
  EXPECT_EQ(n_joints, state_reference.positions.size());

  // is the trajectory still active?
  EXPECT_TRUE(traj_controller_->has_active_traj());
  // should still hold the points from above
  EXPECT_TRUE(traj_controller_->has_nontrivial_traj());
  EXPECT_NEAR(state_reference.positions[0], points.at(2).at(0), 1e-2);
  EXPECT_NEAR(state_reference.positions[1], points.at(2).at(1), 1e-2);
  EXPECT_NEAR(state_reference.positions[2], points.at(2).at(2), 1e-2);
  // value of velocities is different from above due to spline interpolation
  EXPECT_GT(state_reference.velocities[0], 0.0);
  EXPECT_GT(state_reference.velocities[1], 0.0);
  EXPECT_GT(state_reference.velocities[2], 0.0);

  executor.cancel();
}

/**
 * @brief check if timeout is triggered
 */
// TODO(anyone) make test independent of clock source to use updateControllerAsync
TEST_P(TrajectoryControllerTestParameterized, timeout)
{
  rclcpp::executors::MultiThreadedExecutor executor;
  constexpr double cmd_timeout = 0.1;
  rclcpp::Parameter cmd_timeout_parameter("cmd_timeout", cmd_timeout);
  double kp = 1.0;  // activate feedback control for testing velocity/effort PID
  SetUpAndActivateTrajectoryController(executor, {cmd_timeout_parameter}, false, kp);

  // send msg
  constexpr auto FIRST_POINT_TIME = std::chrono::milliseconds(250);
  builtin_interfaces::msg::Duration time_from_start{rclcpp::Duration(FIRST_POINT_TIME)};
  // *INDENT-OFF*
  std::vector<std::vector<double>> points{
    {{3.3, 4.4, 6.6}}, {{7.7, 8.8, 9.9}}, {{10.10, 11.11, 12.12}}};
  std::vector<std::vector<double>> points_velocities{
    {{0.01, 0.01, 0.01}}, {{0.05, 0.05, 0.05}}, {{0.06, 0.06, 0.06}}};
  // *INDENT-ON*

  publish(time_from_start, points, rclcpp::Time(0, 0, RCL_STEADY_TIME), {}, points_velocities);
  traj_controller_->wait_for_trajectory(executor);

  // update until end of trajectory -> no timeout should have occurred
  updateController(rclcpp::Duration(FIRST_POINT_TIME) * 3);
  // is a trajectory active?
  EXPECT_TRUE(traj_controller_->has_active_traj());
  // should have the trajectory with three points
  EXPECT_TRUE(traj_controller_->has_nontrivial_traj());

  // update until timeout should have happened
  updateController(rclcpp::Duration(FIRST_POINT_TIME));

  // after timeout, set_hold_position adds a new trajectory
  // is a trajectory active?
  EXPECT_TRUE(traj_controller_->has_active_traj());
  // should be not more than one point now (from hold position)
  EXPECT_FALSE(traj_controller_->has_nontrivial_traj());
  // should hold last position with zero velocity
  if (traj_controller_->has_position_command_interface())
  {
    expectCommandPoint(points.at(2));
  }
  else
  {
    // no integration to position state interface from velocity/acceleration
    expectCommandPoint(INITIAL_POS_JOINTS);
  }

  executor.cancel();
}

/**
 * @brief check if use_external_control_law is set
 */
TEST_P(TrajectoryControllerTestParameterized, set_external_control_law)
{
  rclcpp::executors::MultiThreadedExecutor executor;

  SetUpAndActivateTrajectoryController(executor);

  if (
    (traj_controller_->has_velocity_command_interface() &&
     !traj_controller_->has_position_command_interface() &&
     !traj_controller_->has_effort_command_interface() &&
     !traj_controller_->has_acceleration_command_interface() &&
     !traj_controller_->is_open_loop()) ||
    traj_controller_->has_effort_command_interface())
  {
    EXPECT_TRUE(traj_controller_->use_external_control_law());
  }
}

/**
 * @brief check if velocity error is calculated correctly
 */
TEST_P(TrajectoryControllerTestParameterized, velocity_error)
{
  rclcpp::executors::MultiThreadedExecutor executor;
  SetUpAndActivateTrajectoryController(executor, {}, true);

  size_t n_joints = joint_names_.size();

  // send msg
  constexpr auto FIRST_POINT_TIME = std::chrono::milliseconds(250);
  builtin_interfaces::msg::Duration time_from_start{rclcpp::Duration(FIRST_POINT_TIME)};
  // *INDENT-OFF*
  std::vector<std::vector<double>> points_positions{
    {{3.3, 4.4, 6.6}}, {{7.7, 8.8, 9.9}}, {{10.10, 11.11, 12.12}}};
  std::vector<std::vector<double>> points_velocities{
    {{0.1, 0.1, 0.1}}, {{0.2, 0.2, 0.2}}, {{0.3, 0.3, 0.3}}};
  // *INDENT-ON*
  publish(time_from_start, points_positions, rclcpp::Time(), {}, points_velocities);
  traj_controller_->wait_for_trajectory(executor);

  updateControllerAsync(rclcpp::Duration(FIRST_POINT_TIME));

  // get states from class variables
  auto state_feedback = traj_controller_->get_state_feedback();
  auto state_reference = traj_controller_->get_state_reference();
  auto state_error = traj_controller_->get_state_error();

  // has the msg the correct vector sizes?
  EXPECT_EQ(n_joints, state_reference.positions.size());
  EXPECT_EQ(n_joints, state_feedback.positions.size());
  EXPECT_EQ(n_joints, state_error.positions.size());
  if (traj_controller_->has_velocity_state_interface())
  {
    EXPECT_EQ(n_joints, state_reference.velocities.size());
    EXPECT_EQ(n_joints, state_feedback.velocities.size());
    EXPECT_EQ(n_joints, state_error.velocities.size());
  }
  if (traj_controller_->has_acceleration_state_interface())
  {
    EXPECT_EQ(n_joints, state_reference.accelerations.size());
    EXPECT_EQ(n_joints, state_feedback.accelerations.size());
    EXPECT_EQ(n_joints, state_error.accelerations.size());
  }

  // no change in state interface should happen
  if (traj_controller_->has_velocity_state_interface())
  {
    EXPECT_EQ(state_feedback.velocities, INITIAL_VEL_JOINTS);
  }
  // is the velocity error correct?
  if (
    traj_controller_->use_external_control_law() || // always needed for PID controller
    (traj_controller_->has_velocity_state_interface() &&
    traj_controller_->has_velocity_command_interface()))
  {
    // don't check against a value, because spline interpolation might overshoot depending on
    // interface combinations
    EXPECT_GE(state_error.velocities[0], points_velocities[0][0]);
    EXPECT_GE(state_error.velocities[1], points_velocities[0][1]);
    EXPECT_GE(state_error.velocities[2], points_velocities[0][2]);
  }

  executor.cancel();
}

/**
 * @brief test_jumbled_joint_order Test sending trajectories with a joint order different from
 * internal controller order
 */
TEST_P(TrajectoryControllerTestParameterized, test_jumbled_joint_order)
{
  rclcpp::executors::SingleThreadedExecutor executor;
  SetUpAndActivateTrajectoryController(executor);
  std::vector<double> points_positions = {1.0, 2.0, 3.0};
  std::vector<size_t> jumble_map = {1, 2, 0};
  double dt = 0.25;
  {
    trajectory_msgs::msg::JointTrajectory traj_msg;
    const std::vector<std::string> jumbled_joint_names{
      joint_names_[jumble_map[0]], joint_names_[jumble_map[1]], joint_names_[jumble_map[2]]};

    traj_msg.joint_names = jumbled_joint_names;
    traj_msg.header.stamp = rclcpp::Time(0);
    traj_msg.points.resize(1);

    traj_msg.points[0].time_from_start = rclcpp::Duration::from_seconds(dt);
    traj_msg.points[0].positions.resize(3);
    traj_msg.points[0].positions[0] = points_positions.at(jumble_map[0]);
    traj_msg.points[0].positions[1] = points_positions.at(jumble_map[1]);
    traj_msg.points[0].positions[2] = points_positions.at(jumble_map[2]);
    traj_msg.points[0].velocities.resize(3);
    traj_msg.points[0].accelerations.resize(3);

    for (size_t dof = 0; dof < 3; dof++)
    {
      traj_msg.points[0].velocities[dof] =
        (traj_msg.points[0].positions[dof] - joint_pos_[jumble_map[dof]]) / dt;
      traj_msg.points[0].accelerations[dof] =
        (traj_msg.points[0].velocities[dof] - joint_vel_[jumble_map[dof]]) / dt;
    }

    trajectory_publisher_->publish(traj_msg);
  }

  traj_controller_->wait_for_trajectory(executor);
  updateControllerAsync(rclcpp::Duration::from_seconds(dt));

  if (traj_controller_->has_position_command_interface())
  {
    EXPECT_NEAR(points_positions.at(0), joint_pos_[0], COMMON_THRESHOLD);
    EXPECT_NEAR(points_positions.at(1), joint_pos_[1], COMMON_THRESHOLD);
    EXPECT_NEAR(points_positions.at(2), joint_pos_[2], COMMON_THRESHOLD);
  }

  if (traj_controller_->has_velocity_command_interface()) {
    // if use_external_control_law_==false: we expect desired velocities from direct sampling
    // if use_external_control_law_==true: we expect desired velocities, because we use PID with
    // feedforward term only
    EXPECT_GT(0.0, joint_vel_[0]);
    EXPECT_GT(0.0, joint_vel_[1]);
    EXPECT_GT(0.0, joint_vel_[2]);
  }

  if (traj_controller_->has_acceleration_command_interface())
  {
    EXPECT_GT(0.0, joint_acc_[0]);
    EXPECT_GT(0.0, joint_acc_[1]);
    EXPECT_GT(0.0, joint_acc_[2]);
  }

  if (traj_controller_->has_effort_command_interface())
  {
    // effort should be nonzero, because we use PID with feedforward term
    EXPECT_GT(0.0, joint_eff_[0]);
    EXPECT_GT(0.0, joint_eff_[1]);
    EXPECT_GT(0.0, joint_eff_[2]);
  }
}

/**
 * @brief test_partial_joint_list Test sending trajectories with a subset of the controlled
 * joints
 */
TEST_P(TrajectoryControllerTestParameterized, test_partial_joint_list)
{
  rclcpp::Parameter partial_joints_parameters("allow_partial_joints_goal", true);

  rclcpp::executors::SingleThreadedExecutor executor;
  SetUpAndActivateTrajectoryController(executor, {partial_joints_parameters});

  const double initial_joint1_cmd = joint_pos_[0];
  const double initial_joint2_cmd = joint_pos_[1];
  const double initial_joint3_cmd = joint_pos_[2];
  const double dt = 0.25;
  trajectory_msgs::msg::JointTrajectory traj_msg;

  {
    std::vector<size_t> jumble_map = {1, 0};
    std::vector<std::string> partial_joint_names{
      joint_names_[jumble_map[0]], joint_names_[jumble_map[1]]};
    traj_msg.joint_names = partial_joint_names;
    traj_msg.header.stamp = rclcpp::Time(0);
    traj_msg.points.resize(1);

    traj_msg.points[0].time_from_start = rclcpp::Duration::from_seconds(dt);
    traj_msg.points[0].positions.resize(2);
    traj_msg.points[0].positions[0] = 2.0;
    traj_msg.points[0].positions[1] = 1.0;
    traj_msg.points[0].velocities.resize(2);
    traj_msg.points[0].accelerations.resize(2);
    for (size_t dof = 0; dof < 2; dof++)
    {
      traj_msg.points[0].velocities[dof] =
        (traj_msg.points[0].positions[dof] - joint_pos_[jumble_map[dof]]) / dt;
      traj_msg.points[0].accelerations[dof] =
        (traj_msg.points[0].velocities[dof] - joint_vel_[jumble_map[dof]]) / dt;
    }

    trajectory_publisher_->publish(traj_msg);
  }

  traj_controller_->wait_for_trajectory(executor);
  updateControllerAsync(rclcpp::Duration::from_seconds(dt));

  if (traj_controller_->has_position_command_interface())
  {
    EXPECT_NEAR(traj_msg.points[0].positions[1], joint_pos_[0], COMMON_THRESHOLD);
    EXPECT_NEAR(traj_msg.points[0].positions[0], joint_pos_[1], COMMON_THRESHOLD);
    EXPECT_NEAR(initial_joint3_cmd, joint_pos_[2], COMMON_THRESHOLD)
      << "Joint 3 command should be current position";
  }

  if (traj_controller_->has_velocity_command_interface())
  {
    // estimate the sign of the velocity
    // joint rotates forward
    EXPECT_TRUE(
      is_same_sign_or_zero(traj_msg.points[0].positions[0] - initial_joint2_cmd, joint_vel_[0]));
    EXPECT_TRUE(
      is_same_sign_or_zero(traj_msg.points[0].positions[1] - initial_joint1_cmd, joint_vel_[1]));
    EXPECT_NEAR(0.0, joint_vel_[2], COMMON_THRESHOLD)
      << "Joint 3 velocity should be 0.0 since it's not in the goal";
  }

  if (traj_controller_->has_acceleration_command_interface())
  {
    // estimate the sign of the acceleration
    // joint rotates forward
    EXPECT_TRUE(
      is_same_sign_or_zero(traj_msg.points[0].positions[0] - initial_joint2_cmd, joint_acc_[0]))
      << "Joint1: " << traj_msg.points[0].positions[0] - initial_joint2_cmd << " vs. "
      << joint_acc_[0];
    EXPECT_TRUE(
      is_same_sign_or_zero(traj_msg.points[0].positions[1] - initial_joint1_cmd, joint_acc_[1]))
      << "Joint2: " << traj_msg.points[0].positions[1] - initial_joint1_cmd << " vs. "
      << joint_acc_[1];
    EXPECT_NEAR(0.0, joint_acc_[2], COMMON_THRESHOLD)
      << "Joint 3 acc should be 0.0 since it's not in the goal";
  }

  if (traj_controller_->has_effort_command_interface())
  {
    // estimate the sign of the effort
    // joint rotates forward
    EXPECT_TRUE(
      is_same_sign_or_zero(traj_msg.points[0].positions[0] - initial_joint2_cmd, joint_eff_[0]));
    EXPECT_TRUE(
      is_same_sign_or_zero(traj_msg.points[0].positions[1] - initial_joint1_cmd, joint_eff_[1]));
    EXPECT_NEAR(0.0, joint_eff_[2], COMMON_THRESHOLD)
      << "Joint 3 effort should be 0.0 since it's not in the goal";
  }

  executor.cancel();
}

/**
 * @brief test_partial_joint_list Test sending trajectories with a subset of the controlled
 * joints without allow_partial_joints_goal
 */
TEST_P(TrajectoryControllerTestParameterized, test_partial_joint_list_not_allowed)
{
  rclcpp::Parameter partial_joints_parameters("allow_partial_joints_goal", false);

  rclcpp::executors::SingleThreadedExecutor executor;
  SetUpAndActivateTrajectoryController(executor, {partial_joints_parameters});

  const double initial_joint1_cmd = joint_pos_[0];
  const double initial_joint2_cmd = joint_pos_[1];
  const double initial_joint3_cmd = joint_pos_[2];
  trajectory_msgs::msg::JointTrajectory traj_msg;

  {
    std::vector<std::string> partial_joint_names{joint_names_[1], joint_names_[0]};
    traj_msg.joint_names = partial_joint_names;
    traj_msg.header.stamp = rclcpp::Time(0);
    traj_msg.points.resize(1);

    traj_msg.points[0].time_from_start = rclcpp::Duration::from_seconds(0.25);
    traj_msg.points[0].positions.resize(2);
    traj_msg.points[0].positions[0] = 2.0;
    traj_msg.points[0].positions[1] = 1.0;
    traj_msg.points[0].velocities.resize(2);
    traj_msg.points[0].velocities[0] = 2.0;
    traj_msg.points[0].velocities[1] = 1.0;

    trajectory_publisher_->publish(traj_msg);
  }

  traj_controller_->wait_for_trajectory(executor);
  // update for 0.5 seconds
  updateControllerAsync(rclcpp::Duration::from_seconds(0.25));

  if (traj_controller_->has_position_command_interface())
  {
    EXPECT_NEAR(initial_joint1_cmd, joint_pos_[0], COMMON_THRESHOLD)
      << "All joints command should be current position because goal was rejected";
    EXPECT_NEAR(initial_joint2_cmd, joint_pos_[1], COMMON_THRESHOLD)
      << "All joints command should be current position because goal was rejected";
    EXPECT_NEAR(initial_joint3_cmd, joint_pos_[2], COMMON_THRESHOLD)
      << "All joints command should be current position because goal was rejected";
  }

  if (traj_controller_->has_velocity_command_interface())
  {
    EXPECT_NEAR(INITIAL_VEL_JOINTS[0], joint_vel_[0], COMMON_THRESHOLD)
      << "All joints velocities should be 0.0 because goal was rejected";
    EXPECT_NEAR(INITIAL_VEL_JOINTS[1], joint_vel_[1], COMMON_THRESHOLD)
      << "All joints velocities should be 0.0 because goal was rejected";
    EXPECT_NEAR(INITIAL_VEL_JOINTS[2], joint_vel_[2], COMMON_THRESHOLD)
      << "All joints velocities should be 0.0 because goal was rejected";
  }

  if (traj_controller_->has_acceleration_command_interface())
  {
    EXPECT_NEAR(INITIAL_ACC_JOINTS[0], joint_acc_[0], COMMON_THRESHOLD)
      << "All joints accelerations should be 0.0 because goal was rejected";
    EXPECT_NEAR(INITIAL_ACC_JOINTS[1], joint_acc_[1], COMMON_THRESHOLD)
      << "All joints accelerations should be 0.0 because goal was rejected";
    EXPECT_NEAR(INITIAL_ACC_JOINTS[2], joint_acc_[2], COMMON_THRESHOLD)
      << "All joints accelerations should be 0.0 because goal was rejected";
  }

  if (traj_controller_->has_effort_command_interface())
  {
    EXPECT_NEAR(INITIAL_EFF_JOINTS[0], joint_eff_[0], COMMON_THRESHOLD)
      << "All joints efforts should be 0.0 because goal was rejected";
    EXPECT_NEAR(INITIAL_EFF_JOINTS[1], joint_eff_[1], COMMON_THRESHOLD)
      << "All joints efforts should be 0.0 because goal was rejected";
    EXPECT_NEAR(INITIAL_EFF_JOINTS[2], joint_eff_[2], COMMON_THRESHOLD)
      << "All joints efforts should be 0.0 because goal was rejected";
  }

  executor.cancel();
}

/**
 * @brief invalid_message Test mismatched joint and reference vector sizes
 */
TEST_P(TrajectoryControllerTestParameterized, invalid_message)
{
  rclcpp::Parameter partial_joints_parameters("allow_partial_joints_goal", false);
  rclcpp::Parameter allow_integration_parameters("allow_integration_in_goal_trajectories", false);
  rclcpp::executors::SingleThreadedExecutor executor;
  SetUpAndActivateTrajectoryController(
    executor, {partial_joints_parameters, allow_integration_parameters});

  trajectory_msgs::msg::JointTrajectory traj_msg, good_traj_msg;

  good_traj_msg.joint_names = joint_names_;
  good_traj_msg.header.stamp = rclcpp::Time(0);
  good_traj_msg.points.resize(1);
  good_traj_msg.points[0].time_from_start = rclcpp::Duration::from_seconds(0.25);
  good_traj_msg.points[0].positions.resize(1);
  good_traj_msg.points[0].positions = {1.0, 2.0, 3.0};
  good_traj_msg.points[0].velocities.resize(1);
  good_traj_msg.points[0].velocities = {-1.0, -2.0, -3.0};
  EXPECT_TRUE(traj_controller_->validate_trajectory_msg(good_traj_msg));

  // Incompatible joint names
  traj_msg = good_traj_msg;
  traj_msg.joint_names = {"bad_name"};
  EXPECT_FALSE(traj_controller_->validate_trajectory_msg(traj_msg));

  // empty message
  traj_msg = good_traj_msg;
  traj_msg.points.clear();
  EXPECT_FALSE(traj_controller_->validate_trajectory_msg(traj_msg));

  // No position data
  traj_msg = good_traj_msg;
  traj_msg.points[0].positions.clear();
  EXPECT_FALSE(traj_controller_->validate_trajectory_msg(traj_msg));

  // Incompatible data sizes, too few positions
  traj_msg = good_traj_msg;
  traj_msg.points[0].positions = {1.0, 2.0};
  EXPECT_FALSE(traj_controller_->validate_trajectory_msg(traj_msg));

  // Incompatible data sizes, too many positions
  traj_msg = good_traj_msg;
  traj_msg.points[0].positions = {1.0, 2.0, 3.0, 4.0};
  EXPECT_FALSE(traj_controller_->validate_trajectory_msg(traj_msg));

  // Incompatible data sizes, too few velocities
  traj_msg = good_traj_msg;
  traj_msg.points[0].velocities = {1.0, 2.0};
  EXPECT_FALSE(traj_controller_->validate_trajectory_msg(traj_msg));

  // Incompatible data sizes, too few accelerations
  traj_msg = good_traj_msg;
  traj_msg.points[0].accelerations = {1.0, 2.0};
  EXPECT_FALSE(traj_controller_->validate_trajectory_msg(traj_msg));

  // Effort is not supported in trajectory message
  traj_msg = good_traj_msg;
  traj_msg.points[0].effort = {1.0, 2.0, 3.0};
  EXPECT_FALSE(traj_controller_->validate_trajectory_msg(traj_msg));

  // Non-strictly increasing waypoint times
  traj_msg = good_traj_msg;
  traj_msg.points.push_back(traj_msg.points.front());
  EXPECT_FALSE(traj_controller_->validate_trajectory_msg(traj_msg));

  // End time in the past
  traj_msg = good_traj_msg;
  traj_msg.header.stamp = rclcpp::Time(1);
  EXPECT_FALSE(traj_controller_->validate_trajectory_msg(traj_msg));

  // End time in the future
  traj_msg = good_traj_msg;
  traj_msg.header.stamp = traj_controller_->get_node()->now();
  traj_msg.points[0].time_from_start = rclcpp::Duration::from_seconds(10);
  EXPECT_TRUE(traj_controller_->validate_trajectory_msg(traj_msg));
}

/**
 * @brief Test invalid velocity at trajectory end with parameter set to false
 */
TEST_P(
  TrajectoryControllerTestParameterized,
  expect_invalid_when_message_with_nonzero_end_velocity_and_when_param_false)
{
  rclcpp::Parameter nonzero_vel_parameters("allow_nonzero_velocity_at_trajectory_end", false);
  rclcpp::executors::SingleThreadedExecutor executor;
  SetUpAndActivateTrajectoryController(executor, {nonzero_vel_parameters});

  trajectory_msgs::msg::JointTrajectory traj_msg;
  traj_msg.joint_names = joint_names_;
  traj_msg.header.stamp = rclcpp::Time(0);

  // empty message (no throw!)
  ASSERT_NO_THROW(traj_controller_->validate_trajectory_msg(traj_msg));
  EXPECT_FALSE(traj_controller_->validate_trajectory_msg(traj_msg));

  // Nonzero velocity at trajectory end!
  traj_msg.points.resize(1);
  traj_msg.points[0].time_from_start = rclcpp::Duration::from_seconds(0.25);
  traj_msg.points[0].positions.resize(1);
  traj_msg.points[0].positions = {1.0, 2.0, 3.0};
  traj_msg.points[0].velocities.resize(1);
  traj_msg.points[0].velocities = {-1.0, -2.0, -3.0};
  EXPECT_FALSE(traj_controller_->validate_trajectory_msg(traj_msg));
}

/**
 * @brief missing_positions_message_accepted Test mismatched joint and reference vector sizes
 *
 * @note With allow_integration_in_goal_trajectories parameter trajectory missing position or
 * velocities are accepted
 */
TEST_P(TrajectoryControllerTestParameterized, missing_positions_message_accepted)
{
  rclcpp::Parameter allow_integration_parameters("allow_integration_in_goal_trajectories", true);
  rclcpp::executors::SingleThreadedExecutor executor;
  SetUpAndActivateTrajectoryController(executor, {allow_integration_parameters});

  trajectory_msgs::msg::JointTrajectory traj_msg, good_traj_msg;

  good_traj_msg.joint_names = joint_names_;
  good_traj_msg.header.stamp = rclcpp::Time(0);
  good_traj_msg.points.resize(1);
  good_traj_msg.points[0].time_from_start = rclcpp::Duration::from_seconds(0.25);
  good_traj_msg.points[0].positions.resize(1);
  good_traj_msg.points[0].positions = {1.0, 2.0, 3.0};
  good_traj_msg.points[0].velocities.resize(1);
  good_traj_msg.points[0].velocities = {-1.0, -2.0, -3.0};
  good_traj_msg.points[0].accelerations.resize(1);
  good_traj_msg.points[0].accelerations = {1.0, 2.0, 3.0};
  EXPECT_TRUE(traj_controller_->validate_trajectory_msg(good_traj_msg));

  // No position data
  traj_msg = good_traj_msg;
  traj_msg.points[0].positions.clear();
  EXPECT_TRUE(traj_controller_->validate_trajectory_msg(traj_msg));

  // No position and velocity data
  traj_msg = good_traj_msg;
  traj_msg.points[0].positions.clear();
  traj_msg.points[0].velocities.clear();
  EXPECT_TRUE(traj_controller_->validate_trajectory_msg(traj_msg));

  // All empty
  traj_msg = good_traj_msg;
  traj_msg.points[0].positions.clear();
  traj_msg.points[0].velocities.clear();
  traj_msg.points[0].accelerations.clear();
  EXPECT_FALSE(traj_controller_->validate_trajectory_msg(traj_msg));

  // Incompatible data sizes, too few positions
  traj_msg = good_traj_msg;
  traj_msg.points[0].positions = {1.0, 2.0};
  EXPECT_FALSE(traj_controller_->validate_trajectory_msg(traj_msg));

  // Incompatible data sizes, too many positions
  traj_msg = good_traj_msg;
  traj_msg.points[0].positions = {1.0, 2.0, 3.0, 4.0};
  EXPECT_FALSE(traj_controller_->validate_trajectory_msg(traj_msg));

  // Incompatible data sizes, too few velocities
  traj_msg = good_traj_msg;
  traj_msg.points[0].velocities = {1.0};
  EXPECT_FALSE(traj_controller_->validate_trajectory_msg(traj_msg));

  // Incompatible data sizes, too few accelerations
  traj_msg = good_traj_msg;
  traj_msg.points[0].accelerations = {2.0};
  EXPECT_FALSE(traj_controller_->validate_trajectory_msg(traj_msg));
}

/**
 * @brief test_trajectory_replace Test replacing an existing trajectory
 */
TEST_P(TrajectoryControllerTestParameterized, test_trajectory_replace)
{
  rclcpp::executors::SingleThreadedExecutor executor;
  rclcpp::Parameter partial_joints_parameters("allow_partial_joints_goal", true);
  SetUpAndActivateTrajectoryController(executor, {partial_joints_parameters});

  std::vector<std::vector<double>> points_old{{{2., 3., 4.}}};
  std::vector<std::vector<double>> points_old_velocities{{{0.2, 0.3, 0.4}}};
  std::vector<std::vector<double>> points_partial_new{{1.5}};
  std::vector<std::vector<double>> points_partial_new_velocities{{0.15}};

  const auto delay = std::chrono::milliseconds(500);
  builtin_interfaces::msg::Duration time_from_start{rclcpp::Duration(delay)};
  publish(time_from_start, points_old, rclcpp::Time(), {}, points_old_velocities);
  trajectory_msgs::msg::JointTrajectoryPoint expected_actual, expected_desired;
  expected_actual.positions = {points_old[0].begin(), points_old[0].end()};
  expected_desired.positions = {points_old[0].begin(), points_old[0].end()};
  expected_actual.velocities = {points_old_velocities[0].begin(), points_old_velocities[0].end()};
  expected_desired.velocities =
  {points_old_velocities[0].begin(), points_old_velocities[0].end()};
  //  Check that we reached end of points_old trajectory
  auto end_time =
    waitAndCompareState(
    expected_actual, expected_desired, executor, rclcpp::Duration(delay),
    0.1);

  RCLCPP_INFO(traj_controller_->get_node()->get_logger(), "Sending new trajectory");
  points_partial_new_velocities[0][0] =
    std::copysign(0.15, points_partial_new[0][0] - joint_state_pos_[0]);
  publish(time_from_start, points_partial_new, rclcpp::Time(), {}, points_partial_new_velocities);

  // Replaced trajectory is a mix of previous and current goal
  expected_desired.positions[0] = points_partial_new[0][0];
  expected_desired.positions[1] = points_old[0][1];
  expected_desired.positions[2] = points_old[0][2];
  expected_desired.velocities[0] = points_partial_new_velocities[0][0];
  expected_desired.velocities[1] = 0.0;
  expected_desired.velocities[2] = 0.0;
  expected_actual = expected_desired;
  waitAndCompareState(
    expected_actual, expected_desired, executor, rclcpp::Duration(delay), 0.1, end_time);
}

/**
 * @brief test_ignore_old_trajectory Sending an old trajectory replacing an existing trajectory
 */
TEST_P(TrajectoryControllerTestParameterized, test_ignore_old_trajectory)
{
  rclcpp::executors::SingleThreadedExecutor executor;
  SetUpAndActivateTrajectoryController(executor, {});

  // TODO(anyone): add expectations for velocities and accelerations
  std::vector<std::vector<double>> points_old{{{2., 3., 4.}, {4., 5., 6.}}};
  std::vector<std::vector<double>> points_new{{{-1., -2., -3.}}};

  RCLCPP_INFO(traj_controller_->get_node()->get_logger(), "Sending new trajectory in the future");
  const auto delay = std::chrono::milliseconds(500);
  builtin_interfaces::msg::Duration time_from_start{rclcpp::Duration(delay)};
  publish(time_from_start, points_old, rclcpp::Time());
  trajectory_msgs::msg::JointTrajectoryPoint expected_actual, expected_desired;
  expected_actual.positions = {points_old[0].begin(), points_old[0].end()};
  expected_desired = expected_actual;
  //  Check that we reached end of points_old[0] trajectory
  auto end_time =
    waitAndCompareState(
    expected_actual, expected_desired, executor, rclcpp::Duration(delay),
    0.1);

  RCLCPP_INFO(traj_controller_->get_node()->get_logger(), "Sending new trajectory in the past");
  //  New trajectory will end before current time
  rclcpp::Time new_traj_start =
    rclcpp::Clock(RCL_STEADY_TIME).now() - delay - std::chrono::milliseconds(100);
  expected_actual.positions = {points_old[1].begin(), points_old[1].end()};
  expected_desired = expected_actual;
  publish(time_from_start, points_new, new_traj_start);
  waitAndCompareState(
    expected_actual, expected_desired, executor, rclcpp::Duration(delay), 0.1, end_time);
}

TEST_P(TrajectoryControllerTestParameterized, test_ignore_partial_old_trajectory)
{
  rclcpp::executors::SingleThreadedExecutor executor;
  SetUpAndActivateTrajectoryController(executor, {});

  std::vector<std::vector<double>> points_old{{{2., 3., 4.}, {4., 5., 6.}}};
  std::vector<std::vector<double>> points_new{{{-1., -2., -3.}, {-2., -4., -6.}}};
  trajectory_msgs::msg::JointTrajectoryPoint expected_actual, expected_desired;
  const auto delay = std::chrono::milliseconds(500);
  builtin_interfaces::msg::Duration time_from_start{rclcpp::Duration(delay)};

  // send points_old and wait to reach first point
  publish(time_from_start, points_old, rclcpp::Time());
  expected_actual.positions = {points_old[0].begin(), points_old[0].end()};
  expected_desired = expected_actual;
  //  Check that we reached end of points_old[0]trajectory
  auto end_time =
    waitAndCompareState(
    expected_actual, expected_desired, executor, rclcpp::Duration(delay),
    0.1);

  // send points_new before the old trajectory is finished
  RCLCPP_INFO(
    traj_controller_->get_node()->get_logger(), "Sending new trajectory partially in the past");
  //  New trajectory first point is in the past, second is in the future
  rclcpp::Time new_traj_start = end_time - delay - std::chrono::milliseconds(100);
  publish(time_from_start, points_new, new_traj_start);
  // it should not have accepted the new goal but finish the old one
  expected_actual.positions = {points_old[1].begin(), points_old[1].end()};
  expected_desired.positions = {points_old[1].begin(), points_old[1].end()};
  waitAndCompareState(
    expected_actual, expected_desired, executor, rclcpp::Duration(delay), 0.1, end_time);
}

TEST_P(TrajectoryControllerTestParameterized, test_execute_partial_traj_in_future)
{
  rclcpp::Parameter partial_joints_parameters("allow_partial_joints_goal", true);
  rclcpp::executors::SingleThreadedExecutor executor;
  SetUpAndActivateTrajectoryController(executor, {partial_joints_parameters});

  RCLCPP_WARN(
    traj_controller_->get_node()->get_logger(),
    "Test disabled until current_trajectory is taken into account when adding a new trajectory.");
  // https://github.com/ros-controls/ros_controllers/blob/melodic-devel/
  // joint_trajectory_controller/include/joint_trajectory_controller/init_joint_trajectory.h#L149
  return;

  // *INDENT-OFF*
  std::vector<std::vector<double>> full_traj{{{2., 3., 4.}, {4., 6., 8.}}};
  std::vector<std::vector<double>> full_traj_velocities{{{0.2, 0.3, 0.4}, {0.4, 0.6, 0.8}}};
  std::vector<std::vector<double>> partial_traj{{{-1., -2.}, {-2., -4}}};
  std::vector<std::vector<double>> partial_traj_velocities{{{-0.1, -0.2}, {-0.2, -0.4}}};
  // *INDENT-ON*
  const auto delay = std::chrono::milliseconds(500);
  builtin_interfaces::msg::Duration points_delay{rclcpp::Duration(delay)};
  // Send full trajectory
  publish(points_delay, full_traj, rclcpp::Time(), {}, full_traj_velocities);
  // Sleep until first waypoint of full trajectory

  trajectory_msgs::msg::JointTrajectoryPoint expected_actual, expected_desired;
  expected_actual.positions = {full_traj[0].begin(), full_traj[0].end()};
  expected_desired = expected_actual;
  //  Check that we reached end of points_old[0]trajectory and are starting points_old[1]
  auto end_time =
    waitAndCompareState(
    expected_actual, expected_desired, executor, rclcpp::Duration(delay),
    0.1);

  // Send partial trajectory starting after full trajecotry is complete
  RCLCPP_INFO(traj_controller_->get_node()->get_logger(), "Sending new trajectory in the future");
  publish(
    points_delay, partial_traj, rclcpp::Clock(RCL_STEADY_TIME).now() + delay * 2, {},
    partial_traj_velocities);
  // Wait until the end start and end of partial traj

  expected_actual.positions =
  {partial_traj.back()[0], partial_traj.back()[1], full_traj.back()[2]};
  expected_desired = expected_actual;

  waitAndCompareState(
    expected_actual, expected_desired, executor, rclcpp::Duration(delay * (2 + 2)), 0.1,
    end_time);
}

TEST_P(TrajectoryControllerTestParameterized, test_jump_when_state_tracking_error_updated)
{
  rclcpp::executors::SingleThreadedExecutor executor;
  // default if false so it will not be actually set parameter
  rclcpp::Parameter is_open_loop_parameters("open_loop_control", false);
  SetUpAndActivateTrajectoryController(executor, {is_open_loop_parameters}, true);

  if (traj_controller_->has_position_command_interface() == false)
  {
    // only makes sense with position command interface
    return;
  }

  // goal setup
  std::vector<double> first_goal = {3.3, 4.4, 5.5};
  std::vector<std::vector<double>> first_goal_velocities = {{0.33, 0.44, 0.55}};
  std::vector<double> second_goal = {6.6, 8.8, 11.0};
  std::vector<std::vector<double>> second_goal_velocities = {{0.66, 0.88, 1.1}};
  double state_from_command_offset = 0.3;

  // send msg
  builtin_interfaces::msg::Duration time_from_start;
  time_from_start.sec = 1;
  time_from_start.nanosec = 0;
  double trajectory_frac = rclcpp::Duration::from_seconds(0.01).seconds() /
                           (time_from_start.sec + time_from_start.nanosec * 1e-9);
  std::vector<std::vector<double>> points{{first_goal}};
  publish(
    time_from_start, points, rclcpp::Time(0.0, 0.0, RCL_STEADY_TIME), {}, first_goal_velocities);
  traj_controller_->wait_for_trajectory(executor);
  updateControllerAsync(rclcpp::Duration::from_seconds(1.1));

  // JTC is executing trajectory in open-loop therefore:
  // - internal state does not have to be updated (in this test-case it shouldn't)
  // - internal command is updated
  EXPECT_NEAR(INITIAL_POS_JOINT1, joint_state_pos_[0], COMMON_THRESHOLD);
  EXPECT_NEAR(first_goal[0], joint_pos_[0], COMMON_THRESHOLD);

  // State interface should have offset from the command before starting a new trajectory
  joint_state_pos_[0] = first_goal[0] - state_from_command_offset;

  // Move joint further in the same direction as before (to the second goal)
  points = {{second_goal}};
  publish(
    time_from_start, points, rclcpp::Time(0, 0, RCL_STEADY_TIME), {},
    second_goal_velocities);
  traj_controller_->wait_for_trajectory(executor);

  // One the first update(s) there should be a "jump" in opposite direction from command
  // (towards the state value)
  EXPECT_NEAR(first_goal[0], joint_pos_[0], COMMON_THRESHOLD);
  auto end_time = updateControllerAsync(rclcpp::Duration::from_seconds(0.01));
  // Expect backward commands at first, consider advancement of the trajectory
  // exact value is not directly predictable, because of the spline interpolation -> increase
  // tolerance
  EXPECT_NEAR(
    joint_state_pos_[0] + (second_goal[0] - joint_state_pos_[0]) * trajectory_frac, joint_pos_[0],
    0.1);
  EXPECT_GT(joint_pos_[0], joint_state_pos_[0]);
  EXPECT_LT(joint_pos_[0], first_goal[0]);
  end_time = updateControllerAsync(rclcpp::Duration::from_seconds(0.01), end_time);
  EXPECT_GT(joint_pos_[0], joint_state_pos_[0]);
  EXPECT_LT(joint_pos_[0], first_goal[0]);
  end_time = updateControllerAsync(rclcpp::Duration::from_seconds(0.01), end_time);
  EXPECT_GT(joint_pos_[0], joint_state_pos_[0]);
  EXPECT_LT(joint_pos_[0], first_goal[0]);

  // Finally the second goal will be commanded/reached
  updateControllerAsync(rclcpp::Duration::from_seconds(1.1), end_time);
  EXPECT_NEAR(second_goal[0], joint_pos_[0], COMMON_THRESHOLD);

  // State interface should have offset from the command before starting a new trajectory
  joint_state_pos_[0] = second_goal[0] - state_from_command_offset;

  // Move joint back to the first goal
  points = {{first_goal}};
  publish(time_from_start, points, rclcpp::Time(0.0, 0.0, RCL_STEADY_TIME));
  traj_controller_->wait_for_trajectory(executor);

  // One the first update(s) there should be a "jump" in the goal direction from command
  // (towards the state value)
  EXPECT_NEAR(second_goal[0], joint_pos_[0], COMMON_THRESHOLD);
  end_time = updateControllerAsync(rclcpp::Duration::from_seconds(0.01));
  // Expect backward commands at first, consider advancement of the trajectory
  EXPECT_NEAR(
    joint_state_pos_[0] + (first_goal[0] - joint_state_pos_[0]) * trajectory_frac, joint_pos_[0],
    COMMON_THRESHOLD);
  EXPECT_LT(joint_pos_[0], joint_state_pos_[0]);
  EXPECT_GT(joint_pos_[0], first_goal[0]);
  end_time = updateControllerAsync(rclcpp::Duration::from_seconds(0.01), end_time);
  EXPECT_LT(joint_pos_[0], joint_state_pos_[0]);
  EXPECT_GT(joint_pos_[0], first_goal[0]);
  end_time = updateControllerAsync(rclcpp::Duration::from_seconds(0.01), end_time);
  EXPECT_LT(joint_pos_[0], joint_state_pos_[0]);
  EXPECT_GT(joint_pos_[0], first_goal[0]);

  // Finally the first goal will be commanded/reached
  updateControllerAsync(rclcpp::Duration::from_seconds(1.1), end_time);
  EXPECT_NEAR(first_goal[0], joint_pos_[0], COMMON_THRESHOLD);

  executor.cancel();
}

TEST_P(TrajectoryControllerTestParameterized, test_no_jump_when_state_tracking_error_not_updated)
{
  rclcpp::executors::SingleThreadedExecutor executor;
  // set open loop to true, this should change behavior from above
  rclcpp::Parameter is_open_loop_parameters("open_loop_control", true);
  SetUpAndActivateTrajectoryController(executor, {is_open_loop_parameters}, true);

  if (traj_controller_->has_position_command_interface() == false)
  {
    // only makes sense with position command interface
    return;
  }

  // goal setup
  std::vector<double> first_goal = {3.3, 4.4, 5.5};
  std::vector<double> second_goal = {6.6, 8.8, 11.0};
  double state_from_command_offset = 0.3;

  // send msg
  builtin_interfaces::msg::Duration time_from_start;
  time_from_start.sec = 1;
  time_from_start.nanosec = 0;
  double trajectory_frac = rclcpp::Duration::from_seconds(0.01).seconds() /
                           (time_from_start.sec + time_from_start.nanosec * 1e-9);
  std::vector<std::vector<double>> points{{first_goal}};
  publish(time_from_start, points, rclcpp::Time(0.0, 0.0, RCL_STEADY_TIME));
  traj_controller_->wait_for_trajectory(executor);
  updateControllerAsync(rclcpp::Duration::from_seconds(1.1));

  // JTC is executing trajectory in open-loop therefore:
  // - internal state does not have to be updated (in this test-case it shouldn't)
  // - internal command is updated
  EXPECT_NEAR(INITIAL_POS_JOINT1, joint_state_pos_[0], COMMON_THRESHOLD);
  EXPECT_NEAR(first_goal[0], joint_pos_[0], COMMON_THRESHOLD);

  // State interface should have offset from the command before starting a new trajectory
  joint_state_pos_[0] = first_goal[0] - state_from_command_offset;

  // Move joint further in the same direction as before (to the second goal)
  points = {{second_goal}};
  publish(time_from_start, points, rclcpp::Time(0.0, 0.0, RCL_STEADY_TIME));
  traj_controller_->wait_for_trajectory(executor);

  // One the first update(s) there **should not** be a "jump" in opposite direction from
  // command (towards the state value)
  EXPECT_NEAR(first_goal[0], joint_pos_[0], COMMON_THRESHOLD);
  auto end_time = updateControllerAsync(rclcpp::Duration::from_seconds(0.01));
  // There should not be backward commands
  EXPECT_NEAR(
    first_goal[0] + (second_goal[0] - first_goal[0]) * trajectory_frac, joint_pos_[0],
    COMMON_THRESHOLD);
  EXPECT_GT(joint_pos_[0], first_goal[0]);
  EXPECT_LT(joint_pos_[0], second_goal[0]);
  end_time = updateControllerAsync(rclcpp::Duration::from_seconds(0.01), end_time);
  EXPECT_GT(joint_pos_[0], first_goal[0]);
  EXPECT_LT(joint_pos_[0], second_goal[0]);
  end_time = updateControllerAsync(rclcpp::Duration::from_seconds(0.01), end_time);
  EXPECT_GT(joint_pos_[0], first_goal[0]);
  EXPECT_LT(joint_pos_[0], second_goal[0]);

  // Finally the second goal will be commanded/reached
  updateControllerAsync(rclcpp::Duration::from_seconds(1.1), end_time);
  EXPECT_NEAR(second_goal[0], joint_pos_[0], COMMON_THRESHOLD);

  // State interface should have offset from the command before starting a new trajectory
  joint_state_pos_[0] = second_goal[0] - state_from_command_offset;

  // Move joint back to the first goal
  points = {{first_goal}};
  publish(time_from_start, points, rclcpp::Time(0.0, 0.0, RCL_STEADY_TIME));
  traj_controller_->wait_for_trajectory(executor);

  // One the first update(s) there **should not** be a "jump" in the goal direction from
  // command (towards the state value)
  EXPECT_NEAR(second_goal[0], joint_pos_[0], COMMON_THRESHOLD);
  end_time = updateControllerAsync(rclcpp::Duration::from_seconds(0.01), end_time);
  // There should not be a jump toward commands
  EXPECT_NEAR(
    second_goal[0] + (first_goal[0] - second_goal[0]) * trajectory_frac, joint_pos_[0],
    COMMON_THRESHOLD);
  EXPECT_LT(joint_pos_[0], second_goal[0]);
  EXPECT_GT(joint_pos_[0], first_goal[0]);
  end_time = updateControllerAsync(rclcpp::Duration::from_seconds(0.01), end_time);
  EXPECT_GT(joint_pos_[0], first_goal[0]);
  EXPECT_LT(joint_pos_[0], second_goal[0]);
  end_time = updateControllerAsync(rclcpp::Duration::from_seconds(0.01), end_time);
  EXPECT_GT(joint_pos_[0], first_goal[0]);
  EXPECT_LT(joint_pos_[0], second_goal[0]);

  // Finally the first goal will be commanded/reached
  updateControllerAsync(rclcpp::Duration::from_seconds(1.1), end_time);
  EXPECT_NEAR(first_goal[0], joint_pos_[0], COMMON_THRESHOLD);

  executor.cancel();
}

// Testing that values are read from state interfaces when hardware is started for the first
// time and hardware state has offset --> this is indicated by NaN values in command interfaces
TEST_P(TrajectoryControllerTestParameterized, test_hw_states_has_offset_first_controller_start)
{
  rclcpp::executors::SingleThreadedExecutor executor;
  rclcpp::Parameter is_open_loop_parameters("open_loop_control", true);

  // set command values to NaN
  std::vector<double> initial_pos_cmd{3, std::numeric_limits<double>::quiet_NaN()};
  std::vector<double> initial_vel_cmd{3, std::numeric_limits<double>::quiet_NaN()};
  std::vector<double> initial_acc_cmd{3, std::numeric_limits<double>::quiet_NaN()};

  SetUpAndActivateTrajectoryController(
    executor, {is_open_loop_parameters}, true, 0., 1., initial_pos_cmd, initial_vel_cmd,
    initial_acc_cmd);

  // no call of update method, so the values should be read from state interfaces
  // (command interface are NaN)

  auto current_state_when_offset = traj_controller_->get_current_state_when_offset();

  for (size_t i = 0; i < 3; ++i)
  {
    EXPECT_EQ(current_state_when_offset.positions[i], joint_state_pos_[i]);

    // check velocity
    if (traj_controller_->has_velocity_state_interface())
    {
      EXPECT_EQ(current_state_when_offset.velocities[i], joint_state_vel_[i]);
    }

    // check acceleration
    if (traj_controller_->has_acceleration_state_interface())
    {
      EXPECT_EQ(current_state_when_offset.accelerations[i], joint_state_acc_[i]);
    }
  }

  executor.cancel();
}

// Testing that values are read from command interfaces when hardware is started after some values
// are set on the hardware commands
TEST_P(TrajectoryControllerTestParameterized, test_hw_states_has_offset_later_controller_start)
{
  rclcpp::executors::SingleThreadedExecutor executor;
  rclcpp::Parameter is_open_loop_parameters("open_loop_control", true);

  // set command values to arbitrary values
  std::vector<double> initial_pos_cmd, initial_vel_cmd, initial_acc_cmd;
  for (size_t i = 0; i < 3; ++i)
  {
    initial_pos_cmd.push_back(3.1 + static_cast<double>(i));
    initial_vel_cmd.push_back(0.25 + static_cast<double>(i));
    initial_acc_cmd.push_back(0.02 + static_cast<double>(i) / 10.0);
  }
  SetUpAndActivateTrajectoryController(
    executor, {is_open_loop_parameters}, true, 0., 1., initial_pos_cmd, initial_vel_cmd,
    initial_acc_cmd);

  // no call of update method, so the values should be read from command interfaces

  auto current_state_when_offset = traj_controller_->get_current_state_when_offset();

  for (size_t i = 0; i < 3; ++i)
  {
    // check position
    if (traj_controller_->has_position_command_interface())
    {
      // check velocity
      if (traj_controller_->has_velocity_state_interface())
      {
        if (traj_controller_->has_velocity_command_interface())
        {
          // check acceleration
          if (traj_controller_->has_acceleration_state_interface())
          {
            if (traj_controller_->has_acceleration_command_interface())
            {
              // should have set it to last position + velocity + acceleration command
              EXPECT_EQ(current_state_when_offset.positions[i], initial_pos_cmd[i]);
              EXPECT_EQ(current_state_when_offset.velocities[i], initial_vel_cmd[i]);
              EXPECT_EQ(current_state_when_offset.accelerations[i], initial_acc_cmd[i]);
            }
            else
            {
              // should have set it to the state interface instead
              EXPECT_EQ(current_state_when_offset.positions[i], joint_state_pos_[i]);
              EXPECT_EQ(current_state_when_offset.velocities[i], joint_state_vel_[i]);
              EXPECT_EQ(current_state_when_offset.accelerations[i], joint_state_acc_[i]);
            }
          }
          else
          {
            // should have set it to last position + velocity command
            EXPECT_EQ(current_state_when_offset.positions[i], initial_pos_cmd[i]);
            EXPECT_EQ(current_state_when_offset.velocities[i], initial_vel_cmd[i]);
          }
        }
        else
        {
          // should have set it to the state interface instead
          EXPECT_EQ(current_state_when_offset.positions[i], joint_state_pos_[i]);
          EXPECT_EQ(current_state_when_offset.velocities[i], joint_state_vel_[i]);
        }
      }
      else
      {
        // should have set it to last position command
        EXPECT_EQ(current_state_when_offset.positions[i], initial_pos_cmd[i]);
      }
    }
    else
    {
      // should have set it to the state interface instead
      EXPECT_EQ(current_state_when_offset.positions[i], joint_state_pos_[i]);
    }
  }

  executor.cancel();
}

TEST_P(TrajectoryControllerTestParameterized, test_state_tolerances_fail)
{
  // set joint tolerance parameters
  const double state_tol = 0.0001;
  std::vector<rclcpp::Parameter> params = {
    rclcpp::Parameter("constraints.joint1.trajectory", state_tol),
    rclcpp::Parameter("constraints.joint2.trajectory", state_tol),
    rclcpp::Parameter("constraints.joint3.trajectory", state_tol)};

  rclcpp::executors::MultiThreadedExecutor executor;
  double kp = 1.0;   // activate feedback control for testing velocity/effort PID
  SetUpAndActivateTrajectoryController(executor, params, true, kp);

  // send msg
  constexpr auto FIRST_POINT_TIME = std::chrono::milliseconds(100);
  builtin_interfaces::msg::Duration time_from_start{rclcpp::Duration(FIRST_POINT_TIME)};
  // *INDENT-OFF*
  std::vector<std::vector<double>> points{
    {{3.3, 4.4, 5.5}}, {{7.7, 8.8, 9.9}}, {{10.10, 11.11, 12.12}}};
  std::vector<std::vector<double>> points_velocities{
    {{0.01, 0.01, 0.01}}, {{0.05, 0.05, 0.05}}, {{0.06, 0.06, 0.06}}};
  // *INDENT-ON*
  publish(time_from_start, points, rclcpp::Time(0, 0, RCL_STEADY_TIME), {}, points_velocities);
  traj_controller_->wait_for_trajectory(executor);
  updateControllerAsync(rclcpp::Duration(FIRST_POINT_TIME));

  // it should have aborted and be holding now
  expectCommandPoint(joint_state_pos_);
}

TEST_P(TrajectoryControllerTestParameterized, test_goal_tolerances_fail)
{
  // set joint tolerance parameters
  const double goal_tol = 0.1;
  // set very small goal_time so that goal_time is violated
  const double goal_time = 0.000001;
  std::vector<rclcpp::Parameter> params = {
    rclcpp::Parameter("constraints.joint1.goal", goal_tol),
    rclcpp::Parameter("constraints.joint2.goal", goal_tol),
    rclcpp::Parameter("constraints.joint3.goal", goal_tol),
    rclcpp::Parameter("constraints.goal_time", goal_time)};

  rclcpp::executors::MultiThreadedExecutor executor;
  SetUpAndActivateTrajectoryController(executor, params, true, 1.0);

  // send msg
  constexpr auto FIRST_POINT_TIME = std::chrono::milliseconds(100);
  builtin_interfaces::msg::Duration time_from_start{rclcpp::Duration(FIRST_POINT_TIME)};
  // *INDENT-OFF*
  std::vector<std::vector<double>> points{
    {{3.3, 4.4, 5.5}}, {{7.7, 8.8, 9.9}}, {{10.10, 11.11, 12.12}}};
  std::vector<std::vector<double>> points_velocities{
    {{0.01, 0.01, 0.01}}, {{0.05, 0.05, 0.05}}, {{0.06, 0.06, 0.06}}};
  // *INDENT-ON*
  publish(time_from_start, points, rclcpp::Time(0, 0, RCL_STEADY_TIME), {}, points_velocities);
  traj_controller_->wait_for_trajectory(executor);
  auto end_time = updateControllerAsync(rclcpp::Duration(4 * FIRST_POINT_TIME));

  // it should have aborted and be holding now
  expectCommandPoint(joint_state_pos_);

  // what happens if we wait longer but it harms the tolerance again?
  auto hold_position = joint_state_pos_;
  joint_state_pos_.at(0) = -3.3;
  updateControllerAsync(rclcpp::Duration(FIRST_POINT_TIME), end_time);
  // it should be still holding the old point
  expectCommandPoint(hold_position);
}

// position controllers
INSTANTIATE_TEST_SUITE_P(
  PositionTrajectoryControllers, TrajectoryControllerTestParameterized,
  ::testing::Values(
    std::make_tuple(
      std::vector<std::string>({"position"}),
      std::vector<std::string>({"position"})),
    std::make_tuple(
      std::vector<std::string>({"position"}), std::vector<std::string>({"position", "velocity"})),
    std::make_tuple(
      std::vector<std::string>({"position"}),
      std::vector<std::string>({"position", "velocity", "acceleration"}))));

// position_velocity controllers
INSTANTIATE_TEST_SUITE_P(
  PositionVelocityTrajectoryControllers, TrajectoryControllerTestParameterized,
  ::testing::Values(
    std::make_tuple(
      std::vector<std::string>({"position", "velocity"}), std::vector<std::string>({"position"})),
    std::make_tuple(
      std::vector<std::string>({"position", "velocity"}),
      std::vector<std::string>({"position", "velocity"})),
    std::make_tuple(
      std::vector<std::string>({"position", "velocity"}),
      std::vector<std::string>({"position", "velocity", "acceleration"}))));

// position_velocity_acceleration controllers
INSTANTIATE_TEST_SUITE_P(
  PositionVelocityAccelerationTrajectoryControllers, TrajectoryControllerTestParameterized,
  ::testing::Values(
    std::make_tuple(
      std::vector<std::string>({"position", "velocity", "acceleration"}),
      std::vector<std::string>({"position"})),
    std::make_tuple(
      std::vector<std::string>({"position", "velocity", "acceleration"}),
      std::vector<std::string>({"position", "velocity"})),
    std::make_tuple(
      std::vector<std::string>({"position", "velocity", "acceleration"}),
      std::vector<std::string>({"position", "velocity", "acceleration"}))));

// only velocity controller
INSTANTIATE_TEST_SUITE_P(
  OnlyVelocityTrajectoryControllers, TrajectoryControllerTestParameterized,
  ::testing::Values(
    std::make_tuple(
      std::vector<std::string>({"velocity"}), std::vector<std::string>({"position", "velocity"})),
    std::make_tuple(
      std::vector<std::string>({"velocity"}),
      std::vector<std::string>({"position", "velocity", "acceleration"}))));

// only effort controller
INSTANTIATE_TEST_SUITE_P(
  OnlyEffortTrajectoryControllers, TrajectoryControllerTestParameterized,
  ::testing::Values(
    std::make_tuple(
      std::vector<std::string>({"effort"}), std::vector<std::string>({"position", "velocity"})),
    std::make_tuple(
      std::vector<std::string>({"effort"}),
      std::vector<std::string>({"position", "velocity", "acceleration"}))));

/**
 * @brief see if parameter validation is correct
 *
 * Note: generate_parameter_library validates parameters itself during on_init() method, but
 * combinations of parameters are checked from JTC during on_configure()
 */
TEST_F(TrajectoryControllerTest, incorrect_initialization_using_interface_parameters)
{
  // command interfaces: empty
  command_interface_types_ = {};
  EXPECT_EQ(SetUpTrajectoryControllerLocal(), controller_interface::return_type::OK);
  auto state = traj_controller_->get_node()->configure();
  EXPECT_EQ(state.id(), State::PRIMARY_STATE_UNCONFIGURED);

  // command interfaces: bad_name
  command_interface_types_ = {"bad_name"};
  EXPECT_EQ(SetUpTrajectoryControllerLocal(), controller_interface::return_type::ERROR);

  // command interfaces: effort has to be only
  command_interface_types_ = {"effort", "position"};
  EXPECT_EQ(SetUpTrajectoryControllerLocal(), controller_interface::return_type::ERROR);

  // command interfaces: velocity - position not present
  command_interface_types_ = {"velocity", "acceleration"};
  EXPECT_EQ(SetUpTrajectoryControllerLocal(), controller_interface::return_type::ERROR);

  // command interfaces: acceleration without position and velocity
  command_interface_types_ = {"acceleration"};
  EXPECT_EQ(SetUpTrajectoryControllerLocal(), controller_interface::return_type::ERROR);

  // state interfaces: empty
  state_interface_types_ = {};
  EXPECT_EQ(SetUpTrajectoryControllerLocal(), controller_interface::return_type::ERROR);

  // state interfaces: cannot not be effort
  state_interface_types_ = {"effort"};
  EXPECT_EQ(SetUpTrajectoryControllerLocal(), controller_interface::return_type::ERROR);

  // state interfaces: bad name
  state_interface_types_ = {"bad_name"};
  EXPECT_EQ(SetUpTrajectoryControllerLocal(), controller_interface::return_type::ERROR);

  // state interfaces: velocity - position not present
  state_interface_types_ = {"velocity"};
  EXPECT_EQ(SetUpTrajectoryControllerLocal(), controller_interface::return_type::ERROR);
  state_interface_types_ = {"velocity", "acceleration"};
  EXPECT_EQ(SetUpTrajectoryControllerLocal(), controller_interface::return_type::ERROR);

  // state interfaces: acceleration without position and velocity
  state_interface_types_ = {"acceleration"};
  EXPECT_EQ(SetUpTrajectoryControllerLocal(), controller_interface::return_type::ERROR);

  // velocity-only command interface: position - velocity not present
  command_interface_types_ = {"velocity"};
  state_interface_types_ = {"position"};
  EXPECT_EQ(SetUpTrajectoryControllerLocal(), controller_interface::return_type::OK);
  state = traj_controller_->get_node()->configure();
  EXPECT_EQ(state.id(), State::PRIMARY_STATE_UNCONFIGURED);
  state_interface_types_ = {"velocity"};
  EXPECT_EQ(SetUpTrajectoryControllerLocal(), controller_interface::return_type::ERROR);

  // effort-only command interface: position - velocity not present
  command_interface_types_ = {"effort"};
  state_interface_types_ = {"position"};
  EXPECT_EQ(SetUpTrajectoryControllerLocal(), controller_interface::return_type::OK);
  state = traj_controller_->get_node()->configure();
  EXPECT_EQ(state.id(), State::PRIMARY_STATE_UNCONFIGURED);
  state_interface_types_ = {"velocity"};
  EXPECT_EQ(SetUpTrajectoryControllerLocal(), controller_interface::return_type::ERROR);
}<|MERGE_RESOLUTION|>--- conflicted
+++ resolved
@@ -40,19 +40,16 @@
 using test_trajectory_controllers::TrajectoryControllerTest;
 using test_trajectory_controllers::TrajectoryControllerTestParameterized;
 
-<<<<<<< HEAD
 void spin(rclcpp::executors::MultiThreadedExecutor * exe) { exe->spin(); }
 
 // Floating-point value comparison threshold
 const double EPS = 1e-6;
-=======
 TEST_P(TrajectoryControllerTestParameterized, invalid_robot_description)
 {
   ASSERT_EQ(
     controller_interface::return_type::ERROR,
     SetUpTrajectoryControllerLocal({}, "<invalid_robot_description/>"));
 }
->>>>>>> 609b8676
 
 TEST_P(TrajectoryControllerTestParameterized, configure_state_ignores_commands)
 {
@@ -510,7 +507,8 @@
   updateControllerAsync();
   auto pids = traj_controller_->get_traj_contr();
 
-  if (traj_controller_->use_external_control_law()) {
+  if (traj_controller_->use_external_control_law())
+  {
     std::vector<double> tmp_command{0.0, 0.0, 0.0};
     trajectory_msgs::msg::JointTrajectoryPoint error;
     error.positions = {1.0, 0.0, 0.0};
@@ -530,7 +528,9 @@
 
     pids->computeCommands(tmp_command, current, error, desired, duration_since_start, period);
     EXPECT_EQ(tmp_command.at(0), 1.0);
-  } else {
+  }
+  else
+  {
     // nothing to check here, skip further test
     EXPECT_EQ(pids, nullptr);
   }
@@ -844,9 +844,11 @@
     EXPECT_NEAR(points[0][2], joint_pos_[2], COMMON_THRESHOLD);
   }
 
-  if (traj_controller_->has_velocity_command_interface()) {
+  if (traj_controller_->has_velocity_command_interface())
+  {
     // use_external_control_law_
-    if (traj_controller_->use_external_control_law()) {
+    if (traj_controller_->use_external_control_law())
+    {
       // we expect u = k_p * (s_d-s) for positions
       EXPECT_NEAR(
         k_p * (state_reference.positions[0] - INITIAL_POS_JOINTS[0]), joint_vel_[0],
@@ -868,8 +870,10 @@
     }
   }
 
-  if (traj_controller_->has_effort_command_interface()) {
-    if (traj_controller_->use_external_control_law()) {
+  if (traj_controller_->has_effort_command_interface())
+  {
+    if (traj_controller_->use_external_control_law())
+    {
       // we expect u = k_p * (s_d-s) for positions
       EXPECT_NEAR(
         k_p * (state_reference.positions[0] - INITIAL_POS_JOINTS[0]), joint_eff_[0],
@@ -880,7 +884,9 @@
       EXPECT_NEAR(
         k_p * (state_reference.positions[2] - INITIAL_POS_JOINTS[2]), joint_eff_[2],
         k_p * COMMON_THRESHOLD);
-    } else {
+    }
+    else
+    {
       // interpolated points_velocities only
       // check command interface
       EXPECT_LT(0.0, joint_eff_[0]);
@@ -952,9 +958,11 @@
     EXPECT_NEAR(points[0][2], joint_pos_[2], COMMON_THRESHOLD);
   }
 
-  if (traj_controller_->has_velocity_command_interface()) {
+  if (traj_controller_->has_velocity_command_interface())
+  {
     // use_external_control_law_
-    if (traj_controller_->use_external_control_law()) {
+    if (traj_controller_->use_external_control_law())
+    {
       // we expect u = k_p * (s_d-s) for joint0 and joint1
       EXPECT_NEAR(
         k_p * (state_reference.positions[0] - INITIAL_POS_JOINTS[0]), joint_vel_[0],
@@ -978,9 +986,11 @@
     }
   }
 
-  if (traj_controller_->has_effort_command_interface()) {
+  if (traj_controller_->has_effort_command_interface())
+  {
     // use_external_control_law_
-    if (traj_controller_->use_external_control_law()) {
+    if (traj_controller_->use_external_control_law())
+    {
       // we expect u = k_p * (s_d-s) for positions[0] and positions[1]
       EXPECT_NEAR(
         k_p * (state_reference.positions[0] - INITIAL_POS_JOINTS[0]), joint_eff_[0],
@@ -993,7 +1003,9 @@
       EXPECT_NEAR(
         k_p * (state_reference.positions[2] - INITIAL_POS_JOINTS[2] - 2 * M_PI), joint_eff_[2],
         k_p * COMMON_THRESHOLD);
-    } else {
+    }
+    else
+    {
       // interpolated points_velocities only
       // check command interface
       EXPECT_LT(0.0, joint_eff_[0]);
@@ -1073,7 +1085,8 @@
     EXPECT_LT(0.0, joint_vel_[1]);
     EXPECT_TRUE(std::isnan(current_command.velocities[2]));
 
-    if (traj_controller_->use_external_control_law()) {
+    if (traj_controller_->use_external_control_law())
+    {
       // we expect u = k_p * (s_d-s)
       EXPECT_NEAR(
         k_p * (state_reference.positions[0] - INITIAL_POS_JOINTS[0]), joint_vel_[0],
@@ -1157,13 +1170,15 @@
     EXPECT_TRUE(std::isnan(current_command.positions[2]));
   }
 
-  if (traj_controller_->has_velocity_command_interface()) {
+  if (traj_controller_->has_velocity_command_interface())
+  {
     // check command interface
     EXPECT_LT(0.0, joint_vel_[0]);
     EXPECT_LT(0.0, joint_vel_[1]);
     EXPECT_TRUE(std::isnan(current_command.velocities[2]));
 
-    if (traj_controller_->use_external_control_law()) {
+    if (traj_controller_->use_external_control_law())
+    {
       // we expect u = k_p * (s_d-s)
       EXPECT_NEAR(
         k_p * (state_reference.positions[0] - INITIAL_POS_JOINTS[0]), joint_vel_[0],
@@ -1174,14 +1189,16 @@
     }
   }
 
-  if (traj_controller_->has_effort_command_interface()) {
+  if (traj_controller_->has_effort_command_interface())
+  {
     // check command interface
     EXPECT_LT(0.0, joint_eff_[0]);
     EXPECT_LT(0.0, joint_eff_[1]);
     EXPECT_TRUE(std::isnan(current_command.effort[2]));
   }
 
-  if (traj_controller_->has_effort_command_interface()) {
+  if (traj_controller_->has_effort_command_interface())
+  {
     // check command interface
     EXPECT_LT(0.0, joint_eff_[0]);
     EXPECT_LT(0.0, joint_eff_[1]);
@@ -1400,9 +1417,9 @@
   }
   // is the velocity error correct?
   if (
-    traj_controller_->use_external_control_law() || // always needed for PID controller
+    traj_controller_->use_external_control_law() ||  // always needed for PID controller
     (traj_controller_->has_velocity_state_interface() &&
-    traj_controller_->has_velocity_command_interface()))
+     traj_controller_->has_velocity_command_interface()))
   {
     // don't check against a value, because spline interpolation might overshoot depending on
     // interface combinations
@@ -1463,7 +1480,8 @@
     EXPECT_NEAR(points_positions.at(2), joint_pos_[2], COMMON_THRESHOLD);
   }
 
-  if (traj_controller_->has_velocity_command_interface()) {
+  if (traj_controller_->has_velocity_command_interface())
+  {
     // if use_external_control_law_==false: we expect desired velocities from direct sampling
     // if use_external_control_law_==true: we expect desired velocities, because we use PID with
     // feedforward term only
@@ -1859,13 +1877,10 @@
   expected_actual.positions = {points_old[0].begin(), points_old[0].end()};
   expected_desired.positions = {points_old[0].begin(), points_old[0].end()};
   expected_actual.velocities = {points_old_velocities[0].begin(), points_old_velocities[0].end()};
-  expected_desired.velocities =
-  {points_old_velocities[0].begin(), points_old_velocities[0].end()};
+  expected_desired.velocities = {points_old_velocities[0].begin(), points_old_velocities[0].end()};
   //  Check that we reached end of points_old trajectory
   auto end_time =
-    waitAndCompareState(
-    expected_actual, expected_desired, executor, rclcpp::Duration(delay),
-    0.1);
+    waitAndCompareState(expected_actual, expected_desired, executor, rclcpp::Duration(delay), 0.1);
 
   RCLCPP_INFO(traj_controller_->get_node()->get_logger(), "Sending new trajectory");
   points_partial_new_velocities[0][0] =
@@ -1905,9 +1920,7 @@
   expected_desired = expected_actual;
   //  Check that we reached end of points_old[0] trajectory
   auto end_time =
-    waitAndCompareState(
-    expected_actual, expected_desired, executor, rclcpp::Duration(delay),
-    0.1);
+    waitAndCompareState(expected_actual, expected_desired, executor, rclcpp::Duration(delay), 0.1);
 
   RCLCPP_INFO(traj_controller_->get_node()->get_logger(), "Sending new trajectory in the past");
   //  New trajectory will end before current time
@@ -1937,9 +1950,7 @@
   expected_desired = expected_actual;
   //  Check that we reached end of points_old[0]trajectory
   auto end_time =
-    waitAndCompareState(
-    expected_actual, expected_desired, executor, rclcpp::Duration(delay),
-    0.1);
+    waitAndCompareState(expected_actual, expected_desired, executor, rclcpp::Duration(delay), 0.1);
 
   // send points_new before the old trajectory is finished
   RCLCPP_INFO(
@@ -1984,9 +1995,7 @@
   expected_desired = expected_actual;
   //  Check that we reached end of points_old[0]trajectory and are starting points_old[1]
   auto end_time =
-    waitAndCompareState(
-    expected_actual, expected_desired, executor, rclcpp::Duration(delay),
-    0.1);
+    waitAndCompareState(expected_actual, expected_desired, executor, rclcpp::Duration(delay), 0.1);
 
   // Send partial trajectory starting after full trajecotry is complete
   RCLCPP_INFO(traj_controller_->get_node()->get_logger(), "Sending new trajectory in the future");
@@ -1995,13 +2004,11 @@
     partial_traj_velocities);
   // Wait until the end start and end of partial traj
 
-  expected_actual.positions =
-  {partial_traj.back()[0], partial_traj.back()[1], full_traj.back()[2]};
+  expected_actual.positions = {partial_traj.back()[0], partial_traj.back()[1], full_traj.back()[2]};
   expected_desired = expected_actual;
 
   waitAndCompareState(
-    expected_actual, expected_desired, executor, rclcpp::Duration(delay * (2 + 2)), 0.1,
-    end_time);
+    expected_actual, expected_desired, executor, rclcpp::Duration(delay * (2 + 2)), 0.1, end_time);
 }
 
 TEST_P(TrajectoryControllerTestParameterized, test_jump_when_state_tracking_error_updated)
@@ -2047,9 +2054,7 @@
 
   // Move joint further in the same direction as before (to the second goal)
   points = {{second_goal}};
-  publish(
-    time_from_start, points, rclcpp::Time(0, 0, RCL_STEADY_TIME), {},
-    second_goal_velocities);
+  publish(time_from_start, points, rclcpp::Time(0, 0, RCL_STEADY_TIME), {}, second_goal_velocities);
   traj_controller_->wait_for_trajectory(executor);
 
   // One the first update(s) there should be a "jump" in opposite direction from command
@@ -2335,7 +2340,7 @@
     rclcpp::Parameter("constraints.joint3.trajectory", state_tol)};
 
   rclcpp::executors::MultiThreadedExecutor executor;
-  double kp = 1.0;   // activate feedback control for testing velocity/effort PID
+  double kp = 1.0;  // activate feedback control for testing velocity/effort PID
   SetUpAndActivateTrajectoryController(executor, params, true, kp);
 
   // send msg
@@ -2398,9 +2403,7 @@
 INSTANTIATE_TEST_SUITE_P(
   PositionTrajectoryControllers, TrajectoryControllerTestParameterized,
   ::testing::Values(
-    std::make_tuple(
-      std::vector<std::string>({"position"}),
-      std::vector<std::string>({"position"})),
+    std::make_tuple(std::vector<std::string>({"position"}), std::vector<std::string>({"position"})),
     std::make_tuple(
       std::vector<std::string>({"position"}), std::vector<std::string>({"position", "velocity"})),
     std::make_tuple(
