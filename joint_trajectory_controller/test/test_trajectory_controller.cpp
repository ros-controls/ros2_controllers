--- conflicted
+++ resolved
@@ -499,7 +499,6 @@
   EXPECT_TRUE(state->error.accelerations.empty() || state->error.accelerations == zeros);
 }
 
-<<<<<<< HEAD
 TEST_P(TrajectoryControllerTestParameterized, state_topic_consistency)
 {
   rclcpp::executors::SingleThreadedExecutor executor;
@@ -595,7 +594,8 @@
   {
     EXPECT_EQ(n_joints, state->output.effort.size());
   }
-=======
+}
+
 // Floating-point value comparison threshold
 const double EPS = 1e-6;
 /**
@@ -633,25 +633,25 @@
   const auto allowed_delta = 0.1;
 
   // no update of state_interface
-  EXPECT_EQ(state_msg->actual.positions, INITIAL_POS_JOINTS);
+  EXPECT_EQ(state_msg->feedback.positions, INITIAL_POS_JOINTS);
 
   // has the msg the correct vector sizes?
-  EXPECT_EQ(n_joints, state_msg->desired.positions.size());
-  EXPECT_EQ(n_joints, state_msg->actual.positions.size());
+  EXPECT_EQ(n_joints, state_msg->reference.positions.size());
+  EXPECT_EQ(n_joints, state_msg->feedback.positions.size());
   EXPECT_EQ(n_joints, state_msg->error.positions.size());
 
-  // are the correct desired positions used?
-  EXPECT_NEAR(points[0][0], state_msg->desired.positions[0], allowed_delta);
-  EXPECT_NEAR(points[0][1], state_msg->desired.positions[1], allowed_delta);
-  EXPECT_NEAR(points[0][2], state_msg->desired.positions[2], 3 * allowed_delta);
+  // are the correct reference positions used?
+  EXPECT_NEAR(points[0][0], state_msg->reference.positions[0], allowed_delta);
+  EXPECT_NEAR(points[0][1], state_msg->reference.positions[1], allowed_delta);
+  EXPECT_NEAR(points[0][2], state_msg->reference.positions[2], 3 * allowed_delta);
 
   // no normalization of position error
   EXPECT_NEAR(
-    state_msg->error.positions[0], state_msg->desired.positions[0] - INITIAL_POS_JOINTS[0], EPS);
+    state_msg->error.positions[0], state_msg->reference.positions[0] - INITIAL_POS_JOINTS[0], EPS);
   EXPECT_NEAR(
-    state_msg->error.positions[1], state_msg->desired.positions[1] - INITIAL_POS_JOINTS[1], EPS);
+    state_msg->error.positions[1], state_msg->reference.positions[1] - INITIAL_POS_JOINTS[1], EPS);
   EXPECT_NEAR(
-    state_msg->error.positions[2], state_msg->desired.positions[2] - INITIAL_POS_JOINTS[2], EPS);
+    state_msg->error.positions[2], state_msg->reference.positions[2] - INITIAL_POS_JOINTS[2], EPS);
 
   if (traj_controller_->has_position_command_interface())
   {
@@ -673,14 +673,14 @@
     {
       // we expect u = k_p * (s_d-s)
       EXPECT_NEAR(
-        k_p * (state_msg->desired.positions[0] - INITIAL_POS_JOINTS[0]), joint_vel_[0],
+        k_p * (state_msg->reference.positions[0] - INITIAL_POS_JOINTS[0]), joint_vel_[0],
         k_p * allowed_delta);
       EXPECT_NEAR(
-        k_p * (state_msg->desired.positions[1] - INITIAL_POS_JOINTS[1]), joint_vel_[1],
+        k_p * (state_msg->reference.positions[1] - INITIAL_POS_JOINTS[1]), joint_vel_[1],
         k_p * allowed_delta);
       // no normalization of position error
       EXPECT_NEAR(
-        k_p * (state_msg->desired.positions[2] - INITIAL_POS_JOINTS[2]), joint_vel_[2],
+        k_p * (state_msg->reference.positions[2] - INITIAL_POS_JOINTS[2]), joint_vel_[2],
         k_p * allowed_delta);
     }
   }
@@ -731,26 +731,26 @@
   const auto allowed_delta = 0.1;
 
   // no update of state_interface
-  EXPECT_EQ(state_msg->actual.positions, INITIAL_POS_JOINTS);
+  EXPECT_EQ(state_msg->feedback.positions, INITIAL_POS_JOINTS);
 
   // has the msg the correct vector sizes?
-  EXPECT_EQ(n_joints, state_msg->desired.positions.size());
-  EXPECT_EQ(n_joints, state_msg->actual.positions.size());
+  EXPECT_EQ(n_joints, state_msg->reference.positions.size());
+  EXPECT_EQ(n_joints, state_msg->feedback.positions.size());
   EXPECT_EQ(n_joints, state_msg->error.positions.size());
 
-  // are the correct desired positions used?
-  EXPECT_NEAR(points[0][0], state_msg->desired.positions[0], allowed_delta);
-  EXPECT_NEAR(points[0][1], state_msg->desired.positions[1], allowed_delta);
-  EXPECT_NEAR(points[0][2], state_msg->desired.positions[2], 3 * allowed_delta);
+  // are the correct reference positions used?
+  EXPECT_NEAR(points[0][0], state_msg->reference.positions[0], allowed_delta);
+  EXPECT_NEAR(points[0][1], state_msg->reference.positions[1], allowed_delta);
+  EXPECT_NEAR(points[0][2], state_msg->reference.positions[2], 3 * allowed_delta);
 
   // is error.positions[2] normalized?
   EXPECT_NEAR(
-    state_msg->error.positions[0], state_msg->desired.positions[0] - INITIAL_POS_JOINTS[0], EPS);
+    state_msg->error.positions[0], state_msg->reference.positions[0] - INITIAL_POS_JOINTS[0], EPS);
   EXPECT_NEAR(
-    state_msg->error.positions[1], state_msg->desired.positions[1] - INITIAL_POS_JOINTS[1], EPS);
+    state_msg->error.positions[1], state_msg->reference.positions[1] - INITIAL_POS_JOINTS[1], EPS);
   EXPECT_NEAR(
     state_msg->error.positions[2],
-    state_msg->desired.positions[2] - INITIAL_POS_JOINTS[2] - 2 * M_PI, EPS);
+    state_msg->reference.positions[2] - INITIAL_POS_JOINTS[2] - 2 * M_PI, EPS);
 
   if (traj_controller_->has_position_command_interface())
   {
@@ -772,14 +772,14 @@
       EXPECT_GE(0.0, joint_vel_[2]);
       // we expect u = k_p * (s_d-s) for positions[0] and positions[1]
       EXPECT_NEAR(
-        k_p * (state_msg->desired.positions[0] - INITIAL_POS_JOINTS[0]), joint_vel_[0],
+        k_p * (state_msg->reference.positions[0] - INITIAL_POS_JOINTS[0]), joint_vel_[0],
         k_p * allowed_delta);
       EXPECT_NEAR(
-        k_p * (state_msg->desired.positions[1] - INITIAL_POS_JOINTS[1]), joint_vel_[1],
+        k_p * (state_msg->reference.positions[1] - INITIAL_POS_JOINTS[1]), joint_vel_[1],
         k_p * allowed_delta);
       // is error of positions[2] normalized?
       EXPECT_NEAR(
-        k_p * (state_msg->desired.positions[2] - INITIAL_POS_JOINTS[2] - 2 * M_PI), joint_vel_[2],
+        k_p * (state_msg->reference.positions[2] - INITIAL_POS_JOINTS[2] - 2 * M_PI), joint_vel_[2],
         k_p * allowed_delta);
     }
     else
@@ -798,7 +798,6 @@
   }
 
   executor.cancel();
->>>>>>> 8e6697b8
 }
 
 void TrajectoryControllerTest::test_state_publish_rate_target(int target_msg_count)
