--- conflicted
+++ resolved
@@ -165,8 +165,6 @@
   trajectory_msgs::msg::JointTrajectoryPoint get_state_reference() { return state_desired_; }
   trajectory_msgs::msg::JointTrajectoryPoint get_state_error() { return state_error_; }
 
-<<<<<<< HEAD
-=======
   /**
    * a copy of the private member function
    */
@@ -183,7 +181,6 @@
       point.accelerations.resize(size, 0.0);
     }
   }
->>>>>>> fd8b91f7
 
   rclcpp::WaitSet joint_cmd_sub_wait_set_;
   rclcpp::NodeOptions node_options_;
