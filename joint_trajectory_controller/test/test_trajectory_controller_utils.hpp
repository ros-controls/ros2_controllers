// Copyright 2020 Open Source Robotics Foundation, Inc.
//
// Licensed under the Apache License, Version 2.0 (the "License");
// you may not use this file except in compliance with the License.
// You may obtain a copy of the License at
//
//     http://www.apache.org/licenses/LICENSE-2.0
//
// Unless required by applicable law or agreed to in writing, software
// distributed under the License is distributed on an "AS IS" BASIS,
// WITHOUT WARRANTIES OR CONDITIONS OF ANY KIND, either express or implied.
// See the License for the specific language governing permissions and
// limitations under the License.

#ifndef TEST_TRAJECTORY_CONTROLLER_UTILS_HPP_
#define TEST_TRAJECTORY_CONTROLLER_UTILS_HPP_

#include <memory>
#include <string>
#include <tuple>
#include <utility>
#include <vector>

#include "gmock/gmock.h"

#include "control_msgs/msg/joint_trajectory_controller_state.hpp"
#include "hardware_interface/types/hardware_interface_type_values.hpp"
#include "joint_trajectory_controller/joint_trajectory_controller.hpp"

namespace
{
const double COMMON_THRESHOLD = 0.001;
const double INITIAL_POS_JOINT1 = 1.1;
const double INITIAL_POS_JOINT2 = 2.1;
const double INITIAL_POS_JOINT3 = 3.1;
const std::vector<double> INITIAL_POS_JOINTS = {
  INITIAL_POS_JOINT1, INITIAL_POS_JOINT2, INITIAL_POS_JOINT3};
const std::vector<double> INITIAL_VEL_JOINTS = {0.0, 0.0, 0.0};
const std::vector<double> INITIAL_ACC_JOINTS = {0.0, 0.0, 0.0};
const std::vector<double> INITIAL_EFF_JOINTS = {0.0, 0.0, 0.0};

bool is_same_sign_or_zero(double val1, double val2)
{
  return val1 * val2 > 0.0 || (val1 == 0.0 && val2 == 0.0);
}

}  // namespace

namespace test_trajectory_controllers
{
class TestableJointTrajectoryController
: public joint_trajectory_controller::JointTrajectoryController
{
public:
  using joint_trajectory_controller::JointTrajectoryController::JointTrajectoryController;
  using joint_trajectory_controller::JointTrajectoryController::validate_trajectory_msg;

  controller_interface::CallbackReturn on_configure(
    const rclcpp_lifecycle::State & previous_state) override
  {
    auto ret = joint_trajectory_controller::JointTrajectoryController::on_configure(previous_state);
    // this class can still be useful without the wait set
    if (joint_command_subscriber_)
    {
      joint_cmd_sub_wait_set_.add_subscription(joint_command_subscriber_);
    }
    return ret;
  }

  rclcpp::NodeOptions define_custom_node_options() const override { return node_options_; }

  /**
   * @brief wait_for_trajectory block until a new JointTrajectory is received.
   * Requires that the executor is not spinned elsewhere between the
   *  message publication and the call to this function
   *
   * @return true if new JointTrajectory msg was received, false if timeout
   */
  bool wait_for_trajectory(
    rclcpp::Executor & executor,
    const std::chrono::milliseconds & timeout = std::chrono::milliseconds{500})
  {
    bool success = joint_cmd_sub_wait_set_.wait(timeout).kind() == rclcpp::WaitResultKind::Ready;
    if (success)
    {
      executor.spin_some();
    }
    return success;
  }

  void set_joint_names(const std::vector<std::string> & joint_names)
  {
    params_.joints = joint_names;
  }

  void set_command_joint_names(const std::vector<std::string> & command_joint_names)
  {
    command_joint_names_ = command_joint_names;
  }

  void set_command_interfaces(const std::vector<std::string> & command_interfaces)
  {
    params_.command_interfaces = command_interfaces;
  }

  void set_state_interfaces(const std::vector<std::string> & state_interfaces)
  {
    params_.state_interfaces = state_interfaces;
  }

  void trigger_declare_parameters() { param_listener_->declare_params(); }

  void testable_compute_error_for_joint(
    JointTrajectoryPoint & error, const size_t index, const JointTrajectoryPoint & current,
    const JointTrajectoryPoint & desired)
  {
    compute_error_for_joint(error, index, current, desired);
  }

  trajectory_msgs::msg::JointTrajectoryPoint get_current_state_when_offset() const
  {
    return last_commanded_state_;
  }
  bool has_position_state_interface() const { return has_position_state_interface_; }

  bool has_velocity_state_interface() const { return has_velocity_state_interface_; }

  bool has_acceleration_state_interface() const { return has_acceleration_state_interface_; }

  bool has_position_command_interface() const { return has_position_command_interface_; }

  bool has_velocity_command_interface() const { return has_velocity_command_interface_; }

  bool has_acceleration_command_interface() const { return has_acceleration_command_interface_; }

  bool has_effort_command_interface() const { return has_effort_command_interface_; }

  bool use_closed_loop_pid_adapter() const { return use_closed_loop_pid_adapter_; }

  bool is_open_loop() const { return params_.open_loop_control; }

  std::vector<PidPtr> get_pids() const { return pids_; }

  joint_trajectory_controller::SegmentTolerances get_tolerances() const
  {
    return default_tolerances_;
  }

  bool has_active_traj() const { return has_active_trajectory(); }

  bool has_trivial_traj() const
  {
    return has_active_trajectory() && traj_external_point_ptr_->has_nontrivial_msg() == false;
  }

  bool has_nontrivial_traj()
  {
    return has_active_trajectory() && traj_external_point_ptr_->has_nontrivial_msg();
  }

  double get_cmd_timeout() { return cmd_timeout_; }

  void set_node_options(const rclcpp::NodeOptions & node_options) { node_options_ = node_options; }

  trajectory_msgs::msg::JointTrajectoryPoint get_state_feedback() { return state_current_; }
  trajectory_msgs::msg::JointTrajectoryPoint get_state_reference() { return state_desired_; }
  trajectory_msgs::msg::JointTrajectoryPoint get_state_error() { return state_error_; }
  trajectory_msgs::msg::JointTrajectoryPoint get_current_command() { return command_current_; }

  control_msgs::msg::JointTrajectoryControllerState get_state_msg()
  {
    return state_publisher_->msg_;
  }

  /**
   * a copy of the private member function
   */
  void resize_joint_trajectory_point(
    trajectory_msgs::msg::JointTrajectoryPoint & point, size_t size)
  {
    point.positions.resize(size, 0.0);
    if (has_velocity_state_interface_)
    {
      point.velocities.resize(size, 0.0);
    }
    if (has_acceleration_state_interface_)
    {
      point.accelerations.resize(size, 0.0);
    }
  }

  rclcpp::WaitSet joint_cmd_sub_wait_set_;
  rclcpp::NodeOptions node_options_;
};

class TrajectoryControllerTest : public ::testing::Test
{
public:
  static void SetUpTestCase() { rclcpp::init(0, nullptr); }

  virtual void SetUp()
  {
    controller_name_ = "test_joint_trajectory_controller";

    joint_names_ = {"joint1", "joint2", "joint3"};
    command_joint_names_ = {
      "following_controller/joint1", "following_controller/joint2", "following_controller/joint3"};
    joint_pos_.resize(joint_names_.size(), 0.0);
    joint_state_pos_.resize(joint_names_.size(), 0.0);
    joint_vel_.resize(joint_names_.size(), 0.0);
    joint_state_vel_.resize(joint_names_.size(), 0.0);
    joint_acc_.resize(joint_names_.size(), 0.0);
    joint_state_acc_.resize(joint_names_.size(), 0.0);
    joint_eff_.resize(joint_names_.size(), 0.0);
    // Default interface values - they will be overwritten by parameterized tests
    command_interface_types_ = {"position"};
    state_interface_types_ = {"position", "velocity"};

    node_ = std::make_shared<rclcpp::Node>("trajectory_publisher_");
    trajectory_publisher_ = node_->create_publisher<trajectory_msgs::msg::JointTrajectory>(
      controller_name_ + "/joint_trajectory", rclcpp::SystemDefaultsQoS());
  }

  void SetUpTrajectoryController(
    rclcpp::Executor & executor, const std::vector<rclcpp::Parameter> & parameters = {},
    const std::string & urdf = "")
  {
    auto ret = SetUpTrajectoryControllerLocal(parameters, urdf);
    if (ret != controller_interface::return_type::OK)
    {
      FAIL();
    }
    executor.add_node(traj_controller_->get_node()->get_node_base_interface());
  }

  controller_interface::return_type SetUpTrajectoryControllerLocal(
    const std::vector<rclcpp::Parameter> & parameters = {}, const std::string & urdf = "")
  {
    traj_controller_ = std::make_shared<TestableJointTrajectoryController>();

    auto node_options = rclcpp::NodeOptions();
    std::vector<rclcpp::Parameter> parameter_overrides;
    parameter_overrides.push_back(rclcpp::Parameter("joints", joint_names_));
    parameter_overrides.push_back(
      rclcpp::Parameter("command_interfaces", command_interface_types_));
    parameter_overrides.push_back(rclcpp::Parameter("state_interfaces", state_interface_types_));
    parameter_overrides.insert(parameter_overrides.end(), parameters.begin(), parameters.end());
    node_options.parameter_overrides(parameter_overrides);
    traj_controller_->set_node_options(node_options);

    return traj_controller_->init(
      controller_name_, urdf, 0, "", traj_controller_->define_custom_node_options());
  }

  void SetPidParameters(double p_value = 0.0, double ff_value = 1.0)
  {
    traj_controller_->trigger_declare_parameters();
    auto node = traj_controller_->get_node();

    for (size_t i = 0; i < joint_names_.size(); ++i)
    {
      const std::string prefix = "gains." + joint_names_[i];
      const rclcpp::Parameter k_p(prefix + ".p", p_value);
      const rclcpp::Parameter k_i(prefix + ".i", 0.0);
      const rclcpp::Parameter k_d(prefix + ".d", 0.0);
      const rclcpp::Parameter i_clamp(prefix + ".i_clamp", 0.0);
      const rclcpp::Parameter ff_velocity_scale(prefix + ".ff_velocity_scale", ff_value);
      node->set_parameters({k_p, k_i, k_d, i_clamp, ff_velocity_scale});
    }
  }

  void SetUpAndActivateTrajectoryController(
    rclcpp::Executor & executor, const std::vector<rclcpp::Parameter> & parameters = {},
    bool separate_cmd_and_state_values = false, double k_p = 0.0, double ff = 1.0,
    const std::vector<double> initial_pos_joints = INITIAL_POS_JOINTS,
    const std::vector<double> initial_vel_joints = INITIAL_VEL_JOINTS,
    const std::vector<double> initial_acc_joints = INITIAL_ACC_JOINTS,
    const std::vector<double> initial_eff_joints = INITIAL_EFF_JOINTS,
    const std::string & urdf = "")
  {
    auto has_nonzero_vel_param =
      std::find_if(
        parameters.begin(), parameters.end(),
        [](const rclcpp::Parameter & param) {
          return param.get_name() == "allow_nonzero_velocity_at_trajectory_end";
        }) != parameters.end();

    std::vector<rclcpp::Parameter> parameters_local = parameters;
    if (!has_nonzero_vel_param)
    {
      // add this to simplify tests, if not set already
      parameters_local.emplace_back("allow_nonzero_velocity_at_trajectory_end", true);
    }
    // read-only parameters have to be set before init -> won't be read otherwise
    SetUpTrajectoryController(executor, parameters_local, urdf);

    // set pid parameters before configure
<<<<<<< HEAD
    SetPidParameters(k_p, ff, angle_wraparound);

=======
    SetPidParameters(k_p, ff);
>>>>>>> 0b432919
    traj_controller_->get_node()->configure();

    ActivateTrajectoryController(
      separate_cmd_and_state_values, initial_pos_joints, initial_vel_joints, initial_acc_joints,
      initial_eff_joints);
  }

  rclcpp_lifecycle::State ActivateTrajectoryController(
    bool separate_cmd_and_state_values = false,
    const std::vector<double> initial_pos_joints = INITIAL_POS_JOINTS,
    const std::vector<double> initial_vel_joints = INITIAL_VEL_JOINTS,
    const std::vector<double> initial_acc_joints = INITIAL_ACC_JOINTS,
    const std::vector<double> initial_eff_joints = INITIAL_EFF_JOINTS)
  {
    std::vector<hardware_interface::LoanedCommandInterface> cmd_interfaces;
    std::vector<hardware_interface::LoanedStateInterface> state_interfaces;
    pos_cmd_interfaces_.reserve(joint_names_.size());
    vel_cmd_interfaces_.reserve(joint_names_.size());
    acc_cmd_interfaces_.reserve(joint_names_.size());
    eff_cmd_interfaces_.reserve(joint_names_.size());
    pos_state_interfaces_.reserve(joint_names_.size());
    vel_state_interfaces_.reserve(joint_names_.size());
    acc_state_interfaces_.reserve(joint_names_.size());
    for (size_t i = 0; i < joint_names_.size(); ++i)
    {
      pos_cmd_interfaces_.emplace_back(hardware_interface::CommandInterface(
        joint_names_[i], hardware_interface::HW_IF_POSITION, &joint_pos_[i]));
      vel_cmd_interfaces_.emplace_back(hardware_interface::CommandInterface(
        joint_names_[i], hardware_interface::HW_IF_VELOCITY, &joint_vel_[i]));
      acc_cmd_interfaces_.emplace_back(hardware_interface::CommandInterface(
        joint_names_[i], hardware_interface::HW_IF_ACCELERATION, &joint_acc_[i]));
      eff_cmd_interfaces_.emplace_back(hardware_interface::CommandInterface(
        joint_names_[i], hardware_interface::HW_IF_EFFORT, &joint_eff_[i]));

      pos_state_interfaces_.emplace_back(hardware_interface::StateInterface(
        joint_names_[i], hardware_interface::HW_IF_POSITION,
        separate_cmd_and_state_values ? &joint_state_pos_[i] : &joint_pos_[i]));
      vel_state_interfaces_.emplace_back(hardware_interface::StateInterface(
        joint_names_[i], hardware_interface::HW_IF_VELOCITY,
        separate_cmd_and_state_values ? &joint_state_vel_[i] : &joint_vel_[i]));
      acc_state_interfaces_.emplace_back(hardware_interface::StateInterface(
        joint_names_[i], hardware_interface::HW_IF_ACCELERATION,
        separate_cmd_and_state_values ? &joint_state_acc_[i] : &joint_acc_[i]));

      // Add to export lists and set initial values
      cmd_interfaces.emplace_back(pos_cmd_interfaces_.back());
      cmd_interfaces.back().set_value(initial_pos_joints[i]);
      cmd_interfaces.emplace_back(vel_cmd_interfaces_.back());
      cmd_interfaces.back().set_value(initial_vel_joints[i]);
      cmd_interfaces.emplace_back(acc_cmd_interfaces_.back());
      cmd_interfaces.back().set_value(initial_acc_joints[i]);
      cmd_interfaces.emplace_back(eff_cmd_interfaces_.back());
      cmd_interfaces.back().set_value(initial_eff_joints[i]);
      if (separate_cmd_and_state_values)
      {
        joint_state_pos_[i] = INITIAL_POS_JOINTS[i];
        joint_state_vel_[i] = INITIAL_VEL_JOINTS[i];
        joint_state_acc_[i] = INITIAL_ACC_JOINTS[i];
      }
      state_interfaces.emplace_back(pos_state_interfaces_.back());
      state_interfaces.emplace_back(vel_state_interfaces_.back());
      state_interfaces.emplace_back(acc_state_interfaces_.back());
    }

    traj_controller_->assign_interfaces(std::move(cmd_interfaces), std::move(state_interfaces));
    return traj_controller_->get_node()->activate();
  }

  static void TearDownTestCase() { rclcpp::shutdown(); }

  void subscribeToState()
  {
    auto traj_lifecycle_node = traj_controller_->get_node();

    using control_msgs::msg::JointTrajectoryControllerState;

    auto qos = rclcpp::SensorDataQoS();
    // Needed, otherwise spin_some() returns only the oldest message in the queue
    // I do not understand why spin_some provides only one message
    qos.keep_last(1);
    state_subscriber_ = traj_lifecycle_node->create_subscription<JointTrajectoryControllerState>(
      controller_name_ + "/controller_state", qos,
      [&](std::shared_ptr<JointTrajectoryControllerState> msg)
      {
        std::lock_guard<std::mutex> guard(state_mutex_);
        state_msg_ = msg;
      });
  }

  /// Publish trajectory msgs with multiple points
  /**
   *  delay_btwn_points - delay between each points
   *  points_positions - vector of trajectory-positions. One point per controlled joint
   *  joint_names - names of joints, if empty, will use joint_names_ up to the number of provided
   * points
   *  points - vector of trajectory-velocities. One point per controlled joint
   */
  void publish(
    const builtin_interfaces::msg::Duration & delay_btwn_points,
    const std::vector<std::vector<double>> & points_positions, rclcpp::Time start_time,
    const std::vector<std::string> & joint_names = {},
    const std::vector<std::vector<double>> & points_velocities = {})
  {
    int wait_count = 0;
    const auto topic = trajectory_publisher_->get_topic_name();
    while (node_->count_subscribers(topic) == 0)
    {
      if (wait_count >= 5)
      {
        auto error_msg = std::string("publishing to ") + topic + " but no node subscribes to it";
        throw std::runtime_error(error_msg);
      }
      std::this_thread::sleep_for(std::chrono::milliseconds(100));
      ++wait_count;
    }

    trajectory_msgs::msg::JointTrajectory traj_msg;
    if (joint_names.empty())
    {
      traj_msg.joint_names = {
        joint_names_.begin(), joint_names_.begin() + points_positions[0].size()};
    }
    else
    {
      traj_msg.joint_names = joint_names;
    }
    traj_msg.header.stamp = start_time;
    traj_msg.points.resize(points_positions.size());

    builtin_interfaces::msg::Duration duration_msg;
    duration_msg.sec = delay_btwn_points.sec;
    duration_msg.nanosec = delay_btwn_points.nanosec;
    rclcpp::Duration duration(duration_msg);
    rclcpp::Duration duration_total(duration_msg);

    for (size_t index = 0; index < points_positions.size(); ++index)
    {
      traj_msg.points[index].time_from_start = duration_total;

      traj_msg.points[index].positions.resize(points_positions[index].size());
      for (size_t j = 0; j < points_positions[index].size(); ++j)
      {
        traj_msg.points[index].positions[j] = points_positions[index][j];
      }
      duration_total = duration_total + duration;
    }

    for (size_t index = 0; index < points_velocities.size(); ++index)
    {
      traj_msg.points[index].velocities.resize(points_velocities[index].size());
      for (size_t j = 0; j < points_velocities[index].size(); ++j)
      {
        traj_msg.points[index].velocities[j] = points_velocities[index][j];
      }
    }

    trajectory_publisher_->publish(traj_msg);
  }

  /**
   * @brief a wrapper for update() method of JTC, running synchronously with the clock
   * @param wait_time - the time span for updating the controller
   * @param update_rate - the rate at which the controller is updated
   *
   * @note use the faster updateControllerAsync() if no subscriptions etc.
   * have to be used from the waitSet/executor
   */
  void updateController(
    rclcpp::Duration wait_time = rclcpp::Duration::from_seconds(0.2),
    const rclcpp::Duration update_rate = rclcpp::Duration::from_seconds(0.01))
  {
    auto clock = rclcpp::Clock(RCL_STEADY_TIME);
    const auto start_time = clock.now();
    const auto end_time = start_time + wait_time;
    auto previous_time = start_time;

    while (clock.now() <= end_time)
    {
      auto now = clock.now();
      traj_controller_->update(now, now - previous_time);
      previous_time = now;
      std::this_thread::sleep_for(update_rate.to_chrono<std::chrono::milliseconds>());
    }
  }

  /**
   * @brief a wrapper for update() method of JTC, running asynchronously from the clock
   * @return the time at which the update finished
   * @param wait_time - the time span for updating the controller
   * @param start_time - the time at which the update should start
   * @param update_rate - the rate at which the controller is updated
   *
   * @note this is faster than updateController() and can be used if no subscriptions etc.
   * have to be used from the waitSet/executor
   */
  rclcpp::Time updateControllerAsync(
    rclcpp::Duration wait_time = rclcpp::Duration::from_seconds(0.2),
    rclcpp::Time start_time = rclcpp::Time(0, 0, RCL_STEADY_TIME),
    const rclcpp::Duration update_rate = rclcpp::Duration::from_seconds(0.01))
  {
    if (start_time == rclcpp::Time(0, 0, RCL_STEADY_TIME))
    {
      start_time = rclcpp::Clock(RCL_STEADY_TIME).now();
    }
    const auto end_time = start_time + wait_time;
    auto time_counter = start_time;
    while (time_counter <= end_time)
    {
      traj_controller_->update(time_counter, update_rate);
      time_counter += update_rate;
    }
    return end_time;
  }

  rclcpp::Time waitAndCompareState(
    trajectory_msgs::msg::JointTrajectoryPoint expected_actual,
    trajectory_msgs::msg::JointTrajectoryPoint expected_desired, rclcpp::Executor & executor,
    rclcpp::Duration controller_wait_time, double allowed_delta,
    rclcpp::Time start_time = rclcpp::Time(0, 0, RCL_STEADY_TIME))
  {
    {
      std::lock_guard<std::mutex> guard(state_mutex_);
      state_msg_.reset();
    }
    traj_controller_->wait_for_trajectory(executor);
    auto end_time = updateControllerAsync(controller_wait_time, start_time);

    // get states from class variables
    auto state_feedback = traj_controller_->get_state_feedback();
    auto state_reference = traj_controller_->get_state_reference();

    for (size_t i = 0; i < expected_actual.positions.size(); ++i)
    {
      SCOPED_TRACE("Joint " + std::to_string(i));
      // TODO(anyone): add checking for velocities and accelerations
      if (traj_controller_->has_position_command_interface())
      {
        EXPECT_NEAR(expected_actual.positions[i], state_feedback.positions[i], allowed_delta);
      }
    }

    for (size_t i = 0; i < expected_desired.positions.size(); ++i)
    {
      SCOPED_TRACE("Joint " + std::to_string(i));
      // TODO(anyone): add checking for velocities and accelerations
      if (traj_controller_->has_position_command_interface())
      {
        EXPECT_NEAR(expected_desired.positions[i], state_reference.positions[i], allowed_delta);
      }
    }

    return end_time;
  }

  std::shared_ptr<control_msgs::msg::JointTrajectoryControllerState> getState() const
  {
    std::lock_guard<std::mutex> guard(state_mutex_);
    return state_msg_;
  }

  void expectCommandPoint(
    std::vector<double> position, std::vector<double> velocity = {0.0, 0.0, 0.0})
  {
    // it should be holding the given point
    // i.e., active but trivial trajectory (one point only)
    EXPECT_TRUE(traj_controller_->has_trivial_traj());

    if (traj_controller_->use_closed_loop_pid_adapter() == false)
    {
      if (traj_controller_->has_position_command_interface())
      {
        EXPECT_NEAR(position.at(0), joint_pos_[0], COMMON_THRESHOLD);
        EXPECT_NEAR(position.at(1), joint_pos_[1], COMMON_THRESHOLD);
        EXPECT_NEAR(position.at(2), joint_pos_[2], COMMON_THRESHOLD);
      }

      if (traj_controller_->has_velocity_command_interface())
      {
        EXPECT_EQ(velocity.at(0), joint_vel_[0]);
        EXPECT_EQ(velocity.at(1), joint_vel_[1]);
        EXPECT_EQ(velocity.at(2), joint_vel_[2]);
      }

      if (traj_controller_->has_acceleration_command_interface())
      {
        EXPECT_EQ(0.0, joint_acc_[0]);
        EXPECT_EQ(0.0, joint_acc_[1]);
        EXPECT_EQ(0.0, joint_acc_[2]);
      }

      if (traj_controller_->has_effort_command_interface())
      {
        EXPECT_EQ(0.0, joint_eff_[0]);
        EXPECT_EQ(0.0, joint_eff_[1]);
        EXPECT_EQ(0.0, joint_eff_[2]);
      }
    }
    else  // traj_controller_->use_closed_loop_pid_adapter() == true
    {
      // velocity or effort PID?
      // --> set kp > 0.0 in test
      if (traj_controller_->has_velocity_command_interface())
      {
        for (size_t i = 0; i < 3; i++)
        {
          EXPECT_TRUE(is_same_sign_or_zero(
            position.at(i) - pos_state_interfaces_[i].get_value(), joint_vel_[i]))
            << "test position point " << position.at(i) << ", position state is "
            << pos_state_interfaces_[i].get_value() << ", velocity command is " << joint_vel_[i];
        }
      }
      if (traj_controller_->has_effort_command_interface())
      {
        for (size_t i = 0; i < 3; i++)
        {
          EXPECT_TRUE(is_same_sign_or_zero(
            position.at(i) - pos_state_interfaces_[i].get_value(), joint_eff_[i]))
            << "test position point " << position.at(i) << ", position state is "
            << pos_state_interfaces_[i].get_value() << ", effort command is " << joint_eff_[i];
        }
      }
    }
  }

  void expectHoldingPointDeactivated(std::vector<double> point)
  {
    // it should be holding the given point, but no active trajectory
    EXPECT_FALSE(traj_controller_->has_active_traj());

    if (traj_controller_->has_position_command_interface())
    {
      EXPECT_NEAR(point.at(0), joint_pos_[0], COMMON_THRESHOLD);
      EXPECT_NEAR(point.at(1), joint_pos_[1], COMMON_THRESHOLD);
      EXPECT_NEAR(point.at(2), joint_pos_[2], COMMON_THRESHOLD);
    }

    if (traj_controller_->has_velocity_command_interface())
    {
      EXPECT_EQ(0.0, joint_vel_[0]);
      EXPECT_EQ(0.0, joint_vel_[1]);
      EXPECT_EQ(0.0, joint_vel_[2]);
    }

    if (traj_controller_->has_acceleration_command_interface())
    {
      EXPECT_EQ(0.0, joint_acc_[0]);
      EXPECT_EQ(0.0, joint_acc_[1]);
      EXPECT_EQ(0.0, joint_acc_[2]);
    }

    if (traj_controller_->has_effort_command_interface())
    {
      EXPECT_EQ(0.0, joint_eff_[0]);
      EXPECT_EQ(0.0, joint_eff_[1]);
      EXPECT_EQ(0.0, joint_eff_[2]);
    }
  }

  /**
   * @brief compares the joint names and interface types of the controller with the given ones
   */
  void compare_joints(
    std::vector<std::string> state_joint_names, std::vector<std::string> command_joint_names)
  {
    std::vector<std::string> state_interface_names;
    state_interface_names.reserve(state_joint_names.size() * state_interface_types_.size());
    for (const auto & joint : state_joint_names)
    {
      for (const auto & interface : state_interface_types_)
      {
        state_interface_names.push_back(joint + "/" + interface);
      }
    }
    auto state_interfaces = traj_controller_->state_interface_configuration();
    EXPECT_EQ(
      state_interfaces.type, controller_interface::interface_configuration_type::INDIVIDUAL);
    EXPECT_EQ(
      state_interfaces.names.size(), state_joint_names.size() * state_interface_types_.size());
    ASSERT_THAT(state_interfaces.names, testing::UnorderedElementsAreArray(state_interface_names));

    std::vector<std::string> command_interface_names;
    command_interface_names.reserve(command_joint_names.size() * command_interface_types_.size());
    for (const auto & joint : command_joint_names)
    {
      for (const auto & interface : command_interface_types_)
      {
        command_interface_names.push_back(joint + "/" + interface);
      }
    }
    auto command_interfaces = traj_controller_->command_interface_configuration();
    EXPECT_EQ(
      command_interfaces.type, controller_interface::interface_configuration_type::INDIVIDUAL);
    EXPECT_EQ(
      command_interfaces.names.size(),
      command_joint_names.size() * command_interface_types_.size());
    ASSERT_THAT(
      command_interfaces.names, testing::UnorderedElementsAreArray(command_interface_names));
  }

  std::string controller_name_;

  std::vector<std::string> joint_names_;
  std::vector<std::string> command_joint_names_;
  std::vector<std::string> command_interface_types_;
  std::vector<std::string> state_interface_types_;

  rclcpp::Node::SharedPtr node_;
  rclcpp::Publisher<trajectory_msgs::msg::JointTrajectory>::SharedPtr trajectory_publisher_;

  std::shared_ptr<TestableJointTrajectoryController> traj_controller_;
  rclcpp::Subscription<control_msgs::msg::JointTrajectoryControllerState>::SharedPtr
    state_subscriber_;
  mutable std::mutex state_mutex_;
  std::shared_ptr<control_msgs::msg::JointTrajectoryControllerState> state_msg_;

  std::vector<double> joint_pos_;
  std::vector<double> joint_vel_;
  std::vector<double> joint_acc_;
  std::vector<double> joint_eff_;
  std::vector<double> joint_state_pos_;
  std::vector<double> joint_state_vel_;
  std::vector<double> joint_state_acc_;
  std::vector<hardware_interface::CommandInterface> pos_cmd_interfaces_;
  std::vector<hardware_interface::CommandInterface> vel_cmd_interfaces_;
  std::vector<hardware_interface::CommandInterface> acc_cmd_interfaces_;
  std::vector<hardware_interface::CommandInterface> eff_cmd_interfaces_;
  std::vector<hardware_interface::StateInterface> pos_state_interfaces_;
  std::vector<hardware_interface::StateInterface> vel_state_interfaces_;
  std::vector<hardware_interface::StateInterface> acc_state_interfaces_;
};

// From the tutorial: https://www.sandordargo.com/blog/2019/04/24/parameterized-testing-with-gtest
class TrajectoryControllerTestParameterized
: public TrajectoryControllerTest,
  public ::testing::WithParamInterface<
    std::tuple<std::vector<std::string>, std::vector<std::string>>>
{
public:
  virtual void SetUp()
  {
    TrajectoryControllerTest::SetUp();
    command_interface_types_ = std::get<0>(GetParam());
    state_interface_types_ = std::get<1>(GetParam());
  }

  static void TearDownTestCase() { TrajectoryControllerTest::TearDownTestCase(); }
};

}  // namespace test_trajectory_controllers

#endif  // TEST_TRAJECTORY_CONTROLLER_UTILS_HPP_<|MERGE_RESOLUTION|>--- conflicted
+++ resolved
@@ -295,12 +295,7 @@
     SetUpTrajectoryController(executor, parameters_local, urdf);
 
     // set pid parameters before configure
-<<<<<<< HEAD
-    SetPidParameters(k_p, ff, angle_wraparound);
-
-=======
     SetPidParameters(k_p, ff);
->>>>>>> 0b432919
     traj_controller_->get_node()->configure();
 
     ActivateTrajectoryController(
