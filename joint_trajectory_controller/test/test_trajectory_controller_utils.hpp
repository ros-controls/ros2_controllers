// Copyright 2020 Open Source Robotics Foundation, Inc.
//
// Licensed under the Apache License, Version 2.0 (the "License");
// you may not use this file except in compliance with the License.
// You may obtain a copy of the License at
//
//     http://www.apache.org/licenses/LICENSE-2.0
//
// Unless required by applicable law or agreed to in writing, software
// distributed under the License is distributed on an "AS IS" BASIS,
// WITHOUT WARRANTIES OR CONDITIONS OF ANY KIND, either express or implied.
// See the License for the specific language governing permissions and
// limitations under the License.

#ifndef TEST_TRAJECTORY_CONTROLLER_UTILS_HPP_
#define TEST_TRAJECTORY_CONTROLLER_UTILS_HPP_

#include <memory>
#include <string>
#include <tuple>
#include <utility>
#include <vector>

#include "gtest/gtest.h"

#include "hardware_interface/types/hardware_interface_type_values.hpp"
#include "joint_trajectory_controller/joint_trajectory_controller.hpp"

namespace
{
const double COMMON_THRESHOLD = 0.0011;  // destogl: increased for 0.0001 for stable CI builds?
const double INITIAL_POS_JOINT1 = 1.1;
const double INITIAL_POS_JOINT2 = 2.1;
const double INITIAL_POS_JOINT3 = 3.1;
const std::vector<double> INITIAL_POS_JOINTS = {
  INITIAL_POS_JOINT1, INITIAL_POS_JOINT2, INITIAL_POS_JOINT3};
const std::vector<double> INITIAL_VEL_JOINTS = {0.0, 0.0, 0.0};
const std::vector<double> INITIAL_ACC_JOINTS = {0.0, 0.0, 0.0};
}  // namespace

namespace test_trajectory_controllers
{
class TestableJointTrajectoryController
: public joint_trajectory_controller::JointTrajectoryController
{
public:
  using joint_trajectory_controller::JointTrajectoryController::JointTrajectoryController;
  using joint_trajectory_controller::JointTrajectoryController::validate_trajectory_msg;

  CallbackReturn on_configure(const rclcpp_lifecycle::State & previous_state) override
  {
    auto ret = joint_trajectory_controller::JointTrajectoryController::on_configure(previous_state);
    // this class can still be useful without the wait set
    if (joint_command_subscriber_)
    {
      joint_cmd_sub_wait_set_.add_subscription(joint_command_subscriber_);
    }
    return ret;
  }

  /**
  * @brief wait_for_trajectory block until a new JointTrajectory is received.
  * Requires that the executor is not spinned elsewhere between the
  *  message publication and the call to this function
  *
  * @return true if new JointTrajectory msg was received, false if timeout
  */
  bool wait_for_trajectory(
    rclcpp::Executor & executor,
    const std::chrono::milliseconds & timeout = std::chrono::milliseconds{500})
  {
    bool success = joint_cmd_sub_wait_set_.wait(timeout).kind() == rclcpp::WaitResultKind::Ready;
    if (success)
    {
      executor.spin_some();
    }
    return success;
  }

  void set_joint_names(const std::vector<std::string> & joint_names) { joint_names_ = joint_names; }

  void set_command_interfaces(const std::vector<std::string> & command_interfaces)
  {
    command_interface_types_ = command_interfaces;
  }

  void set_state_interfaces(const std::vector<std::string> & state_interfaces)
  {
    state_interface_types_ = state_interfaces;
  }

  trajectory_msgs::msg::JointTrajectoryPoint get_current_state_when_offset()
  {
    return last_commanded_state_;
  }

  bool has_position_command_interface() { return has_position_command_interface_; }

  bool has_velocity_command_interface() { return has_velocity_command_interface_; }

  rclcpp::WaitSet joint_cmd_sub_wait_set_;
};

class TrajectoryControllerTest : public ::testing::Test
{
public:
  static void SetUpTestCase() { rclcpp::init(0, nullptr); }

  virtual void SetUp()
  {
    controller_name_ = "test_joint_trajectory_controller";

    joint_names_ = {"joint1", "joint2", "joint3"};
    joint_pos_.resize(joint_names_.size(), 0.0);
    joint_state_pos_.resize(joint_names_.size(), 0.0);
    joint_vel_.resize(joint_names_.size(), 0.0);
    joint_state_vel_.resize(joint_names_.size(), 0.0);
    joint_acc_.resize(joint_names_.size(), 0.0);
    joint_state_acc_.resize(joint_names_.size(), 0.0);
    // Default interface values - they will be overwritten by parameterized tests
    command_interface_types_ = {"position"};
    state_interface_types_ = {"position", "velocity"};

    node_ = std::make_shared<rclcpp::Node>("trajectory_publisher_");
    trajectory_publisher_ = node_->create_publisher<trajectory_msgs::msg::JointTrajectory>(
      controller_name_ + "/joint_trajectory", rclcpp::SystemDefaultsQoS());
  }

  void SetUpTrajectoryController(bool use_local_parameters = true)
  {
    traj_controller_ = std::make_shared<TestableJointTrajectoryController>();
    if (use_local_parameters)
    {
      traj_controller_->set_joint_names(joint_names_);
      traj_controller_->set_command_interfaces(command_interface_types_);
      traj_controller_->set_state_interfaces(state_interface_types_);
    }
    auto ret = traj_controller_->init(controller_name_);
    if (ret != controller_interface::return_type::OK)
    {
      FAIL();
    }
  }

  void SetParameters()
  {
    auto node = traj_controller_->get_node();
    const rclcpp::Parameter joint_names_param("joints", joint_names_);
    const rclcpp::Parameter cmd_interfaces_params("command_interfaces", command_interface_types_);
    const rclcpp::Parameter state_interfaces_params("state_interfaces", state_interface_types_);
    node->set_parameters({joint_names_param, cmd_interfaces_params, state_interfaces_params});
  }
  void SetPidParameters()
  {
    auto node = traj_controller_->get_node();

    for (size_t i = 0; i < joint_names_.size(); ++i)
    {
      const std::string prefix = "gains." + joint_names_[i];
      const rclcpp::Parameter k_p(prefix + ".p", 0.0);
      const rclcpp::Parameter k_i(prefix + ".i", 0.0);
      const rclcpp::Parameter k_d(prefix + ".d", 0.0);
      const rclcpp::Parameter i_clamp(prefix + ".i_clamp", 0.0);
      const rclcpp::Parameter ff_velocity_scale("ff_velocity_scale/" + joint_names_[i], 1.0);
      node->set_parameters({k_p, k_i, k_d, i_clamp, ff_velocity_scale});
    }
  }

  void SetUpAndActivateTrajectoryController(
    bool use_local_parameters = true, const std::vector<rclcpp::Parameter> & parameters = {},
    rclcpp::Executor * executor = nullptr, bool separate_cmd_and_state_values = false)
  {
    SetUpTrajectoryController(use_local_parameters);
<<<<<<< HEAD

=======
    traj_node_ = traj_controller_->get_node();
>>>>>>> b9ccf04a
    for (const auto & param : parameters)
    {
      traj_controller_->get_node()->set_parameter(param);
    }
    if (executor)
    {
      executor->add_node(traj_controller_->get_node()->get_node_base_interface());
    }

    // ignore velocity tolerances for this test since they aren't committed in test_robot->write()
    rclcpp::Parameter stopped_velocity_parameters("constraints.stopped_velocity_tolerance", 0.0);
    traj_controller_->get_node()->set_parameter(stopped_velocity_parameters);

<<<<<<< HEAD
    traj_controller_->get_node()->configure();
=======
    // set pid parameters before configure
    SetPidParameters();

    traj_controller_->configure();
>>>>>>> b9ccf04a
    ActivateTrajectoryController(separate_cmd_and_state_values);
  }

  void ActivateTrajectoryController(bool separate_cmd_and_state_values = false)
  {
    std::vector<hardware_interface::LoanedCommandInterface> cmd_interfaces;
    std::vector<hardware_interface::LoanedStateInterface> state_interfaces;
    pos_cmd_interfaces_.reserve(joint_names_.size());
    vel_cmd_interfaces_.reserve(joint_names_.size());
    acc_cmd_interfaces_.reserve(joint_names_.size());
    pos_state_interfaces_.reserve(joint_names_.size());
    vel_state_interfaces_.reserve(joint_names_.size());
    acc_state_interfaces_.reserve(joint_names_.size());
    for (size_t i = 0; i < joint_names_.size(); ++i)
    {
      pos_cmd_interfaces_.emplace_back(hardware_interface::CommandInterface(
        joint_names_[i], hardware_interface::HW_IF_POSITION, &joint_pos_[i]));
      vel_cmd_interfaces_.emplace_back(hardware_interface::CommandInterface(
        joint_names_[i], hardware_interface::HW_IF_VELOCITY, &joint_vel_[i]));
      acc_cmd_interfaces_.emplace_back(hardware_interface::CommandInterface(
        joint_names_[i], hardware_interface::HW_IF_ACCELERATION, &joint_acc_[i]));

      pos_state_interfaces_.emplace_back(hardware_interface::StateInterface(
        joint_names_[i], hardware_interface::HW_IF_POSITION,
        separate_cmd_and_state_values ? &joint_state_pos_[i] : &joint_pos_[i]));
      vel_state_interfaces_.emplace_back(hardware_interface::StateInterface(
        joint_names_[i], hardware_interface::HW_IF_VELOCITY,
        separate_cmd_and_state_values ? &joint_state_vel_[i] : &joint_vel_[i]));
      acc_state_interfaces_.emplace_back(hardware_interface::StateInterface(
        joint_names_[i], hardware_interface::HW_IF_ACCELERATION,
        separate_cmd_and_state_values ? &joint_state_acc_[i] : &joint_acc_[i]));

      // Add to export lists and set initial values
      cmd_interfaces.emplace_back(pos_cmd_interfaces_.back());
      cmd_interfaces.back().set_value(INITIAL_POS_JOINTS[i]);
      cmd_interfaces.emplace_back(vel_cmd_interfaces_.back());
      cmd_interfaces.back().set_value(INITIAL_VEL_JOINTS[i]);
      cmd_interfaces.emplace_back(acc_cmd_interfaces_.back());
      cmd_interfaces.back().set_value(INITIAL_ACC_JOINTS[i]);
      joint_state_pos_[i] = INITIAL_POS_JOINTS[i];
      joint_state_vel_[i] = INITIAL_VEL_JOINTS[i];
      joint_state_acc_[i] = INITIAL_ACC_JOINTS[i];
      state_interfaces.emplace_back(pos_state_interfaces_.back());
      state_interfaces.emplace_back(vel_state_interfaces_.back());
      state_interfaces.emplace_back(acc_state_interfaces_.back());
    }

    traj_controller_->assign_interfaces(std::move(cmd_interfaces), std::move(state_interfaces));
    traj_controller_->get_node()->activate();
  }

  static void TearDownTestCase() { rclcpp::shutdown(); }

  void subscribeToState()
  {
    auto traj_lifecycle_node = traj_controller_->get_node();
    traj_lifecycle_node->set_parameter(
      rclcpp::Parameter("state_publish_rate", static_cast<double>(100)));

    using control_msgs::msg::JointTrajectoryControllerState;

    auto qos = rclcpp::SensorDataQoS();
    // Needed, otherwise spin_some() returns only the oldest message in the queue
    // I do not understand why spin_some provides only one message
    qos.keep_last(1);
    state_subscriber_ = traj_lifecycle_node->create_subscription<JointTrajectoryControllerState>(
      controller_name_ + "/state", qos, [&](std::shared_ptr<JointTrajectoryControllerState> msg) {
        std::lock_guard<std::mutex> guard(state_mutex_);
        state_msg_ = msg;
      });
  }

  /// Publish trajectory msgs with multiple points
  /**
   *  delay_btwn_points - delay between each points
   *  points - vector of trajectories. One point per controlled joint
   *  joint_names - names of joints, if empty, will use joint_names_ up to the number of provided points
   */
  void publish(
    const builtin_interfaces::msg::Duration & delay_btwn_points,
    const std::vector<std::vector<double>> & points, rclcpp::Time start_time = rclcpp::Time(),
    const std::vector<std::string> & joint_names = {},
    const std::vector<std::vector<double>> & points_velocities = {})
  {
    int wait_count = 0;
    const auto topic = trajectory_publisher_->get_topic_name();
    while (node_->count_subscribers(topic) == 0)
    {
      if (wait_count >= 5)
      {
        auto error_msg = std::string("publishing to ") + topic + " but no node subscribes to it";
        throw std::runtime_error(error_msg);
      }
      std::this_thread::sleep_for(std::chrono::milliseconds(100));
      ++wait_count;
    }

    trajectory_msgs::msg::JointTrajectory traj_msg;
    if (joint_names.empty())
    {
      traj_msg.joint_names = {joint_names_.begin(), joint_names_.begin() + points[0].size()};
    }
    else
    {
      traj_msg.joint_names = joint_names;
    }
    traj_msg.header.stamp = start_time;
    traj_msg.points.resize(points.size());

    builtin_interfaces::msg::Duration duration_msg;
    duration_msg.sec = delay_btwn_points.sec;
    duration_msg.nanosec = delay_btwn_points.nanosec;
    rclcpp::Duration duration(duration_msg);
    rclcpp::Duration duration_total(duration_msg);

    for (size_t index = 0; index < points.size(); ++index)
    {
      traj_msg.points[index].time_from_start = duration_total;

      traj_msg.points[index].positions.resize(points[index].size());
      for (size_t j = 0; j < points[index].size(); ++j)
      {
        traj_msg.points[index].positions[j] = points[index][j];
      }
      duration_total = duration_total + duration;
    }

    for (size_t index = 0; index < points_velocities.size(); ++index)
    {
      traj_msg.points[index].velocities.resize(points_velocities[index].size());
      for (size_t j = 0; j < points_velocities[index].size(); ++j)
      {
        traj_msg.points[index].velocities[j] = points_velocities[index][j];
      }
    }

    trajectory_publisher_->publish(traj_msg);
  }

  void updateController(rclcpp::Duration wait_time = rclcpp::Duration::from_seconds(0.2))
  {
    const auto start_time = rclcpp::Clock().now();
    const auto end_time = start_time + wait_time;
    while (rclcpp::Clock().now() < end_time)
    {
      traj_controller_->update(rclcpp::Clock().now(), rclcpp::Clock().now() - start_time);
    }
  }

  void waitAndCompareState(
    trajectory_msgs::msg::JointTrajectoryPoint expected_actual,
    trajectory_msgs::msg::JointTrajectoryPoint expected_desired, rclcpp::Executor & executor,
    rclcpp::Duration controller_wait_time, double allowed_delta)
  {
    {
      std::lock_guard<std::mutex> guard(state_mutex_);
      state_msg_.reset();
    }
    traj_controller_->wait_for_trajectory(executor);
    updateController(controller_wait_time);
    // Spin to receive latest state
    executor.spin_some();
    auto state_msg = getState();
    ASSERT_TRUE(state_msg);
    for (size_t i = 0; i < expected_actual.positions.size(); ++i)
    {
      SCOPED_TRACE("Joint " + std::to_string(i));
      // TODO(anyone): add checking for velocties and accelerations
      if (traj_controller_->has_position_command_interface())
      {
        EXPECT_NEAR(expected_actual.positions[i], state_msg->actual.positions[i], allowed_delta);
      }
    }

    for (size_t i = 0; i < expected_desired.positions.size(); ++i)
    {
      SCOPED_TRACE("Joint " + std::to_string(i));
      // TODO(anyone): add checking for velocties and accelerations
      if (traj_controller_->has_position_command_interface())
      {
        EXPECT_NEAR(expected_desired.positions[i], state_msg->desired.positions[i], allowed_delta);
      }
    }
  }

  std::shared_ptr<control_msgs::msg::JointTrajectoryControllerState> getState() const
  {
    std::lock_guard<std::mutex> guard(state_mutex_);
    return state_msg_;
  }
  void test_state_publish_rate_target(int target_msg_count);

  std::string controller_name_;

  std::vector<std::string> joint_names_;
  std::vector<std::string> command_interface_types_;
  std::vector<std::string> state_interface_types_;

  rclcpp::Node::SharedPtr node_;
  rclcpp::Publisher<trajectory_msgs::msg::JointTrajectory>::SharedPtr trajectory_publisher_;

  std::shared_ptr<TestableJointTrajectoryController> traj_controller_;
  rclcpp::Subscription<control_msgs::msg::JointTrajectoryControllerState>::SharedPtr
    state_subscriber_;
  mutable std::mutex state_mutex_;
  std::shared_ptr<control_msgs::msg::JointTrajectoryControllerState> state_msg_;

  std::vector<double> joint_pos_;
  std::vector<double> joint_vel_;
  std::vector<double> joint_acc_;
  std::vector<double> joint_state_pos_;
  std::vector<double> joint_state_vel_;
  std::vector<double> joint_state_acc_;
  std::vector<hardware_interface::CommandInterface> pos_cmd_interfaces_;
  std::vector<hardware_interface::CommandInterface> vel_cmd_interfaces_;
  std::vector<hardware_interface::CommandInterface> acc_cmd_interfaces_;
  std::vector<hardware_interface::StateInterface> pos_state_interfaces_;
  std::vector<hardware_interface::StateInterface> vel_state_interfaces_;
  std::vector<hardware_interface::StateInterface> acc_state_interfaces_;
};

// From the tutorial: https://www.sandordargo.com/blog/2019/04/24/parameterized-testing-with-gtest
class TrajectoryControllerTestParameterized
: public TrajectoryControllerTest,
  public ::testing::WithParamInterface<
    std::tuple<std::vector<std::string>, std::vector<std::string>>>
{
public:
  virtual void SetUp()
  {
    TrajectoryControllerTest::SetUp();
    command_interface_types_ = std::get<0>(GetParam());
    state_interface_types_ = std::get<1>(GetParam());
  }

  static void TearDownTestCase() { TrajectoryControllerTest::TearDownTestCase(); }
};

}  // namespace test_trajectory_controllers

#endif  // TEST_TRAJECTORY_CONTROLLER_UTILS_HPP_<|MERGE_RESOLUTION|>--- conflicted
+++ resolved
@@ -171,11 +171,8 @@
     rclcpp::Executor * executor = nullptr, bool separate_cmd_and_state_values = false)
   {
     SetUpTrajectoryController(use_local_parameters);
-<<<<<<< HEAD
-
-=======
+
     traj_node_ = traj_controller_->get_node();
->>>>>>> b9ccf04a
     for (const auto & param : parameters)
     {
       traj_controller_->get_node()->set_parameter(param);
@@ -189,14 +186,10 @@
     rclcpp::Parameter stopped_velocity_parameters("constraints.stopped_velocity_tolerance", 0.0);
     traj_controller_->get_node()->set_parameter(stopped_velocity_parameters);
 
-<<<<<<< HEAD
-    traj_controller_->get_node()->configure();
-=======
     // set pid parameters before configure
     SetPidParameters();
-
-    traj_controller_->configure();
->>>>>>> b9ccf04a
+    traj_controller_->get_node()->configure();
+    
     ActivateTrajectoryController(separate_cmd_and_state_values);
   }
 
