--- conflicted
+++ resolved
@@ -130,14 +130,12 @@
 
   bool is_open_loop() const { return params_.open_loop_control; }
 
-<<<<<<< HEAD
   joint_trajectory_controller::SegmentTolerances get_active_tolerances()
   {
     return *(active_tolerances_.readFromRT());
   }
-=======
+
   std::vector<PidPtr> get_pids() const { return pids_; }
->>>>>>> 3fc0f50c
 
   bool has_active_traj() const { return has_active_trajectory(); }
 
