// Copyright 2020 Open Source Robotics Foundation, Inc.
//
// Licensed under the Apache License, Version 2.0 (the "License");
// you may not use this file except in compliance with the License.
// You may obtain a copy of the License at
//
//     http://www.apache.org/licenses/LICENSE-2.0
//
// Unless required by applicable law or agreed to in writing, software
// distributed under the License is distributed on an "AS IS" BASIS,
// WITHOUT WARRANTIES OR CONDITIONS OF ANY KIND, either express or implied.
// See the License for the specific language governing permissions and
// limitations under the License.

#ifndef TEST_TRAJECTORY_CONTROLLER_UTILS_HPP_
#define TEST_TRAJECTORY_CONTROLLER_UTILS_HPP_

#include <memory>
#include <string>
#include <tuple>
#include <utility>
#include <vector>

#include "gtest/gtest.h"

#include "hardware_interface/types/hardware_interface_type_values.hpp"
#include "joint_trajectory_controller/joint_trajectory_controller.hpp"
#include "joint_trajectory_controller/trajectory.hpp"

namespace
{
const double COMMON_THRESHOLD = 0.0011;  // destogl: increased for 0.0001 for stable CI builds?
const double INITIAL_POS_JOINT1 = 1.1;
const double INITIAL_POS_JOINT2 = 2.1;
const double INITIAL_POS_JOINT3 = 3.1;
const std::vector<double> INITIAL_POS_JOINTS = {
  INITIAL_POS_JOINT1, INITIAL_POS_JOINT2, INITIAL_POS_JOINT3};
const std::vector<double> INITIAL_VEL_JOINTS = {0.0, 0.0, 0.0};
const std::vector<double> INITIAL_ACC_JOINTS = {0.0, 0.0, 0.0};
const std::vector<double> INITIAL_EFF_JOINTS = {0.0, 0.0, 0.0};
}  // namespace

namespace test_trajectory_controllers
{
class TestableJointTrajectoryController
: public joint_trajectory_controller::JointTrajectoryController
{
public:
  using joint_trajectory_controller::JointTrajectoryController::JointTrajectoryController;
  using joint_trajectory_controller::JointTrajectoryController::validate_trajectory_msg;

  controller_interface::CallbackReturn on_configure(
    const rclcpp_lifecycle::State & previous_state) override
  {
    auto ret = joint_trajectory_controller::JointTrajectoryController::on_configure(previous_state);
    // this class can still be useful without the wait set
    if (joint_command_subscriber_)
    {
      joint_cmd_sub_wait_set_.add_subscription(joint_command_subscriber_);
    }
    return ret;
  }

  /**
   * @brief wait_for_trajectory block until a new JointTrajectory is received.
   * Requires that the executor is not spinned elsewhere between the
   *  message publication and the call to this function
   *
   * @return true if new JointTrajectory msg was received, false if timeout
   */
  bool wait_for_trajectory(
    rclcpp::Executor & executor,
    const std::chrono::milliseconds & timeout = std::chrono::milliseconds{500})
  {
    bool success = joint_cmd_sub_wait_set_.wait(timeout).kind() == rclcpp::WaitResultKind::Ready;
    if (success)
    {
      executor.spin_some();
    }
    return success;
  }

  void set_joint_names(const std::vector<std::string> & joint_names)
  {
    params_.joints = joint_names;
  }

  void set_command_joint_names(const std::vector<std::string> & command_joint_names)
  {
    command_joint_names_ = command_joint_names;
  }

  void set_command_interfaces(const std::vector<std::string> & command_interfaces)
  {
    params_.command_interfaces = command_interfaces;
  }

  void set_state_interfaces(const std::vector<std::string> & state_interfaces)
  {
    params_.state_interfaces = state_interfaces;
  }

  void trigger_declare_parameters() { param_listener_->declare_params(); }

  trajectory_msgs::msg::JointTrajectoryPoint get_current_state_when_offset()
  {
    return last_commanded_state_;
  }
  bool has_position_state_interface() { return has_position_state_interface_; }

  bool has_velocity_state_interface() { return has_velocity_state_interface_; }

  bool has_acceleration_state_interface() { return has_acceleration_state_interface_; }

  bool has_position_command_interface() { return has_position_command_interface_; }

  bool has_velocity_command_interface() { return has_velocity_command_interface_; }

  bool has_acceleration_command_interface() { return has_acceleration_command_interface_; }

  bool has_effort_command_interface() { return has_effort_command_interface_; }

  bool use_closed_loop_pid_adapter() { return use_closed_loop_pid_adapter_; }

  bool is_open_loop() { return params_.open_loop_control; }

<<<<<<< HEAD
  joint_trajectory_controller::SegmentTolerances get_active_tolerances()
  {
    return *(active_tolerances_.readFromRT());
=======
  bool has_active_traj() { return has_active_trajectory(); }

  bool has_trivial_traj()
  {
    return has_active_trajectory() && traj_external_point_ptr_->has_nontrivial_msg() == false;
>>>>>>> 5178503f
  }

  rclcpp::WaitSet joint_cmd_sub_wait_set_;
};

class TrajectoryControllerTest : public ::testing::Test
{
public:
  static void SetUpTestCase() { rclcpp::init(0, nullptr); }

  virtual void SetUp()
  {
    controller_name_ = "test_joint_trajectory_controller";

    joint_names_ = {"joint1", "joint2", "joint3"};
    command_joint_names_ = {
      "following_controller/joint1", "following_controller/joint2", "following_controller/joint3"};
    joint_pos_.resize(joint_names_.size(), 0.0);
    joint_state_pos_.resize(joint_names_.size(), 0.0);
    joint_vel_.resize(joint_names_.size(), 0.0);
    joint_state_vel_.resize(joint_names_.size(), 0.0);
    joint_acc_.resize(joint_names_.size(), 0.0);
    joint_state_acc_.resize(joint_names_.size(), 0.0);
    joint_eff_.resize(joint_names_.size(), 0.0);
    // Default interface values - they will be overwritten by parameterized tests
    command_interface_types_ = {"position"};
    state_interface_types_ = {"position", "velocity"};

    node_ = std::make_shared<rclcpp::Node>("trajectory_publisher_");
    trajectory_publisher_ = node_->create_publisher<trajectory_msgs::msg::JointTrajectory>(
      controller_name_ + "/joint_trajectory", rclcpp::SystemDefaultsQoS());
  }

  void SetUpTrajectoryController(rclcpp::Executor & executor, bool use_local_parameters = true)
  {
    traj_controller_ = std::make_shared<TestableJointTrajectoryController>();

    if (use_local_parameters)
    {
      traj_controller_->set_joint_names(joint_names_);
      traj_controller_->set_command_interfaces(command_interface_types_);
      traj_controller_->set_state_interfaces(state_interface_types_);
    }
    auto ret = traj_controller_->init(controller_name_);
    if (ret != controller_interface::return_type::OK)
    {
      FAIL();
    }
    executor.add_node(traj_controller_->get_node()->get_node_base_interface());
    SetParameters();
  }

  void SetParameters()
  {
    auto node = traj_controller_->get_node();
    const rclcpp::Parameter joint_names_param("joints", joint_names_);
    const rclcpp::Parameter cmd_interfaces_params("command_interfaces", command_interface_types_);
    const rclcpp::Parameter state_interfaces_params("state_interfaces", state_interface_types_);
    node->set_parameters({joint_names_param, cmd_interfaces_params, state_interfaces_params});
  }

  void SetPidParameters(
    double p_default = 0.0, double ff_default = 1.0, bool normalize_error_default = false)
  {
    traj_controller_->trigger_declare_parameters();
    auto node = traj_controller_->get_node();

    for (size_t i = 0; i < joint_names_.size(); ++i)
    {
      const std::string prefix = "gains." + joint_names_[i];
      const rclcpp::Parameter k_p(prefix + ".p", p_default);
      const rclcpp::Parameter k_i(prefix + ".i", 0.0);
      const rclcpp::Parameter k_d(prefix + ".d", 0.0);
      const rclcpp::Parameter i_clamp(prefix + ".i_clamp", 0.0);
      const rclcpp::Parameter ff_velocity_scale(prefix + ".ff_velocity_scale", ff_default);
      const rclcpp::Parameter normalize_error(prefix + ".normalize_error", normalize_error_default);
      node->set_parameters({k_p, k_i, k_d, i_clamp, ff_velocity_scale, normalize_error});
    }
  }

  void SetUpAndActivateTrajectoryController(
    rclcpp::Executor & executor, bool use_local_parameters = true,
    const std::vector<rclcpp::Parameter> & parameters = {},
    bool separate_cmd_and_state_values = false, double k_p = 0.0, double ff = 1.0,
    bool normalize_error = false)
  {
    SetUpTrajectoryController(executor, use_local_parameters);

    // set pid parameters before configure
    SetPidParameters(k_p, ff, normalize_error);
    for (const auto & param : parameters)
    {
      traj_controller_->get_node()->set_parameter(param);
    }

    traj_controller_->get_node()->configure();

    ActivateTrajectoryController(separate_cmd_and_state_values);
  }

  void ActivateTrajectoryController(
    bool separate_cmd_and_state_values = false,
    const std::vector<double> initial_pos_joints = INITIAL_POS_JOINTS)
  {
    std::vector<hardware_interface::LoanedCommandInterface> cmd_interfaces;
    std::vector<hardware_interface::LoanedStateInterface> state_interfaces;
    pos_cmd_interfaces_.reserve(joint_names_.size());
    vel_cmd_interfaces_.reserve(joint_names_.size());
    acc_cmd_interfaces_.reserve(joint_names_.size());
    eff_cmd_interfaces_.reserve(joint_names_.size());
    pos_state_interfaces_.reserve(joint_names_.size());
    vel_state_interfaces_.reserve(joint_names_.size());
    acc_state_interfaces_.reserve(joint_names_.size());
    for (size_t i = 0; i < joint_names_.size(); ++i)
    {
      pos_cmd_interfaces_.emplace_back(hardware_interface::CommandInterface(
        joint_names_[i], hardware_interface::HW_IF_POSITION, &joint_pos_[i]));
      vel_cmd_interfaces_.emplace_back(hardware_interface::CommandInterface(
        joint_names_[i], hardware_interface::HW_IF_VELOCITY, &joint_vel_[i]));
      acc_cmd_interfaces_.emplace_back(hardware_interface::CommandInterface(
        joint_names_[i], hardware_interface::HW_IF_ACCELERATION, &joint_acc_[i]));
      eff_cmd_interfaces_.emplace_back(hardware_interface::CommandInterface(
        joint_names_[i], hardware_interface::HW_IF_EFFORT, &joint_eff_[i]));

      pos_state_interfaces_.emplace_back(hardware_interface::StateInterface(
        joint_names_[i], hardware_interface::HW_IF_POSITION,
        separate_cmd_and_state_values ? &joint_state_pos_[i] : &joint_pos_[i]));
      vel_state_interfaces_.emplace_back(hardware_interface::StateInterface(
        joint_names_[i], hardware_interface::HW_IF_VELOCITY,
        separate_cmd_and_state_values ? &joint_state_vel_[i] : &joint_vel_[i]));
      acc_state_interfaces_.emplace_back(hardware_interface::StateInterface(
        joint_names_[i], hardware_interface::HW_IF_ACCELERATION,
        separate_cmd_and_state_values ? &joint_state_acc_[i] : &joint_acc_[i]));

      // Add to export lists and set initial values
      cmd_interfaces.emplace_back(pos_cmd_interfaces_.back());
      cmd_interfaces.back().set_value(initial_pos_joints[i]);
      cmd_interfaces.emplace_back(vel_cmd_interfaces_.back());
      cmd_interfaces.back().set_value(INITIAL_VEL_JOINTS[i]);
      cmd_interfaces.emplace_back(acc_cmd_interfaces_.back());
      cmd_interfaces.back().set_value(INITIAL_ACC_JOINTS[i]);
      cmd_interfaces.emplace_back(eff_cmd_interfaces_.back());
      cmd_interfaces.back().set_value(INITIAL_EFF_JOINTS[i]);
      joint_state_pos_[i] = initial_pos_joints[i];
      joint_state_vel_[i] = INITIAL_VEL_JOINTS[i];
      joint_state_acc_[i] = INITIAL_ACC_JOINTS[i];
      state_interfaces.emplace_back(pos_state_interfaces_.back());
      state_interfaces.emplace_back(vel_state_interfaces_.back());
      state_interfaces.emplace_back(acc_state_interfaces_.back());
    }

    traj_controller_->assign_interfaces(std::move(cmd_interfaces), std::move(state_interfaces));
    traj_controller_->get_node()->activate();
  }

  static void TearDownTestCase() { rclcpp::shutdown(); }

  void subscribeToState()
  {
    auto traj_lifecycle_node = traj_controller_->get_node();

    using control_msgs::msg::JointTrajectoryControllerState;

    auto qos = rclcpp::SensorDataQoS();
    // Needed, otherwise spin_some() returns only the oldest message in the queue
    // I do not understand why spin_some provides only one message
    qos.keep_last(1);
    state_subscriber_ = traj_lifecycle_node->create_subscription<JointTrajectoryControllerState>(
      controller_name_ + "/controller_state", qos,
      [&](std::shared_ptr<JointTrajectoryControllerState> msg)
      {
        std::lock_guard<std::mutex> guard(state_mutex_);
        state_msg_ = msg;
      });
  }

  /// Publish trajectory msgs with multiple points
  /**
   *  delay_btwn_points - delay between each points
   *  points_positions - vector of trajectory-positions. One point per controlled joint
   *  joint_names - names of joints, if empty, will use joint_names_ up to the number of provided
   * points
   *  points - vector of trajectory-velocities. One point per controlled joint
   */
  void publish(
    const builtin_interfaces::msg::Duration & delay_btwn_points,
    const std::vector<std::vector<double>> & points_positions, rclcpp::Time start_time,
    const std::vector<std::string> & joint_names = {},
    const std::vector<std::vector<double>> & points_velocities = {})
  {
    int wait_count = 0;
    const auto topic = trajectory_publisher_->get_topic_name();
    while (node_->count_subscribers(topic) == 0)
    {
      if (wait_count >= 5)
      {
        auto error_msg = std::string("publishing to ") + topic + " but no node subscribes to it";
        throw std::runtime_error(error_msg);
      }
      std::this_thread::sleep_for(std::chrono::milliseconds(100));
      ++wait_count;
    }

    trajectory_msgs::msg::JointTrajectory traj_msg;
    if (joint_names.empty())
    {
      traj_msg.joint_names = {
        joint_names_.begin(), joint_names_.begin() + points_positions[0].size()};
    }
    else
    {
      traj_msg.joint_names = joint_names;
    }
    traj_msg.header.stamp = start_time;
    traj_msg.points.resize(points_positions.size());

    builtin_interfaces::msg::Duration duration_msg;
    duration_msg.sec = delay_btwn_points.sec;
    duration_msg.nanosec = delay_btwn_points.nanosec;
    rclcpp::Duration duration(duration_msg);
    rclcpp::Duration duration_total(duration_msg);

    for (size_t index = 0; index < points_positions.size(); ++index)
    {
      traj_msg.points[index].time_from_start = duration_total;

      traj_msg.points[index].positions.resize(points_positions[index].size());
      for (size_t j = 0; j < points_positions[index].size(); ++j)
      {
        traj_msg.points[index].positions[j] = points_positions[index][j];
      }
      duration_total = duration_total + duration;
    }

    for (size_t index = 0; index < points_velocities.size(); ++index)
    {
      traj_msg.points[index].velocities.resize(points_velocities[index].size());
      for (size_t j = 0; j < points_velocities[index].size(); ++j)
      {
        traj_msg.points[index].velocities[j] = points_velocities[index][j];
      }
    }

    trajectory_publisher_->publish(traj_msg);
  }

  void updateController(rclcpp::Duration wait_time = rclcpp::Duration::from_seconds(0.2))
  {
    auto clock = rclcpp::Clock(RCL_STEADY_TIME);
    const auto start_time = clock.now();
    const auto end_time = start_time + wait_time;
    auto previous_time = start_time;

    while (clock.now() < end_time)
    {
      auto now = clock.now();
      traj_controller_->update(now, now - previous_time);
      previous_time = now;
    }
  }

  void waitAndCompareState(
    trajectory_msgs::msg::JointTrajectoryPoint expected_actual,
    trajectory_msgs::msg::JointTrajectoryPoint expected_desired, rclcpp::Executor & executor,
    rclcpp::Duration controller_wait_time, double allowed_delta)
  {
    {
      std::lock_guard<std::mutex> guard(state_mutex_);
      state_msg_.reset();
    }
    traj_controller_->wait_for_trajectory(executor);
    updateController(controller_wait_time);
    // Spin to receive latest state
    executor.spin_some();
    auto state_msg = getState();
    ASSERT_TRUE(state_msg);
    for (size_t i = 0; i < expected_actual.positions.size(); ++i)
    {
      SCOPED_TRACE("Joint " + std::to_string(i));
      // TODO(anyone): add checking for velocities and accelerations
      if (traj_controller_->has_position_command_interface())
      {
        EXPECT_NEAR(expected_actual.positions[i], state_msg->feedback.positions[i], allowed_delta);
      }
    }

    for (size_t i = 0; i < expected_desired.positions.size(); ++i)
    {
      SCOPED_TRACE("Joint " + std::to_string(i));
      // TODO(anyone): add checking for velocities and accelerations
      if (traj_controller_->has_position_command_interface())
      {
        EXPECT_NEAR(
          expected_desired.positions[i], state_msg->reference.positions[i], allowed_delta);
      }
    }
  }

  std::shared_ptr<control_msgs::msg::JointTrajectoryControllerState> getState() const
  {
    std::lock_guard<std::mutex> guard(state_mutex_);
    return state_msg_;
  }

  void expectHoldingPoint(std::vector<double> point)
  {
    // it should be holding the given point
    // i.e., active but trivial trajectory (one point only)
    EXPECT_TRUE(traj_controller_->has_trivial_traj());

    if (traj_controller_->has_position_command_interface())
    {
      EXPECT_NEAR(point.at(0), joint_pos_[0], COMMON_THRESHOLD);
      EXPECT_NEAR(point.at(1), joint_pos_[1], COMMON_THRESHOLD);
      EXPECT_NEAR(point.at(2), joint_pos_[2], COMMON_THRESHOLD);
    }

    if (traj_controller_->has_velocity_command_interface())
    {
      EXPECT_EQ(0.0, joint_vel_[0]);
      EXPECT_EQ(0.0, joint_vel_[1]);
      EXPECT_EQ(0.0, joint_vel_[2]);
    }

    if (traj_controller_->has_acceleration_command_interface())
    {
      EXPECT_EQ(0.0, joint_acc_[0]);
      EXPECT_EQ(0.0, joint_acc_[1]);
      EXPECT_EQ(0.0, joint_acc_[2]);
    }

    if (traj_controller_->has_effort_command_interface())
    {
      EXPECT_EQ(0.0, joint_eff_[0]);
      EXPECT_EQ(0.0, joint_eff_[1]);
      EXPECT_EQ(0.0, joint_eff_[2]);
    }
  }

  void expectHoldingPointDeactivated(std::vector<double> point)
  {
    // it should be holding the given point, but no active trajectory
    EXPECT_FALSE(traj_controller_->has_active_traj());

    if (traj_controller_->has_position_command_interface())
    {
      EXPECT_NEAR(point.at(0), joint_pos_[0], COMMON_THRESHOLD);
      EXPECT_NEAR(point.at(1), joint_pos_[1], COMMON_THRESHOLD);
      EXPECT_NEAR(point.at(2), joint_pos_[2], COMMON_THRESHOLD);
    }

    if (traj_controller_->has_velocity_command_interface())
    {
      EXPECT_EQ(0.0, joint_vel_[0]);
      EXPECT_EQ(0.0, joint_vel_[1]);
      EXPECT_EQ(0.0, joint_vel_[2]);
    }

    if (traj_controller_->has_acceleration_command_interface())
    {
      EXPECT_EQ(0.0, joint_acc_[0]);
      EXPECT_EQ(0.0, joint_acc_[1]);
      EXPECT_EQ(0.0, joint_acc_[2]);
    }

    if (traj_controller_->has_effort_command_interface())
    {
      EXPECT_EQ(0.0, joint_eff_[0]);
      EXPECT_EQ(0.0, joint_eff_[1]);
      EXPECT_EQ(0.0, joint_eff_[2]);
    }
  }

  std::string controller_name_;

  std::vector<std::string> joint_names_;
  std::vector<std::string> command_joint_names_;
  std::vector<std::string> command_interface_types_;
  std::vector<std::string> state_interface_types_;

  rclcpp::Node::SharedPtr node_;
  rclcpp::Publisher<trajectory_msgs::msg::JointTrajectory>::SharedPtr trajectory_publisher_;

  std::shared_ptr<TestableJointTrajectoryController> traj_controller_;
  rclcpp::Subscription<control_msgs::msg::JointTrajectoryControllerState>::SharedPtr
    state_subscriber_;
  mutable std::mutex state_mutex_;
  std::shared_ptr<control_msgs::msg::JointTrajectoryControllerState> state_msg_;

  std::vector<double> joint_pos_;
  std::vector<double> joint_vel_;
  std::vector<double> joint_acc_;
  std::vector<double> joint_eff_;
  std::vector<double> joint_state_pos_;
  std::vector<double> joint_state_vel_;
  std::vector<double> joint_state_acc_;
  std::vector<hardware_interface::CommandInterface> pos_cmd_interfaces_;
  std::vector<hardware_interface::CommandInterface> vel_cmd_interfaces_;
  std::vector<hardware_interface::CommandInterface> acc_cmd_interfaces_;
  std::vector<hardware_interface::CommandInterface> eff_cmd_interfaces_;
  std::vector<hardware_interface::StateInterface> pos_state_interfaces_;
  std::vector<hardware_interface::StateInterface> vel_state_interfaces_;
  std::vector<hardware_interface::StateInterface> acc_state_interfaces_;
};

// From the tutorial: https://www.sandordargo.com/blog/2019/04/24/parameterized-testing-with-gtest
class TrajectoryControllerTestParameterized
: public TrajectoryControllerTest,
  public ::testing::WithParamInterface<
    std::tuple<std::vector<std::string>, std::vector<std::string>>>
{
public:
  virtual void SetUp()
  {
    TrajectoryControllerTest::SetUp();
    command_interface_types_ = std::get<0>(GetParam());
    state_interface_types_ = std::get<1>(GetParam());
  }

  static void TearDownTestCase() { TrajectoryControllerTest::TearDownTestCase(); }
};

}  // namespace test_trajectory_controllers

#endif  // TEST_TRAJECTORY_CONTROLLER_UTILS_HPP_<|MERGE_RESOLUTION|>--- conflicted
+++ resolved
@@ -124,17 +124,16 @@
 
   bool is_open_loop() { return params_.open_loop_control; }
 
-<<<<<<< HEAD
   joint_trajectory_controller::SegmentTolerances get_active_tolerances()
   {
     return *(active_tolerances_.readFromRT());
-=======
+  }
+  
   bool has_active_traj() { return has_active_trajectory(); }
 
   bool has_trivial_traj()
   {
     return has_active_trajectory() && traj_external_point_ptr_->has_nontrivial_msg() == false;
->>>>>>> 5178503f
   }
 
   rclcpp::WaitSet joint_cmd_sub_wait_set_;
