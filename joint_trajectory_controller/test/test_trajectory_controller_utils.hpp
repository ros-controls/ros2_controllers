// Copyright 2020 Open Source Robotics Foundation, Inc.
//
// Licensed under the Apache License, Version 2.0 (the "License");
// you may not use this file except in compliance with the License.
// You may obtain a copy of the License at
//
//     http://www.apache.org/licenses/LICENSE-2.0
//
// Unless required by applicable law or agreed to in writing, software
// distributed under the License is distributed on an "AS IS" BASIS,
// WITHOUT WARRANTIES OR CONDITIONS OF ANY KIND, either express or implied.
// See the License for the specific language governing permissions and
// limitations under the License.

#ifndef TEST_TRAJECTORY_CONTROLLER_UTILS_HPP_
#define TEST_TRAJECTORY_CONTROLLER_UTILS_HPP_

#include <memory>
#include <string>
#include <tuple>
#include <utility>
#include <vector>

#include "gmock/gmock.h"

#include "control_msgs/msg/joint_trajectory_controller_state.hpp"
#include "hardware_interface/types/hardware_interface_type_values.hpp"
#include "joint_trajectory_controller/joint_trajectory_controller.hpp"
#include "joint_trajectory_controller/tolerances.hpp"
#include "lifecycle_msgs/msg/state.hpp"
#include "ros2_control_test_assets/descriptions.hpp"

namespace
{
const double COMMON_THRESHOLD = 0.001;
const double INITIAL_POS_JOINT1 = 1.1;
const double INITIAL_POS_JOINT2 = 2.1;
const double INITIAL_POS_JOINT3 = 3.1;
const std::vector<double> INITIAL_POS_JOINTS = {
  INITIAL_POS_JOINT1, INITIAL_POS_JOINT2, INITIAL_POS_JOINT3};
const std::vector<double> INITIAL_VEL_JOINTS = {0.0, 0.0, 0.0};
const std::vector<double> INITIAL_ACC_JOINTS = {0.0, 0.0, 0.0};
const std::vector<double> INITIAL_EFF_JOINTS = {0.0, 0.0, 0.0};

const double default_goal_time = 0.1;
const double stopped_velocity_tolerance = 0.1;

[[maybe_unused]] void expectDefaultTolerances(
  joint_trajectory_controller::SegmentTolerances active_tolerances)
{
  EXPECT_DOUBLE_EQ(active_tolerances.goal_time_tolerance, default_goal_time);

  // acceleration is never set, and goal_state_tolerance.velocity from stopped_velocity_tolerance

  ASSERT_EQ(active_tolerances.state_tolerance.size(), 3);
  EXPECT_DOUBLE_EQ(active_tolerances.state_tolerance.at(0).position, 0.1);
  EXPECT_DOUBLE_EQ(active_tolerances.state_tolerance.at(0).velocity, 0.0);
  EXPECT_DOUBLE_EQ(active_tolerances.state_tolerance.at(0).acceleration, 0.0);
  EXPECT_DOUBLE_EQ(active_tolerances.state_tolerance.at(1).position, 0.1);
  EXPECT_DOUBLE_EQ(active_tolerances.state_tolerance.at(1).velocity, 0.0);
  EXPECT_DOUBLE_EQ(active_tolerances.state_tolerance.at(1).acceleration, 0.0);
  EXPECT_DOUBLE_EQ(active_tolerances.state_tolerance.at(2).position, 0.1);
  EXPECT_DOUBLE_EQ(active_tolerances.state_tolerance.at(2).velocity, 0.0);
  EXPECT_DOUBLE_EQ(active_tolerances.state_tolerance.at(2).acceleration, 0.0);

  ASSERT_EQ(active_tolerances.goal_state_tolerance.size(), 3);
  EXPECT_DOUBLE_EQ(active_tolerances.goal_state_tolerance.at(0).position, 0.1);
  EXPECT_DOUBLE_EQ(
    active_tolerances.goal_state_tolerance.at(0).velocity, stopped_velocity_tolerance);
  EXPECT_DOUBLE_EQ(active_tolerances.goal_state_tolerance.at(0).acceleration, 0.0);
  EXPECT_DOUBLE_EQ(active_tolerances.goal_state_tolerance.at(1).position, 0.1);
  EXPECT_DOUBLE_EQ(
    active_tolerances.goal_state_tolerance.at(1).velocity, stopped_velocity_tolerance);
  EXPECT_DOUBLE_EQ(active_tolerances.goal_state_tolerance.at(1).acceleration, 0.0);
  EXPECT_DOUBLE_EQ(active_tolerances.goal_state_tolerance.at(2).position, 0.1);
  EXPECT_DOUBLE_EQ(
    active_tolerances.goal_state_tolerance.at(2).velocity, stopped_velocity_tolerance);
  EXPECT_DOUBLE_EQ(active_tolerances.goal_state_tolerance.at(2).acceleration, 0.0);
}

bool is_same_sign_or_zero(double val1, double val2)
{
  return val1 * val2 > 0.0 || (val1 == 0.0 && val2 == 0.0);
}
}  // namespace

namespace test_trajectory_controllers
{
class TestableJointTrajectoryController
: public joint_trajectory_controller::JointTrajectoryController
{
public:
  using joint_trajectory_controller::JointTrajectoryController::JointTrajectoryController;
  using joint_trajectory_controller::JointTrajectoryController::validate_trajectory_msg;

  controller_interface::CallbackReturn on_configure(
    const rclcpp_lifecycle::State & previous_state) override
  {
    auto ret = joint_trajectory_controller::JointTrajectoryController::on_configure(previous_state);
    return ret;
  }

  rclcpp::NodeOptions define_custom_node_options() const override { return node_options_; }

  /**
   * @brief wait_for_trajectory block until a new JointTrajectory is received.
   * Requires that the executor is not spinned elsewhere between the
   *  message publication and the call to this function
   */
  void wait_for_trajectory(
    rclcpp::Executor & executor,
    const std::chrono::milliseconds & timeout = std::chrono::milliseconds{10})
  {
    auto until = get_node()->get_clock()->now() + timeout;
    while (get_node()->get_clock()->now() < until)
    {
      executor.spin_some();
      std::this_thread::sleep_for(std::chrono::microseconds(10));
    }
  }

  void set_command_joint_names(const std::vector<std::string> & command_joint_names)
  {
    command_joint_names_ = command_joint_names;
  }

  void set_command_interfaces(const std::vector<std::string> & command_interfaces)
  {
    params_.command_interfaces = command_interfaces;
  }

  void set_state_interfaces(const std::vector<std::string> & state_interfaces)
  {
    params_.state_interfaces = state_interfaces;
  }

  void trigger_declare_parameters() { param_listener_->declare_params(); }

  void testable_compute_error_for_joint(
    JointTrajectoryPoint & error, const size_t index, const JointTrajectoryPoint & current,
    const JointTrajectoryPoint & desired)
  {
    compute_error_for_joint(error, index, current, desired);
  }

  trajectory_msgs::msg::JointTrajectoryPoint get_current_state_when_offset() const
  {
    return last_commanded_state_;
  }
  bool has_position_state_interface() const { return has_position_state_interface_; }

  bool has_velocity_state_interface() const { return has_velocity_state_interface_; }

  bool has_acceleration_state_interface() const { return has_acceleration_state_interface_; }

  bool has_position_command_interface() const { return has_position_command_interface_; }

  bool has_velocity_command_interface() const { return has_velocity_command_interface_; }

  bool has_acceleration_command_interface() const { return has_acceleration_command_interface_; }

  bool has_effort_command_interface() const { return has_effort_command_interface_; }

  bool use_external_control_law() const { return use_external_control_law_; }

  std::shared_ptr<joint_trajectory_controller_plugins::TrajectoryControllerBase> get_traj_contr()
    const
  {
    return traj_contr_;
  }

  joint_trajectory_controller::SegmentTolerances get_active_tolerances()
  {
    return *(active_tolerances_.readFromRT());
  }

  joint_trajectory_controller::SegmentTolerances get_tolerances() const
  {
    return default_tolerances_;
  }

  bool has_active_traj() const { return has_active_trajectory(); }

  bool has_trivial_traj() const
  {
    return has_active_trajectory() && current_trajectory_->has_nontrivial_msg() == false;
  }

  bool has_nontrivial_traj()
  {
    return has_active_trajectory() && current_trajectory_->has_nontrivial_msg();
  }

  double get_cmd_timeout() { return cmd_timeout_; }

  void set_node_options(const rclcpp::NodeOptions & node_options) { node_options_ = node_options; }

  trajectory_msgs::msg::JointTrajectoryPoint get_state_feedback() { return state_current_; }
  trajectory_msgs::msg::JointTrajectoryPoint get_state_reference() { return state_desired_; }
  trajectory_msgs::msg::JointTrajectoryPoint get_command_next() { return command_next_; }
  trajectory_msgs::msg::JointTrajectoryPoint get_state_error() { return state_error_; }
  trajectory_msgs::msg::JointTrajectoryPoint get_current_command() { return command_current_; }

  /**
   * a copy of the private member function
   */
  void resize_joint_trajectory_point(
    trajectory_msgs::msg::JointTrajectoryPoint & point, size_t size)
  {
    point.positions.resize(size, 0.0);
    if (has_velocity_state_interface_)
    {
      point.velocities.resize(size, 0.0);
    }
    if (has_acceleration_state_interface_)
    {
      point.accelerations.resize(size, 0.0);
    }
  }

  rclcpp::NodeOptions node_options_;
};

class TrajectoryControllerTest : public ::testing::Test
{
public:
  static void SetUpTestCase() { rclcpp::init(0, nullptr); }

  void SetUp() override
  {
    controller_name_ = "test_joint_trajectory_controller";

    joint_names_ = {"joint1", "joint2", "joint3"};
    command_joint_names_ = {
      "following_controller/joint1", "following_controller/joint2", "following_controller/joint3"};
    joint_pos_.resize(joint_names_.size(), 0.0);
    joint_state_pos_.resize(joint_names_.size(), 0.0);
    joint_vel_.resize(joint_names_.size(), 0.0);
    joint_state_vel_.resize(joint_names_.size(), 0.0);
    joint_acc_.resize(joint_names_.size(), 0.0);
    joint_state_acc_.resize(joint_names_.size(), 0.0);
    joint_eff_.resize(joint_names_.size(), 0.0);
    // Default interface values - they will be overwritten by parameterized tests
    command_interface_types_ = {"position"};
    state_interface_types_ = {"position", "velocity"};

    node_ = std::make_shared<rclcpp::Node>("trajectory_publisher_");
    trajectory_publisher_ = node_->create_publisher<trajectory_msgs::msg::JointTrajectory>(
      controller_name_ + "/joint_trajectory", rclcpp::SystemDefaultsQoS());
  }

  void TearDown() override
  {
    DeactivateTrajectoryController();
    traj_controller_.reset();
  }

  void SetUpTrajectoryController(
    rclcpp::Executor & executor, const std::vector<rclcpp::Parameter> & parameters = {},
    const std::string & urdf = ros2_control_test_assets::minimal_robot_urdf)
  {
    auto ret = SetUpTrajectoryControllerLocal(parameters, urdf);
    if (ret != controller_interface::return_type::OK)
    {
      FAIL();
    }
    executor.add_node(traj_controller_->get_node()->get_node_base_interface());
  }

  controller_interface::return_type SetUpTrajectoryControllerLocal(
    const std::vector<rclcpp::Parameter> & parameters = {},
    const std::string & urdf = ros2_control_test_assets::minimal_robot_urdf)
  {
    traj_controller_ = std::make_shared<TestableJointTrajectoryController>();

    auto node_options = rclcpp::NodeOptions();
    std::vector<rclcpp::Parameter> parameter_overrides;
    parameter_overrides.push_back(rclcpp::Parameter("joints", joint_names_));
    parameter_overrides.push_back(
      rclcpp::Parameter("command_interfaces", command_interface_types_));
    parameter_overrides.push_back(rclcpp::Parameter("state_interfaces", state_interface_types_));
    parameter_overrides.insert(parameter_overrides.end(), parameters.begin(), parameters.end());
    node_options.parameter_overrides(parameter_overrides);
    traj_controller_->set_node_options(node_options);

    return traj_controller_->init(
      controller_name_, urdf, 100, "", traj_controller_->define_custom_node_options());
  }

  /**
   * @brief set PIDs for every entry in joint_names_
   */
  void SetPidParameters(double p_value = 0.0, double ff_value = 1.0)
  {
    traj_controller_->trigger_declare_parameters();
    auto node = traj_controller_->get_node();

    // if command_joints were not set manually, it was done in the on_configure() method
    auto command_joint_names = node->get_parameter("command_joints").as_string_array();
    for (size_t i = 0; i < command_joint_names.size(); ++i)
    {
      const std::string prefix = "gains." + joint_names_[i];
      const rclcpp::Parameter k_p(prefix + ".p", p_value);
      const rclcpp::Parameter k_i(prefix + ".i", 0.0);
      const rclcpp::Parameter k_d(prefix + ".d", 0.0);
      const rclcpp::Parameter ff_velocity_scale(prefix + ".ff_velocity_scale", ff_value);
      node->set_parameters({k_p, k_i, k_d, ff_velocity_scale});
    }
  }

  void SetUpAndActivateTrajectoryController(
    rclcpp::Executor & executor, const std::vector<rclcpp::Parameter> & parameters = {},
    bool separate_cmd_and_state_values = false, double k_p = 0.0, double ff = 1.0,
    const std::vector<double> initial_pos_joints = INITIAL_POS_JOINTS,
    const std::vector<double> initial_vel_joints = INITIAL_VEL_JOINTS,
    const std::vector<double> initial_acc_joints = INITIAL_ACC_JOINTS,
    const std::vector<double> initial_eff_joints = INITIAL_EFF_JOINTS,
    const std::string & urdf = ros2_control_test_assets::minimal_robot_urdf)
  {
    auto has_nonzero_vel_param =
      std::find_if(
        parameters.begin(), parameters.end(), [](const rclcpp::Parameter & param)
        { return param.get_name() == "allow_nonzero_velocity_at_trajectory_end"; }) !=
      parameters.end();

    std::vector<rclcpp::Parameter> parameters_local = parameters;
    if (!has_nonzero_vel_param)
    {
      // add this to simplify tests, if not set already
      parameters_local.emplace_back("allow_nonzero_velocity_at_trajectory_end", true);
    }
    // read-only parameters have to be set before init -> won't be read otherwise
    SetUpTrajectoryController(executor, parameters_local, urdf);

    traj_controller_->configure();

    // set pid parameters before activate. The PID plugin has to be loaded already, otherwise
    // parameters are not declared yet
    if (traj_controller_->use_external_control_law())
    {
      SetPidParameters(k_p, ff);
    }

    ActivateTrajectoryController(
      separate_cmd_and_state_values, initial_pos_joints, initial_vel_joints, initial_acc_joints,
      initial_eff_joints);
  }

  rclcpp_lifecycle::State ActivateTrajectoryController(
    bool separate_cmd_and_state_values = false,
    const std::vector<double> initial_pos_joints = INITIAL_POS_JOINTS,
    const std::vector<double> initial_vel_joints = INITIAL_VEL_JOINTS,
    const std::vector<double> initial_acc_joints = INITIAL_ACC_JOINTS,
    const std::vector<double> initial_eff_joints = INITIAL_EFF_JOINTS)
  {
    std::vector<hardware_interface::LoanedCommandInterface> loaned_command_ifs;
    std::vector<hardware_interface::LoanedStateInterface> loaned_state_ifs;
    pos_cmd_interfaces_.reserve(joint_names_.size());
    vel_cmd_interfaces_.reserve(joint_names_.size());
    acc_cmd_interfaces_.reserve(joint_names_.size());
    eff_cmd_interfaces_.reserve(joint_names_.size());
    pos_state_interfaces_.reserve(joint_names_.size());
    vel_state_interfaces_.reserve(joint_names_.size());
    acc_state_interfaces_.reserve(joint_names_.size());
    for (size_t i = 0; i < joint_names_.size(); ++i)
    {
      pos_cmd_interfaces_.emplace_back(
        std::make_shared<hardware_interface::CommandInterface>(
          joint_names_[i], hardware_interface::HW_IF_POSITION, &joint_pos_[i]));
      vel_cmd_interfaces_.emplace_back(
        std::make_shared<hardware_interface::CommandInterface>(
          joint_names_[i], hardware_interface::HW_IF_VELOCITY, &joint_vel_[i]));
      acc_cmd_interfaces_.emplace_back(
        std::make_shared<hardware_interface::CommandInterface>(
          joint_names_[i], hardware_interface::HW_IF_ACCELERATION, &joint_acc_[i]));
      eff_cmd_interfaces_.emplace_back(
        std::make_shared<hardware_interface::CommandInterface>(
          joint_names_[i], hardware_interface::HW_IF_EFFORT, &joint_eff_[i]));

      pos_state_interfaces_.emplace_back(
        std::make_shared<hardware_interface::StateInterface>(
          joint_names_[i], hardware_interface::HW_IF_POSITION,
          separate_cmd_and_state_values ? &joint_state_pos_[i] : &joint_pos_[i]));
      vel_state_interfaces_.emplace_back(
        std::make_shared<hardware_interface::StateInterface>(
          joint_names_[i], hardware_interface::HW_IF_VELOCITY,
          separate_cmd_and_state_values ? &joint_state_vel_[i] : &joint_vel_[i]));
      acc_state_interfaces_.emplace_back(
        std::make_shared<hardware_interface::StateInterface>(
          joint_names_[i], hardware_interface::HW_IF_ACCELERATION,
          separate_cmd_and_state_values ? &joint_state_acc_[i] : &joint_acc_[i]));

      // Add to export lists and set initial values (explicitly discarding return value)
      loaned_command_ifs.emplace_back(pos_cmd_interfaces_.back(), nullptr);
      (void)loaned_command_ifs.back().set_value(initial_pos_joints[i]);
      loaned_command_ifs.emplace_back(vel_cmd_interfaces_.back(), nullptr);
      (void)loaned_command_ifs.back().set_value(initial_vel_joints[i]);
      loaned_command_ifs.emplace_back(acc_cmd_interfaces_.back(), nullptr);
      (void)loaned_command_ifs.back().set_value(initial_acc_joints[i]);
      loaned_command_ifs.emplace_back(eff_cmd_interfaces_.back(), nullptr);
      (void)loaned_command_ifs.back().set_value(initial_eff_joints[i]);
      if (separate_cmd_and_state_values)
      {
        joint_state_pos_[i] = INITIAL_POS_JOINTS[i];
        joint_state_vel_[i] = INITIAL_VEL_JOINTS[i];
        joint_state_acc_[i] = INITIAL_ACC_JOINTS[i];
      }
      loaned_state_ifs.emplace_back(pos_state_interfaces_.back(), nullptr);
      loaned_state_ifs.emplace_back(vel_state_interfaces_.back(), nullptr);
      loaned_state_ifs.emplace_back(acc_state_interfaces_.back(), nullptr);
    }

    speed_scaling_factor_ = 1.0;
    target_speed_scaling_factor_ = 1.0;
    gpio_state_interfaces.emplace_back(
      std::make_shared<hardware_interface::StateInterface>(
        "speed_scaling", "speed_scaling_factor",
        separate_cmd_and_state_values ? &speed_scaling_factor_ : &target_speed_scaling_factor_));
    loaned_state_ifs.emplace_back(gpio_state_interfaces.back(), nullptr);

    gpio_command_interfaces_.emplace_back(
      std::make_shared<hardware_interface::CommandInterface>(
        "speed_scaling", "target_speed_fraction_cmd", &target_speed_scaling_factor_));
    loaned_command_ifs.emplace_back(gpio_command_interfaces_.back(), nullptr);

    traj_controller_->assign_interfaces(std::move(loaned_command_ifs), std::move(loaned_state_ifs));
    return traj_controller_->get_node()->activate();
  }

  void DeactivateTrajectoryController()
  {
    if (traj_controller_)
    {
      if (
        traj_controller_->get_lifecycle_state().id() ==
        lifecycle_msgs::msg::State::PRIMARY_STATE_ACTIVE)
      {
        EXPECT_EQ(
          traj_controller_->get_node()->deactivate().id(),
          lifecycle_msgs::msg::State::PRIMARY_STATE_INACTIVE);
        traj_controller_->release_interfaces();
      }
    }
  }

  static void TearDownTestCase() { rclcpp::shutdown(); }

  void subscribeToState(rclcpp::Executor & executor)
  {
    auto traj_lifecycle_node = traj_controller_->get_node();

    using control_msgs::msg::JointTrajectoryControllerState;

    auto qos = rclcpp::SensorDataQoS();
    // Needed, otherwise spin_some() returns only the oldest message in the queue
    // I do not understand why spin_some provides only one message
    qos.keep_last(1);
    state_subscriber_ = traj_lifecycle_node->create_subscription<JointTrajectoryControllerState>(
      controller_name_ + "/controller_state", qos,
      [&](std::shared_ptr<JointTrajectoryControllerState> msg)
      {
        std::lock_guard<std::mutex> guard(state_mutex_);
        state_msg_ = msg;
      });

    const auto timeout = std::chrono::milliseconds{10};
    const auto until = traj_lifecycle_node->get_clock()->now() + timeout;
    while (traj_lifecycle_node->get_clock()->now() < until)
    {
      executor.spin_some();
      std::this_thread::sleep_for(std::chrono::microseconds(10));
    }
  }

  /// Publish trajectory msgs with multiple points
  /**
   *  delay_btwn_points - delay between each points
   *  points_positions - vector of trajectory-positions. One point per controlled joint
   *  joint_names - names of joints, if empty, will use joint_names_ up to the number of provided
   * points
   *  points - vector of trajectory-velocities. One point per controlled joint
   */
  void publish(
    const builtin_interfaces::msg::Duration & delay_btwn_points,
    const std::vector<std::vector<double>> & points_positions, rclcpp::Time start_time,
    const std::vector<std::string> & joint_names = {},
    const std::vector<std::vector<double>> & points_velocities = {},
    const std::vector<std::vector<double>> & points_effort = {})
  {
    int wait_count = 0;
    const auto topic = trajectory_publisher_->get_topic_name();
    while (node_->count_subscribers(topic) == 0)
    {
      if (wait_count >= 5)
      {
        auto error_msg = std::string("publishing to ") + topic + " but no node subscribes to it";
        throw std::runtime_error(error_msg);
      }
      std::this_thread::sleep_for(std::chrono::milliseconds(100));
      ++wait_count;
    }

    trajectory_msgs::msg::JointTrajectory traj_msg;
    if (joint_names.empty())
    {
      traj_msg.joint_names = {
        joint_names_.begin(),
        joint_names_.begin() +
          static_cast<std::vector<std::string>::difference_type>(points_positions[0].size())};
    }
    else
    {
      traj_msg.joint_names = joint_names;
    }
    traj_msg.header.stamp = start_time;
    traj_msg.points.resize(points_positions.size());

    builtin_interfaces::msg::Duration duration_msg;
    duration_msg.sec = delay_btwn_points.sec;
    duration_msg.nanosec = delay_btwn_points.nanosec;
    rclcpp::Duration duration(duration_msg);
    rclcpp::Duration duration_total(duration_msg);

    for (size_t index = 0; index < points_positions.size(); ++index)
    {
      traj_msg.points[index].time_from_start = duration_total;

      traj_msg.points[index].positions.resize(points_positions[index].size());
      for (size_t j = 0; j < points_positions[index].size(); ++j)
      {
        traj_msg.points[index].positions[j] = points_positions[index][j];
      }
      duration_total = duration_total + duration;
    }

    for (size_t index = 0; index < points_velocities.size(); ++index)
    {
      traj_msg.points[index].velocities.resize(points_velocities[index].size());
      for (size_t j = 0; j < points_velocities[index].size(); ++j)
      {
        traj_msg.points[index].velocities[j] = points_velocities[index][j];
      }
    }

    for (size_t index = 0; index < points_effort.size(); ++index)
    {
      traj_msg.points[index].effort.resize(points_effort[index].size());
      for (size_t j = 0; j < points_effort[index].size(); ++j)
      {
        traj_msg.points[index].effort[j] = points_effort[index][j];
      }
    }

    trajectory_publisher_->publish(traj_msg);
  }

  /**
   * @brief a wrapper for update() method of JTC, running synchronously with the clock
   * @param wait_time - the time span for updating the controller
   * @param update_rate - the rate at which the controller is updated
   *
   * @note use the faster updateControllerAsync() if no subscriptions etc.
   * have to be used from the waitSet/executor
   */
  void updateController(
    rclcpp::Duration wait_time = rclcpp::Duration::from_seconds(0.2),
    const rclcpp::Duration update_rate = rclcpp::Duration::from_seconds(0.01))
  {
    auto clock = rclcpp::Clock(RCL_STEADY_TIME);
    const auto start_time = clock.now();
    const auto end_time = start_time + wait_time;
    auto previous_time = start_time;

    while (clock.now() <= end_time)
    {
      auto now = clock.now();
      traj_controller_->update(now, now - previous_time);
      previous_time = now;
      std::this_thread::sleep_for(update_rate.to_chrono<std::chrono::milliseconds>());
    }
  }

  /**
   * @brief a wrapper for update() method of JTC, running asynchronously from the clock
   * @return the time at which the update finished
   * @param wait_time - the time span for updating the controller
   * @param start_time - the time at which the update should start
   * @param update_rate - the rate at which the controller is updated
   *
   * @note this is faster than updateController() and can be used if no subscriptions etc.
   * have to be used from the waitSet/executor
   */
  rclcpp::Time updateControllerAsync(
    rclcpp::Duration wait_time = rclcpp::Duration::from_seconds(0.2),
    rclcpp::Time start_time = rclcpp::Time(0, 0, RCL_STEADY_TIME),
    const rclcpp::Duration update_rate = rclcpp::Duration::from_seconds(0.01))
  {
    if (start_time == rclcpp::Time(0, 0, RCL_STEADY_TIME))
    {
      start_time = rclcpp::Clock(RCL_STEADY_TIME).now();
    }
    const auto end_time = start_time + wait_time;
    auto time_counter = start_time;
    while (time_counter <= end_time)
    {
      traj_controller_->update(time_counter, update_rate);
      time_counter += update_rate;
    }
    return end_time;
  }

  rclcpp::Time waitAndCompareState(
    trajectory_msgs::msg::JointTrajectoryPoint expected_actual,
    trajectory_msgs::msg::JointTrajectoryPoint expected_desired, rclcpp::Executor & executor,
    rclcpp::Duration controller_wait_time, double allowed_delta,
    rclcpp::Time start_time = rclcpp::Time(0, 0, RCL_STEADY_TIME))
  {
    {
      std::lock_guard<std::mutex> guard(state_mutex_);
      state_msg_.reset();
    }
    traj_controller_->wait_for_trajectory(executor);
    auto end_time = updateControllerAsync(controller_wait_time, start_time);

    // get states from class variables
    auto state_feedback = traj_controller_->get_state_feedback();
    auto state_reference = traj_controller_->get_state_reference();

    for (size_t i = 0; i < expected_actual.positions.size(); ++i)
    {
      SCOPED_TRACE("Joint " + std::to_string(i));
      // TODO(anyone): add checking for velocities and accelerations
      if (traj_controller_->has_position_command_interface())
      {
        EXPECT_NEAR(expected_actual.positions[i], state_feedback.positions[i], allowed_delta);
      }
    }

    for (size_t i = 0; i < expected_desired.positions.size(); ++i)
    {
      SCOPED_TRACE("Joint " + std::to_string(i));
      // TODO(anyone): add checking for velocities and accelerations
      if (traj_controller_->has_position_command_interface())
      {
        EXPECT_NEAR(expected_desired.positions[i], state_reference.positions[i], allowed_delta);
      }
    }

    return end_time;
  }

  std::shared_ptr<control_msgs::msg::JointTrajectoryControllerState> getState() const
  {
    std::lock_guard<std::mutex> guard(state_mutex_);
    return state_msg_;
  }

  void expectCommandPoint(
    std::vector<double> position, std::vector<double> velocity = {0.0, 0.0, 0.0},
    std::vector<double> effort = {0.0, 0.0, 0.0})
  {
    // it should be holding the given point
    // i.e., active but trivial trajectory (one point only)
    EXPECT_TRUE(traj_controller_->has_trivial_traj());

    if (traj_controller_->use_external_control_law() == false)
    {
      if (traj_controller_->has_position_command_interface())
      {
        EXPECT_NEAR(position.at(0), joint_pos_[0], COMMON_THRESHOLD);
        EXPECT_NEAR(position.at(1), joint_pos_[1], COMMON_THRESHOLD);
        EXPECT_NEAR(position.at(2), joint_pos_[2], COMMON_THRESHOLD);
      }

      if (traj_controller_->has_velocity_command_interface())
      {
        EXPECT_EQ(velocity.at(0), joint_vel_[0]);
        EXPECT_EQ(velocity.at(1), joint_vel_[1]);
        EXPECT_EQ(velocity.at(2), joint_vel_[2]);
      }

      if (traj_controller_->has_acceleration_command_interface())
      {
        EXPECT_EQ(0.0, joint_acc_[0]);
        EXPECT_EQ(0.0, joint_acc_[1]);
        EXPECT_EQ(0.0, joint_acc_[2]);
      }

      if (traj_controller_->has_effort_command_interface())
      {
        EXPECT_EQ(effort.at(0), joint_eff_[0]);
        EXPECT_EQ(effort.at(1), joint_eff_[1]);
        EXPECT_EQ(effort.at(2), joint_eff_[2]);
      }
    }
    else  // traj_controller_->use_external_control_law() == true
    {
      // velocity or effort PID?
      // --> set kp > 0.0 in test
      if (traj_controller_->has_velocity_command_interface())
      {
        for (size_t i = 0; i < 3; i++)
        {
          EXPECT_TRUE(is_same_sign_or_zero(
<<<<<<< HEAD
            position.at(i) - pos_state_interfaces_[i].get_optional().value(), joint_vel_[i]))
            << std::fixed << std::setprecision(2) << "test position point " << position.at(i)
            << ", position state is " << pos_state_interfaces_[i].get_optional().value()
            << ", velocity command is " << joint_vel_[i];
=======
            position.at(i) - pos_state_interfaces_[i]->get_optional().value(), joint_vel_[i]))
            << "test position point " << position.at(i) << ", position state is "
            << pos_state_interfaces_[i]->get_optional().value() << ", velocity command is "
            << joint_vel_[i];
>>>>>>> 34c5ff34
        }
      }
      if (traj_controller_->has_effort_command_interface())
      {
        for (size_t i = 0; i < 3; i++)
        {
          EXPECT_TRUE(is_same_sign_or_zero(
            position.at(i) - pos_state_interfaces_[i]->get_optional().value() + effort.at(i),
            joint_eff_[i]))
<<<<<<< HEAD
            << std::fixed << std::setprecision(2) << "test position point " << position.at(i)
            << ", position state is " << pos_state_interfaces_[i].get_optional().value()
            << ", effort command is " << joint_eff_[i];
=======
            << "test position point " << position.at(i) << ", position state is "
            << pos_state_interfaces_[i]->get_optional().value() << ", effort command is "
            << joint_eff_[i];
>>>>>>> 34c5ff34
        }
      }
    }
  }

  void expectHoldingPointDeactivated(std::vector<double> point)
  {
    // it should be holding the given point, but no active trajectory
    EXPECT_FALSE(traj_controller_->has_active_traj());

    if (traj_controller_->has_position_command_interface())
    {
      EXPECT_NEAR(point.at(0), joint_pos_[0], COMMON_THRESHOLD);
      EXPECT_NEAR(point.at(1), joint_pos_[1], COMMON_THRESHOLD);
      EXPECT_NEAR(point.at(2), joint_pos_[2], COMMON_THRESHOLD);
    }

    if (traj_controller_->has_velocity_command_interface())
    {
      EXPECT_EQ(0.0, joint_vel_[0]);
      EXPECT_EQ(0.0, joint_vel_[1]);
      EXPECT_EQ(0.0, joint_vel_[2]);
    }

    if (traj_controller_->has_acceleration_command_interface())
    {
      EXPECT_EQ(0.0, joint_acc_[0]);
      EXPECT_EQ(0.0, joint_acc_[1]);
      EXPECT_EQ(0.0, joint_acc_[2]);
    }

    if (traj_controller_->has_effort_command_interface())
    {
      EXPECT_EQ(0.0, joint_eff_[0]);
      EXPECT_EQ(0.0, joint_eff_[1]);
      EXPECT_EQ(0.0, joint_eff_[2]);
    }
  }

  /**
   * @brief compares the joint names and interface types of the controller with the given ones
   */
  void compare_joints(
    std::vector<std::string> state_joint_names, std::vector<std::string> command_joint_names)
  {
    std::vector<std::string> state_interface_names;
    state_interface_names.reserve(state_joint_names.size() * state_interface_types_.size());
    for (const auto & joint : state_joint_names)
    {
      for (const auto & interface : state_interface_types_)
      {
        state_interface_names.push_back(joint + "/" + interface);
      }
    }
    auto state_interfaces = traj_controller_->state_interface_configuration();
    EXPECT_EQ(
      state_interfaces.type, controller_interface::interface_configuration_type::INDIVIDUAL);
    EXPECT_EQ(
      state_interfaces.names.size(), state_joint_names.size() * state_interface_types_.size());
    ASSERT_THAT(state_interfaces.names, testing::UnorderedElementsAreArray(state_interface_names));

    std::vector<std::string> command_interface_names;
    command_interface_names.reserve(command_joint_names.size() * command_interface_types_.size());
    for (const auto & joint : command_joint_names)
    {
      for (const auto & interface : command_interface_types_)
      {
        command_interface_names.push_back(joint + "/" + interface);
      }
    }
    auto command_interfaces = traj_controller_->command_interface_configuration();
    EXPECT_EQ(
      command_interfaces.type, controller_interface::interface_configuration_type::INDIVIDUAL);
    EXPECT_EQ(
      command_interfaces.names.size(),
      command_joint_names.size() * command_interface_types_.size());
    ASSERT_THAT(
      command_interfaces.names, testing::UnorderedElementsAreArray(command_interface_names));
  }

  std::string controller_name_;

  std::vector<std::string> joint_names_;
  std::vector<std::string> command_joint_names_;
  std::vector<std::string> command_interface_types_;
  std::vector<std::string> state_interface_types_;

  rclcpp::Node::SharedPtr node_;
  rclcpp::Publisher<trajectory_msgs::msg::JointTrajectory>::SharedPtr trajectory_publisher_;

  std::shared_ptr<TestableJointTrajectoryController> traj_controller_;
  rclcpp::Subscription<control_msgs::msg::JointTrajectoryControllerState>::SharedPtr
    state_subscriber_;
  mutable std::mutex state_mutex_;
  std::shared_ptr<control_msgs::msg::JointTrajectoryControllerState> state_msg_;

  std::vector<double> joint_pos_;
  std::vector<double> joint_vel_;
  std::vector<double> joint_acc_;
  std::vector<double> joint_eff_;
  std::vector<double> joint_state_pos_;
  std::vector<double> joint_state_vel_;
  std::vector<double> joint_state_acc_;
  double speed_scaling_factor_;
  double target_speed_scaling_factor_;
  std::vector<hardware_interface::CommandInterface::SharedPtr> pos_cmd_interfaces_;
  std::vector<hardware_interface::CommandInterface::SharedPtr> vel_cmd_interfaces_;
  std::vector<hardware_interface::CommandInterface::SharedPtr> acc_cmd_interfaces_;
  std::vector<hardware_interface::CommandInterface::SharedPtr> eff_cmd_interfaces_;
  std::vector<hardware_interface::CommandInterface::SharedPtr> gpio_command_interfaces_;
  std::vector<hardware_interface::StateInterface::SharedPtr> pos_state_interfaces_;
  std::vector<hardware_interface::StateInterface::SharedPtr> vel_state_interfaces_;
  std::vector<hardware_interface::StateInterface::SharedPtr> acc_state_interfaces_;
  std::vector<hardware_interface::StateInterface::SharedPtr> gpio_state_interfaces;
};

// From the tutorial: https://www.sandordargo.com/blog/2019/04/24/parameterized-testing-with-gtest
class TrajectoryControllerTestParameterized
: public TrajectoryControllerTest,
  public ::testing::WithParamInterface<
    std::tuple<std::vector<std::string>, std::vector<std::string>>>
{
public:
  virtual void SetUp()
  {
    TrajectoryControllerTest::SetUp();
    command_interface_types_ = std::get<0>(GetParam());
    state_interface_types_ = std::get<1>(GetParam());
  }

  virtual void TearDown() { TrajectoryControllerTest::TearDown(); }

  static void TearDownTestCase() { TrajectoryControllerTest::TearDownTestCase(); }
};

}  // namespace test_trajectory_controllers

#endif  // TEST_TRAJECTORY_CONTROLLER_UTILS_HPP_<|MERGE_RESOLUTION|>--- conflicted
+++ resolved
@@ -702,17 +702,10 @@
         for (size_t i = 0; i < 3; i++)
         {
           EXPECT_TRUE(is_same_sign_or_zero(
-<<<<<<< HEAD
-            position.at(i) - pos_state_interfaces_[i].get_optional().value(), joint_vel_[i]))
+            position.at(i) - pos_state_interfaces_[i]->get_optional().value(), joint_vel_[i]))
             << std::fixed << std::setprecision(2) << "test position point " << position.at(i)
-            << ", position state is " << pos_state_interfaces_[i].get_optional().value()
+            << ", position state is " << pos_state_interfaces_[i]->get_optional().value()
             << ", velocity command is " << joint_vel_[i];
-=======
-            position.at(i) - pos_state_interfaces_[i]->get_optional().value(), joint_vel_[i]))
-            << "test position point " << position.at(i) << ", position state is "
-            << pos_state_interfaces_[i]->get_optional().value() << ", velocity command is "
-            << joint_vel_[i];
->>>>>>> 34c5ff34
         }
       }
       if (traj_controller_->has_effort_command_interface())
@@ -722,15 +715,9 @@
           EXPECT_TRUE(is_same_sign_or_zero(
             position.at(i) - pos_state_interfaces_[i]->get_optional().value() + effort.at(i),
             joint_eff_[i]))
-<<<<<<< HEAD
             << std::fixed << std::setprecision(2) << "test position point " << position.at(i)
-            << ", position state is " << pos_state_interfaces_[i].get_optional().value()
+            << ", position state is " << pos_state_interfaces_[i]->get_optional().value()
             << ", effort command is " << joint_eff_[i];
-=======
-            << "test position point " << position.at(i) << ", position state is "
-            << pos_state_interfaces_[i]->get_optional().value() << ", effort command is "
-            << joint_eff_[i];
->>>>>>> 34c5ff34
         }
       }
     }
