// Copyright 2020 Open Source Robotics Foundation, Inc.
//
// Licensed under the Apache License, Version 2.0 (the "License");
// you may not use this file except in compliance with the License.
// You may obtain a copy of the License at
//
//     http://www.apache.org/licenses/LICENSE-2.0
//
// Unless required by applicable law or agreed to in writing, software
// distributed under the License is distributed on an "AS IS" BASIS,
// WITHOUT WARRANTIES OR CONDITIONS OF ANY KIND, either express or implied.
// See the License for the specific language governing permissions and
// limitations under the License.

#ifndef TEST_TRAJECTORY_CONTROLLER_UTILS_HPP_
#define TEST_TRAJECTORY_CONTROLLER_UTILS_HPP_

#include <memory>
#include <string>
#include <tuple>
#include <utility>
#include <vector>

#include "gtest/gtest.h"

#include "hardware_interface/types/hardware_interface_type_values.hpp"
#include "joint_trajectory_controller/joint_trajectory_controller.hpp"
#include "joint_trajectory_controller/trajectory.hpp"

namespace
{
const double COMMON_THRESHOLD = 0.0011;  // destogl: increased for 0.0001 for stable CI builds?
const double INITIAL_POS_JOINT1 = 1.1;
const double INITIAL_POS_JOINT2 = 2.1;
const double INITIAL_POS_JOINT3 = 3.1;
const std::vector<double> INITIAL_POS_JOINTS = {
  INITIAL_POS_JOINT1, INITIAL_POS_JOINT2, INITIAL_POS_JOINT3};
const std::vector<double> INITIAL_VEL_JOINTS = {0.0, 0.0, 0.0};
const std::vector<double> INITIAL_ACC_JOINTS = {0.0, 0.0, 0.0};
const std::vector<double> INITIAL_EFF_JOINTS = {0.0, 0.0, 0.0};
}  // namespace

namespace test_trajectory_controllers
{
class TestableJointTrajectoryController
: public joint_trajectory_controller::JointTrajectoryController
{
public:
  using joint_trajectory_controller::JointTrajectoryController::JointTrajectoryController;
  using joint_trajectory_controller::JointTrajectoryController::validate_trajectory_msg;

  controller_interface::CallbackReturn on_configure(
    const rclcpp_lifecycle::State & previous_state) override
  {
    auto ret = joint_trajectory_controller::JointTrajectoryController::on_configure(previous_state);
    // this class can still be useful without the wait set
    if (joint_command_subscriber_)
    {
      joint_cmd_sub_wait_set_.add_subscription(joint_command_subscriber_);
    }
    return ret;
  }

  /**
   * @brief wait_for_trajectory block until a new JointTrajectory is received.
   * Requires that the executor is not spinned elsewhere between the
   *  message publication and the call to this function
   *
   * @return true if new JointTrajectory msg was received, false if timeout
   */
  bool wait_for_trajectory(
    rclcpp::Executor & executor,
    const std::chrono::milliseconds & timeout = std::chrono::milliseconds{500})
  {
    bool success = joint_cmd_sub_wait_set_.wait(timeout).kind() == rclcpp::WaitResultKind::Ready;
    if (success)
    {
      executor.spin_some();
    }
    return success;
  }

  void set_joint_names(const std::vector<std::string> & joint_names)
  {
    params_.joints = joint_names;
  }

  void set_command_joint_names(const std::vector<std::string> & command_joint_names)
  {
    command_joint_names_ = command_joint_names;
  }

  void set_command_interfaces(const std::vector<std::string> & command_interfaces)
  {
    params_.command_interfaces = command_interfaces;
  }

  void set_state_interfaces(const std::vector<std::string> & state_interfaces)
  {
    params_.state_interfaces = state_interfaces;
  }

  void trigger_declare_parameters() { param_listener_->declare_params(); }

  trajectory_msgs::msg::JointTrajectoryPoint get_current_state_when_offset()
  {
    return last_commanded_state_;
  }
  bool has_position_state_interface() { return has_position_state_interface_; }

  bool has_velocity_state_interface() { return has_velocity_state_interface_; }

  bool has_acceleration_state_interface() { return has_acceleration_state_interface_; }

  bool has_position_command_interface() { return has_position_command_interface_; }

  bool has_velocity_command_interface() { return has_velocity_command_interface_; }

  bool has_acceleration_command_interface() { return has_acceleration_command_interface_; }

  bool has_effort_command_interface() { return has_effort_command_interface_; }

  bool use_closed_loop_pid_adapter() { return use_closed_loop_pid_adapter_; }

  bool is_open_loop() { return params_.open_loop_control; }

  bool has_active_traj() { return has_active_trajectory(); }

<<<<<<< HEAD
  bool has_nontrivial_traj() { return (*traj_point_active_ptr_)->has_nontrivial_msg(); }

  double get_cmd_timeout() { return cmd_timeout_; }
=======
  bool has_trivial_traj()
  {
    return has_active_trajectory() && traj_external_point_ptr_->has_nontrivial_msg() == false;
  }
>>>>>>> 5178503f

  rclcpp::WaitSet joint_cmd_sub_wait_set_;
};

class TrajectoryControllerTest : public ::testing::Test
{
public:
  static void SetUpTestCase() { rclcpp::init(0, nullptr); }

  virtual void SetUp()
  {
    controller_name_ = "test_joint_trajectory_controller";

    joint_names_ = {"joint1", "joint2", "joint3"};
    command_joint_names_ = {
      "following_controller/joint1", "following_controller/joint2", "following_controller/joint3"};
    joint_pos_.resize(joint_names_.size(), 0.0);
    joint_state_pos_.resize(joint_names_.size(), 0.0);
    joint_vel_.resize(joint_names_.size(), 0.0);
    joint_state_vel_.resize(joint_names_.size(), 0.0);
    joint_acc_.resize(joint_names_.size(), 0.0);
    joint_state_acc_.resize(joint_names_.size(), 0.0);
    joint_eff_.resize(joint_names_.size(), 0.0);
    // Default interface values - they will be overwritten by parameterized tests
    command_interface_types_ = {"position"};
    state_interface_types_ = {"position", "velocity"};

    node_ = std::make_shared<rclcpp::Node>("trajectory_publisher_");
    trajectory_publisher_ = node_->create_publisher<trajectory_msgs::msg::JointTrajectory>(
      controller_name_ + "/joint_trajectory", rclcpp::SystemDefaultsQoS());
  }

  void SetUpTrajectoryController(rclcpp::Executor & executor, bool use_local_parameters = true)
  {
    traj_controller_ = std::make_shared<TestableJointTrajectoryController>();

    if (use_local_parameters)
    {
      traj_controller_->set_joint_names(joint_names_);
      traj_controller_->set_command_interfaces(command_interface_types_);
      traj_controller_->set_state_interfaces(state_interface_types_);
    }
    auto ret = traj_controller_->init(controller_name_);
    if (ret != controller_interface::return_type::OK)
    {
      FAIL();
    }
    executor.add_node(traj_controller_->get_node()->get_node_base_interface());
    SetParameters();
  }

  void SetParameters()
  {
    auto node = traj_controller_->get_node();
    const rclcpp::Parameter joint_names_param("joints", joint_names_);
    const rclcpp::Parameter cmd_interfaces_params("command_interfaces", command_interface_types_);
    const rclcpp::Parameter state_interfaces_params("state_interfaces", state_interface_types_);
    node->set_parameters({joint_names_param, cmd_interfaces_params, state_interfaces_params});
  }

  void SetPidParameters(
    double p_default = 0.0, double ff_default = 1.0, bool normalize_error_default = false)
  {
    traj_controller_->trigger_declare_parameters();
    auto node = traj_controller_->get_node();

    for (size_t i = 0; i < joint_names_.size(); ++i)
    {
      const std::string prefix = "gains." + joint_names_[i];
      const rclcpp::Parameter k_p(prefix + ".p", p_default);
      const rclcpp::Parameter k_i(prefix + ".i", 0.0);
      const rclcpp::Parameter k_d(prefix + ".d", 0.0);
      const rclcpp::Parameter i_clamp(prefix + ".i_clamp", 0.0);
      const rclcpp::Parameter ff_velocity_scale(prefix + ".ff_velocity_scale", ff_default);
      const rclcpp::Parameter normalize_error(prefix + ".normalize_error", normalize_error_default);
      node->set_parameters({k_p, k_i, k_d, i_clamp, ff_velocity_scale, normalize_error});
    }
  }

  void SetUpAndActivateTrajectoryController(
    rclcpp::Executor & executor, bool use_local_parameters = true,
    const std::vector<rclcpp::Parameter> & parameters = {},
    bool separate_cmd_and_state_values = false, double k_p = 0.0, double ff = 1.0,
    bool normalize_error = false)
  {
    SetUpTrajectoryController(executor, use_local_parameters);

    // set pid parameters before configure
    SetPidParameters(k_p, ff, normalize_error);
    for (const auto & param : parameters)
    {
      traj_controller_->get_node()->set_parameter(param);
    }
    // ignore velocity tolerances for this test since they aren't committed in test_robot->write()
    rclcpp::Parameter stopped_velocity_parameters("constraints.stopped_velocity_tolerance", 0.0);
    traj_controller_->get_node()->set_parameter(stopped_velocity_parameters);

    traj_controller_->get_node()->configure();

    ActivateTrajectoryController(separate_cmd_and_state_values);
  }

  void ActivateTrajectoryController(
    bool separate_cmd_and_state_values = false,
    const std::vector<double> initial_pos_joints = INITIAL_POS_JOINTS)
  {
    std::vector<hardware_interface::LoanedCommandInterface> cmd_interfaces;
    std::vector<hardware_interface::LoanedStateInterface> state_interfaces;
    pos_cmd_interfaces_.reserve(joint_names_.size());
    vel_cmd_interfaces_.reserve(joint_names_.size());
    acc_cmd_interfaces_.reserve(joint_names_.size());
    eff_cmd_interfaces_.reserve(joint_names_.size());
    pos_state_interfaces_.reserve(joint_names_.size());
    vel_state_interfaces_.reserve(joint_names_.size());
    acc_state_interfaces_.reserve(joint_names_.size());
    for (size_t i = 0; i < joint_names_.size(); ++i)
    {
      pos_cmd_interfaces_.emplace_back(hardware_interface::CommandInterface(
        joint_names_[i], hardware_interface::HW_IF_POSITION, &joint_pos_[i]));
      vel_cmd_interfaces_.emplace_back(hardware_interface::CommandInterface(
        joint_names_[i], hardware_interface::HW_IF_VELOCITY, &joint_vel_[i]));
      acc_cmd_interfaces_.emplace_back(hardware_interface::CommandInterface(
        joint_names_[i], hardware_interface::HW_IF_ACCELERATION, &joint_acc_[i]));
      eff_cmd_interfaces_.emplace_back(hardware_interface::CommandInterface(
        joint_names_[i], hardware_interface::HW_IF_EFFORT, &joint_eff_[i]));

      pos_state_interfaces_.emplace_back(hardware_interface::StateInterface(
        joint_names_[i], hardware_interface::HW_IF_POSITION,
        separate_cmd_and_state_values ? &joint_state_pos_[i] : &joint_pos_[i]));
      vel_state_interfaces_.emplace_back(hardware_interface::StateInterface(
        joint_names_[i], hardware_interface::HW_IF_VELOCITY,
        separate_cmd_and_state_values ? &joint_state_vel_[i] : &joint_vel_[i]));
      acc_state_interfaces_.emplace_back(hardware_interface::StateInterface(
        joint_names_[i], hardware_interface::HW_IF_ACCELERATION,
        separate_cmd_and_state_values ? &joint_state_acc_[i] : &joint_acc_[i]));

      // Add to export lists and set initial values
      cmd_interfaces.emplace_back(pos_cmd_interfaces_.back());
      cmd_interfaces.back().set_value(initial_pos_joints[i]);
      cmd_interfaces.emplace_back(vel_cmd_interfaces_.back());
      cmd_interfaces.back().set_value(INITIAL_VEL_JOINTS[i]);
      cmd_interfaces.emplace_back(acc_cmd_interfaces_.back());
      cmd_interfaces.back().set_value(INITIAL_ACC_JOINTS[i]);
      cmd_interfaces.emplace_back(eff_cmd_interfaces_.back());
      cmd_interfaces.back().set_value(INITIAL_EFF_JOINTS[i]);
      joint_state_pos_[i] = initial_pos_joints[i];
      joint_state_vel_[i] = INITIAL_VEL_JOINTS[i];
      joint_state_acc_[i] = INITIAL_ACC_JOINTS[i];
      state_interfaces.emplace_back(pos_state_interfaces_.back());
      state_interfaces.emplace_back(vel_state_interfaces_.back());
      state_interfaces.emplace_back(acc_state_interfaces_.back());
    }

    traj_controller_->assign_interfaces(std::move(cmd_interfaces), std::move(state_interfaces));
    traj_controller_->get_node()->activate();
  }

  static void TearDownTestCase() { rclcpp::shutdown(); }

  void subscribeToState()
  {
    auto traj_lifecycle_node = traj_controller_->get_node();

    using control_msgs::msg::JointTrajectoryControllerState;

    auto qos = rclcpp::SensorDataQoS();
    // Needed, otherwise spin_some() returns only the oldest message in the queue
    // I do not understand why spin_some provides only one message
    qos.keep_last(1);
    state_subscriber_ = traj_lifecycle_node->create_subscription<JointTrajectoryControllerState>(
      controller_name_ + "/controller_state", qos,
      [&](std::shared_ptr<JointTrajectoryControllerState> msg)
      {
        std::lock_guard<std::mutex> guard(state_mutex_);
        state_msg_ = msg;
      });
  }

  /// Publish trajectory msgs with multiple points
  /**
   *  delay_btwn_points - delay between each points
   *  points_positions - vector of trajectory-positions. One point per controlled joint
   *  joint_names - names of joints, if empty, will use joint_names_ up to the number of provided
   * points
   *  points - vector of trajectory-velocities. One point per controlled joint
   */
  void publish(
    const builtin_interfaces::msg::Duration & delay_btwn_points,
    const std::vector<std::vector<double>> & points_positions, rclcpp::Time start_time,
    const std::vector<std::string> & joint_names = {},
    const std::vector<std::vector<double>> & points_velocities = {})
  {
    int wait_count = 0;
    const auto topic = trajectory_publisher_->get_topic_name();
    while (node_->count_subscribers(topic) == 0)
    {
      if (wait_count >= 5)
      {
        auto error_msg = std::string("publishing to ") + topic + " but no node subscribes to it";
        throw std::runtime_error(error_msg);
      }
      std::this_thread::sleep_for(std::chrono::milliseconds(100));
      ++wait_count;
    }

    trajectory_msgs::msg::JointTrajectory traj_msg;
    if (joint_names.empty())
    {
      traj_msg.joint_names = {
        joint_names_.begin(), joint_names_.begin() + points_positions[0].size()};
    }
    else
    {
      traj_msg.joint_names = joint_names;
    }
    traj_msg.header.stamp = start_time;
    traj_msg.points.resize(points_positions.size());

    builtin_interfaces::msg::Duration duration_msg;
    duration_msg.sec = delay_btwn_points.sec;
    duration_msg.nanosec = delay_btwn_points.nanosec;
    rclcpp::Duration duration(duration_msg);
    rclcpp::Duration duration_total(duration_msg);

    for (size_t index = 0; index < points_positions.size(); ++index)
    {
      traj_msg.points[index].time_from_start = duration_total;

      traj_msg.points[index].positions.resize(points_positions[index].size());
      for (size_t j = 0; j < points_positions[index].size(); ++j)
      {
        traj_msg.points[index].positions[j] = points_positions[index][j];
      }
      duration_total = duration_total + duration;
    }

    for (size_t index = 0; index < points_velocities.size(); ++index)
    {
      traj_msg.points[index].velocities.resize(points_velocities[index].size());
      for (size_t j = 0; j < points_velocities[index].size(); ++j)
      {
        traj_msg.points[index].velocities[j] = points_velocities[index][j];
      }
    }

    trajectory_publisher_->publish(traj_msg);
  }

  void updateController(rclcpp::Duration wait_time = rclcpp::Duration::from_seconds(0.2))
  {
    auto clock = rclcpp::Clock(RCL_STEADY_TIME);
    const auto start_time = clock.now();
    const auto end_time = start_time + wait_time;
    auto previous_time = start_time;

    while (clock.now() < end_time)
    {
      auto now = clock.now();
      traj_controller_->update(now, now - previous_time);
      previous_time = now;
    }
  }

  void waitAndCompareState(
    trajectory_msgs::msg::JointTrajectoryPoint expected_actual,
    trajectory_msgs::msg::JointTrajectoryPoint expected_desired, rclcpp::Executor & executor,
    rclcpp::Duration controller_wait_time, double allowed_delta)
  {
    {
      std::lock_guard<std::mutex> guard(state_mutex_);
      state_msg_.reset();
    }
    traj_controller_->wait_for_trajectory(executor);
    updateController(controller_wait_time);
    // Spin to receive latest state
    executor.spin_some();
    auto state_msg = getState();
    ASSERT_TRUE(state_msg);
    for (size_t i = 0; i < expected_actual.positions.size(); ++i)
    {
      SCOPED_TRACE("Joint " + std::to_string(i));
      // TODO(anyone): add checking for velocities and accelerations
      if (traj_controller_->has_position_command_interface())
      {
        EXPECT_NEAR(expected_actual.positions[i], state_msg->feedback.positions[i], allowed_delta);
      }
    }

    for (size_t i = 0; i < expected_desired.positions.size(); ++i)
    {
      SCOPED_TRACE("Joint " + std::to_string(i));
      // TODO(anyone): add checking for velocities and accelerations
      if (traj_controller_->has_position_command_interface())
      {
        EXPECT_NEAR(
          expected_desired.positions[i], state_msg->reference.positions[i], allowed_delta);
      }
    }
  }

  std::shared_ptr<control_msgs::msg::JointTrajectoryControllerState> getState() const
  {
    std::lock_guard<std::mutex> guard(state_mutex_);
    return state_msg_;
  }

  void expectHoldingPoint(std::vector<double> point)
  {
    // it should be holding the given point
    // i.e., active but trivial trajectory (one point only)
    EXPECT_TRUE(traj_controller_->has_trivial_traj());

    if (traj_controller_->has_position_command_interface())
    {
      EXPECT_NEAR(point.at(0), joint_pos_[0], COMMON_THRESHOLD);
      EXPECT_NEAR(point.at(1), joint_pos_[1], COMMON_THRESHOLD);
      EXPECT_NEAR(point.at(2), joint_pos_[2], COMMON_THRESHOLD);
    }

    if (traj_controller_->has_velocity_command_interface())
    {
      EXPECT_EQ(0.0, joint_vel_[0]);
      EXPECT_EQ(0.0, joint_vel_[1]);
      EXPECT_EQ(0.0, joint_vel_[2]);
    }

    if (traj_controller_->has_acceleration_command_interface())
    {
      EXPECT_EQ(0.0, joint_acc_[0]);
      EXPECT_EQ(0.0, joint_acc_[1]);
      EXPECT_EQ(0.0, joint_acc_[2]);
    }

    if (traj_controller_->has_effort_command_interface())
    {
      EXPECT_EQ(0.0, joint_eff_[0]);
      EXPECT_EQ(0.0, joint_eff_[1]);
      EXPECT_EQ(0.0, joint_eff_[2]);
    }
  }

  void expectHoldingPointDeactivated(std::vector<double> point)
  {
    // it should be holding the given point, but no active trajectory
    EXPECT_FALSE(traj_controller_->has_active_traj());

    if (traj_controller_->has_position_command_interface())
    {
      EXPECT_NEAR(point.at(0), joint_pos_[0], COMMON_THRESHOLD);
      EXPECT_NEAR(point.at(1), joint_pos_[1], COMMON_THRESHOLD);
      EXPECT_NEAR(point.at(2), joint_pos_[2], COMMON_THRESHOLD);
    }

    if (traj_controller_->has_velocity_command_interface())
    {
      EXPECT_EQ(0.0, joint_vel_[0]);
      EXPECT_EQ(0.0, joint_vel_[1]);
      EXPECT_EQ(0.0, joint_vel_[2]);
    }

    if (traj_controller_->has_acceleration_command_interface())
    {
      EXPECT_EQ(0.0, joint_acc_[0]);
      EXPECT_EQ(0.0, joint_acc_[1]);
      EXPECT_EQ(0.0, joint_acc_[2]);
    }

    if (traj_controller_->has_effort_command_interface())
    {
      EXPECT_EQ(0.0, joint_eff_[0]);
      EXPECT_EQ(0.0, joint_eff_[1]);
      EXPECT_EQ(0.0, joint_eff_[2]);
    }
  }

  std::string controller_name_;

  std::vector<std::string> joint_names_;
  std::vector<std::string> command_joint_names_;
  std::vector<std::string> command_interface_types_;
  std::vector<std::string> state_interface_types_;

  rclcpp::Node::SharedPtr node_;
  rclcpp::Publisher<trajectory_msgs::msg::JointTrajectory>::SharedPtr trajectory_publisher_;

  std::shared_ptr<TestableJointTrajectoryController> traj_controller_;
  rclcpp::Subscription<control_msgs::msg::JointTrajectoryControllerState>::SharedPtr
    state_subscriber_;
  mutable std::mutex state_mutex_;
  std::shared_ptr<control_msgs::msg::JointTrajectoryControllerState> state_msg_;

  std::vector<double> joint_pos_;
  std::vector<double> joint_vel_;
  std::vector<double> joint_acc_;
  std::vector<double> joint_eff_;
  std::vector<double> joint_state_pos_;
  std::vector<double> joint_state_vel_;
  std::vector<double> joint_state_acc_;
  std::vector<hardware_interface::CommandInterface> pos_cmd_interfaces_;
  std::vector<hardware_interface::CommandInterface> vel_cmd_interfaces_;
  std::vector<hardware_interface::CommandInterface> acc_cmd_interfaces_;
  std::vector<hardware_interface::CommandInterface> eff_cmd_interfaces_;
  std::vector<hardware_interface::StateInterface> pos_state_interfaces_;
  std::vector<hardware_interface::StateInterface> vel_state_interfaces_;
  std::vector<hardware_interface::StateInterface> acc_state_interfaces_;
};

// From the tutorial: https://www.sandordargo.com/blog/2019/04/24/parameterized-testing-with-gtest
class TrajectoryControllerTestParameterized
: public TrajectoryControllerTest,
  public ::testing::WithParamInterface<
    std::tuple<std::vector<std::string>, std::vector<std::string>>>
{
public:
  virtual void SetUp()
  {
    TrajectoryControllerTest::SetUp();
    command_interface_types_ = std::get<0>(GetParam());
    state_interface_types_ = std::get<1>(GetParam());
  }

  static void TearDownTestCase() { TrajectoryControllerTest::TearDownTestCase(); }
};

}  // namespace test_trajectory_controllers

#endif  // TEST_TRAJECTORY_CONTROLLER_UTILS_HPP_<|MERGE_RESOLUTION|>--- conflicted
+++ resolved
@@ -126,16 +126,17 @@
 
   bool has_active_traj() { return has_active_trajectory(); }
 
-<<<<<<< HEAD
-  bool has_nontrivial_traj() { return (*traj_point_active_ptr_)->has_nontrivial_msg(); }
+  bool has_trivial_traj()
+  {
+    return has_active_trajectory() && traj_external_point_ptr_->has_nontrivial_msg() == false;
+  }
+
+  bool has_nontrivial_traj()
+  {
+    return has_active_trajectory() && traj_external_point_ptr_->has_nontrivial_msg();
+  }
 
   double get_cmd_timeout() { return cmd_timeout_; }
-=======
-  bool has_trivial_traj()
-  {
-    return has_active_trajectory() && traj_external_point_ptr_->has_nontrivial_msg() == false;
-  }
->>>>>>> 5178503f
 
   rclcpp::WaitSet joint_cmd_sub_wait_set_;
 };
