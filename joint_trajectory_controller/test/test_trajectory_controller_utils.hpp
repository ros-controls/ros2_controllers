--- conflicted
+++ resolved
@@ -333,13 +333,7 @@
     // read-only parameters have to be set before init -> won't be read otherwise
     SetUpTrajectoryController(executor, parameters_local, urdf);
 
-<<<<<<< HEAD
-    traj_controller_->get_node()->configure();
-=======
-    // set pid parameters before configure
-    SetPidParameters(k_p, ff);
     traj_controller_->configure();
->>>>>>> 694d6f18
 
     // set pid parameters before activate. The PID plugin has to be loaded already, otherwise
     // parameters are not declared yet
