--- conflicted
+++ resolved
@@ -124,7 +124,6 @@
 
   bool is_open_loop() { return params_.open_loop_control; }
 
-<<<<<<< HEAD
   bool has_active_traj() { return has_active_trajectory(); }
 
   bool has_trivial_traj()
@@ -132,8 +131,6 @@
     return has_active_trajectory() && (*traj_point_active_ptr_)->has_nontrivial_msg() == false;
   }
 
-=======
->>>>>>> 8436ed54
   rclcpp::WaitSet joint_cmd_sub_wait_set_;
 };
 
