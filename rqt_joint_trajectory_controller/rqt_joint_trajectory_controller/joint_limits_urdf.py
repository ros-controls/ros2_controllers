--- conflicted
+++ resolved
@@ -61,16 +61,12 @@
 
 
 def get_joint_limits(node, joints_names, use_smallest_joint_limits=True):
-<<<<<<< HEAD
     global robot_description_subscriber_created
-    global description
 
     if not robot_description_subscriber_created:
         print("First select robot description topic name!")
         return
 
-=======
->>>>>>> 9ed7cbeb
     use_small = use_smallest_joint_limits
     use_mimic = True
 
