#!/usr/bin/env python

# Copyright 2022 PAL Robotics S.L.
#
# Licensed under the Apache License, Version 2.0 (the "License");
# you may not use this file except in compliance with the License.
# You may obtain a copy of the License at
#
#     http://www.apache.org/licenses/LICENSE-2.0
#
# Unless required by applicable law or agreed to in writing, software
# distributed under the License is distributed on an "AS IS" BASIS,
# WITHOUT WARRANTIES OR CONDITIONS OF ANY KIND, either express or implied.
# See the License for the specific language governing permissions and
# limitations under the License.

# Code inspired on the joint_state_publisher package by David Lu!!!
# https://github.com/ros/robot_model/blob/indigo-devel/
# joint_state_publisher/joint_state_publisher/joint_state_publisher

# TODO: Use urdf_parser_py.urdf instead. I gave it a try, but got
#  Exception: Required attribute not set in XML: upper
# upper is an optional attribute, so I don't understand what's going on
# See comments in https://github.com/ros/urdfdom/issues/36

import xml.dom.minidom
from math import pi

import rclpy
import rclpy.subscription
from std_msgs.msg import String

description = ""
robot_description_subscriber_created = False
subscription = None


def callback(msg):
    global description
    description = msg.data


<<<<<<< HEAD
def subscribe_to_robot_description(
    node, key="robot_description"
) -> rclpy.subscription.Subscription:
    global robot_description_subscriber_created
    global subscription
    qos_profile = rclpy.qos.QoSProfile(depth=1)
    qos_profile.durability = rclpy.qos.DurabilityPolicy.TRANSIENT_LOCAL
    qos_profile.reliability = rclpy.qos.ReliabilityPolicy.RELIABLE

    subscription = node.create_subscription(String, key, callback, qos_profile)
    robot_description_subscriber_created = True
    return subscription


def unsubscribe_to_robot_description(node) -> rclpy.subscription.Subscription:
    global subscription
    if subscription is not None:
        node.destroy_subscription(subscription)


def get_joint_limits(node, joints_names, use_smallest_joint_limits=True):
    global robot_description_subscriber_created
    global description

    if not robot_description_subscriber_created:
        print("First select robot description topic name!")
        return

    use_small = use_smallest_joint_limits
    use_mimic = True

    # Code inspired on the joint_state_publisher package by David Lu!!!
    # https://github.com/ros/robot_model/blob/indigo-devel/
    # joint_state_publisher/joint_state_publisher/joint_state_publisher

=======
def subscribe_to_robot_description(node, key="robot_description"):
>>>>>>> b2a6b9b5
    qos_profile = rclpy.qos.QoSProfile(depth=1)
    qos_profile.durability = rclpy.qos.DurabilityPolicy.TRANSIENT_LOCAL
    qos_profile.reliability = rclpy.qos.ReliabilityPolicy.RELIABLE

    node.create_subscription(String, key, callback, qos_profile)


def get_joint_limits(node, use_smallest_joint_limits=True):
    global description
    use_small = use_smallest_joint_limits
    use_mimic = True

    count = 0
    while description == "" and count < 10:
        print("Waiting for the robot_description!")
        count += 1
        rclpy.spin_once(node, timeout_sec=1.0)

    free_joints = {}
    dependent_joints = {}

    if description != "":
        robot = xml.dom.minidom.parseString(description).getElementsByTagName("robot")[0]

        # Find all non-fixed joints
        for child in robot.childNodes:
            if child.nodeType is child.TEXT_NODE:
                continue
            if child.localName == "joint":
                jtype = child.getAttribute("type")
                if jtype == "fixed":
                    continue
                name = child.getAttribute("name")
<<<<<<< HEAD

                if name in joints_names:
                    try:
                        limit = child.getElementsByTagName("limit")[0]
                        try:
                            minval = float(limit.getAttribute("lower"))
                            maxval = float(limit.getAttribute("upper"))
                        except ValueError:
                            if jtype == "continuous":
                                minval = -pi
                                maxval = pi
                            else:
                                raise Exception(
                                    f"Missing lower/upper position limits for the joint : {name} of type : {jtype} in the robot_description!"
                                )
                        try:
                            maxvel = float(limit.getAttribute("velocity"))
                        except ValueError:
                            raise Exception(
                                f"Missing velocity limits for the joint : {name} of type : {jtype} in the robot_description!"
                            )
                    except IndexError:
                        raise Exception(
                            f"Missing limits tag for the joint : {name} in the robot_description!"
                        )
                    safety_tags = child.getElementsByTagName("safety_controller")
                    if use_small and len(safety_tags) == 1:
                        tag = safety_tags[0]
                        if tag.hasAttribute("soft_lower_limit"):
                            minval = max(minval, float(tag.getAttribute("soft_lower_limit")))
                        if tag.hasAttribute("soft_upper_limit"):
                            maxval = min(maxval, float(tag.getAttribute("soft_upper_limit")))

                    mimic_tags = child.getElementsByTagName("mimic")
                    if use_mimic and len(mimic_tags) == 1:
                        tag = mimic_tags[0]
                        entry = {"parent": tag.getAttribute("joint")}
                        if tag.hasAttribute("multiplier"):
                            entry["factor"] = float(tag.getAttribute("multiplier"))
                        if tag.hasAttribute("offset"):
                            entry["offset"] = float(tag.getAttribute("offset"))

                        dependent_joints[name] = entry
                        continue
=======
                try:
                    limit = child.getElementsByTagName("limit")[0]
                    try:
                        minval = float(limit.getAttribute("lower"))
                        maxval = float(limit.getAttribute("upper"))
                    except ValueError:
                        if jtype == "continuous":
                            minval = -pi
                            maxval = pi
                        else:
                            raise Exception(
                                f"Missing lower/upper position limits for the joint : {name} of type : {jtype} in the robot_description!"
                            )
                    try:
                        maxvel = float(limit.getAttribute("velocity"))
                    except ValueError:
                        raise Exception(
                            f"Missing velocity limits for the joint : {name} of type : {jtype} in the robot_description!"
                        )
                except IndexError:
                    raise Exception(
                        f"Missing limits tag for the joint : {name} in the robot_description!"
                    )
                safety_tags = child.getElementsByTagName("safety_controller")
                if use_small and len(safety_tags) == 1:
                    tag = safety_tags[0]
                    if tag.hasAttribute("soft_lower_limit"):
                        minval = max(minval, float(tag.getAttribute("soft_lower_limit")))
                    if tag.hasAttribute("soft_upper_limit"):
                        maxval = min(maxval, float(tag.getAttribute("soft_upper_limit")))

                mimic_tags = child.getElementsByTagName("mimic")
                if use_mimic and len(mimic_tags) == 1:
                    tag = mimic_tags[0]
                    entry = {"parent": tag.getAttribute("joint")}
                    if tag.hasAttribute("multiplier"):
                        entry["factor"] = float(tag.getAttribute("multiplier"))
                    if tag.hasAttribute("offset"):
                        entry["offset"] = float(tag.getAttribute("offset"))

                    dependent_joints[name] = entry
                    continue
>>>>>>> b2a6b9b5

                    if name in dependent_joints:
                        continue

                    joint = {"min_position": minval, "max_position": maxval}
                    joint["has_position_limits"] = jtype != "continuous"
                    joint["max_velocity"] = maxvel
                    free_joints[name] = joint
    return free_joints<|MERGE_RESOLUTION|>--- conflicted
+++ resolved
@@ -40,7 +40,6 @@
     description = msg.data
 
 
-<<<<<<< HEAD
 def subscribe_to_robot_description(
     node, key="robot_description"
 ) -> rclpy.subscription.Subscription:
@@ -72,25 +71,6 @@
     use_small = use_smallest_joint_limits
     use_mimic = True
 
-    # Code inspired on the joint_state_publisher package by David Lu!!!
-    # https://github.com/ros/robot_model/blob/indigo-devel/
-    # joint_state_publisher/joint_state_publisher/joint_state_publisher
-
-=======
-def subscribe_to_robot_description(node, key="robot_description"):
->>>>>>> b2a6b9b5
-    qos_profile = rclpy.qos.QoSProfile(depth=1)
-    qos_profile.durability = rclpy.qos.DurabilityPolicy.TRANSIENT_LOCAL
-    qos_profile.reliability = rclpy.qos.ReliabilityPolicy.RELIABLE
-
-    node.create_subscription(String, key, callback, qos_profile)
-
-
-def get_joint_limits(node, use_smallest_joint_limits=True):
-    global description
-    use_small = use_smallest_joint_limits
-    use_mimic = True
-
     count = 0
     while description == "" and count < 10:
         print("Waiting for the robot_description!")
@@ -112,7 +92,6 @@
                 if jtype == "fixed":
                     continue
                 name = child.getAttribute("name")
-<<<<<<< HEAD
 
                 if name in joints_names:
                     try:
@@ -157,50 +136,6 @@
 
                         dependent_joints[name] = entry
                         continue
-=======
-                try:
-                    limit = child.getElementsByTagName("limit")[0]
-                    try:
-                        minval = float(limit.getAttribute("lower"))
-                        maxval = float(limit.getAttribute("upper"))
-                    except ValueError:
-                        if jtype == "continuous":
-                            minval = -pi
-                            maxval = pi
-                        else:
-                            raise Exception(
-                                f"Missing lower/upper position limits for the joint : {name} of type : {jtype} in the robot_description!"
-                            )
-                    try:
-                        maxvel = float(limit.getAttribute("velocity"))
-                    except ValueError:
-                        raise Exception(
-                            f"Missing velocity limits for the joint : {name} of type : {jtype} in the robot_description!"
-                        )
-                except IndexError:
-                    raise Exception(
-                        f"Missing limits tag for the joint : {name} in the robot_description!"
-                    )
-                safety_tags = child.getElementsByTagName("safety_controller")
-                if use_small and len(safety_tags) == 1:
-                    tag = safety_tags[0]
-                    if tag.hasAttribute("soft_lower_limit"):
-                        minval = max(minval, float(tag.getAttribute("soft_lower_limit")))
-                    if tag.hasAttribute("soft_upper_limit"):
-                        maxval = min(maxval, float(tag.getAttribute("soft_upper_limit")))
-
-                mimic_tags = child.getElementsByTagName("mimic")
-                if use_mimic and len(mimic_tags) == 1:
-                    tag = mimic_tags[0]
-                    entry = {"parent": tag.getAttribute("joint")}
-                    if tag.hasAttribute("multiplier"):
-                        entry["factor"] = float(tag.getAttribute("multiplier"))
-                    if tag.hasAttribute("offset"):
-                        entry["offset"] = float(tag.getAttribute("offset"))
-
-                    dependent_joints[name] = entry
-                    continue
->>>>>>> b2a6b9b5
 
                     if name in dependent_joints:
                         continue
