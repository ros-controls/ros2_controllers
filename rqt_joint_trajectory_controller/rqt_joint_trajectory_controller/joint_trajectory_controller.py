--- conflicted
+++ resolved
@@ -29,15 +29,11 @@
 
 from .utils import ControllerLister, ControllerManagerLister
 from .double_editor import DoubleEditor
-<<<<<<< HEAD
 from .joint_limits_urdf import (
     get_joint_limits,
     subscribe_to_robot_description,
     unsubscribe_to_robot_description,
 )
-=======
-from .joint_limits_urdf import get_joint_limits, subscribe_to_robot_description
->>>>>>> b2a6b9b5
 from .update_combo import update_combo
 
 # TODO:
@@ -178,7 +174,6 @@
         self._update_jtc_list_timer.timeout.connect(self._update_jtc_list)
         self._update_jtc_list_timer.start()
 
-<<<<<<< HEAD
         # Timer for running controller updates
         self._update_robot_description_list_timer = QTimer(self)
         self._update_robot_description_list_timer.setInterval(
@@ -188,10 +183,6 @@
             self._update_robot_description_list
         )
         self._update_robot_description_list_timer.start()
-=======
-        # subscriptions
-        subscribe_to_robot_description(self._node)
->>>>>>> b2a6b9b5
 
         # Signal connections
         w = self._widget
