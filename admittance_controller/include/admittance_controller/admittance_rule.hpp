--- conflicted
+++ resolved
@@ -34,24 +34,6 @@
 
 namespace admittance_controller
 {
-<<<<<<< HEAD
-struct AdmittanceTransforms
-{
-  // transformation from force torque sensor frame to base link frame at reference joint angles
-  Eigen::Isometry3d ref_base_ft_;
-  // transformation from force torque sensor frame to base link frame at reference + admittance
-  // offset joint angles
-  Eigen::Isometry3d base_ft_;
-  // transformation from control frame to base link frame at reference + admittance offset joint
-  // angles
-  Eigen::Isometry3d base_control_;
-  // transformation from end effector frame to base link frame at reference + admittance offset
-  // joint angles
-  Eigen::Isometry3d base_tip_;
-};
-
-=======
->>>>>>> e00d4cb1
 struct AdmittanceState
 {
   explicit AdmittanceState(size_t num_joints)
@@ -112,21 +94,6 @@
   controller_interface::return_type reset(const size_t num_joints);
 
   /**
-<<<<<<< HEAD
-   * Calculate all transforms needed for admittance control using the loader kinematics plugin. If
-   * the transform does not exist in the kinematics model, then TF will be used for lookup. The
-   * return value is true if all transformation are calculated without an error
-   * \param[in] current_joint_state current joint state of the robot
-   * \param[in] reference_joint_state input joint state reference
-   * \param[out] success true if no calls to the kinematics interface fail
-   */
-  bool get_all_transforms(
-    const trajectory_msgs::msg::JointTrajectoryPoint & current_joint_state,
-    const trajectory_msgs::msg::JointTrajectoryPoint & reference_joint_state);
-
-  /**
-=======
->>>>>>> e00d4cb1
    * Updates parameter_ struct if any parameters have changed since last update. Parameter dependent
    * Eigen field members (end_effector_weight_, cog_pos_, mass_, mass_inv_ stiffness, selected_axes,
    * damping_) are also updated
@@ -213,17 +180,6 @@
   // admittance controllers internal state
   AdmittanceState admittance_state_{0};
 
-<<<<<<< HEAD
-  // transforms needed for admittance update
-  AdmittanceTransforms admittance_transforms_;
-=======
-  // position of center of gravity in cog_frame
-  Eigen::Vector3d cog_pos_;
-
-  // force applied to sensor due to weight of end effector
-  Eigen::Vector3d end_effector_weight_;
->>>>>>> e00d4cb1
-
   // ROS
   control_msgs::msg::AdmittanceControllerState state_message_;
 };
