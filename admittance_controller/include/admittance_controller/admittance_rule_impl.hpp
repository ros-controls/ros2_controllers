--- conflicted
+++ resolved
@@ -26,7 +26,7 @@
 namespace admittance_controller {
 
   controller_interface::return_type
-  AdmittanceRule::configure(const std::shared_ptr <rclcpp_lifecycle::LifecycleNode> &node, int num_joints) {
+  AdmittanceRule::configure(const std::shared_ptr<rclcpp_lifecycle::LifecycleNode> &node, int num_joints) {
     // configure admittance rule using num_joints and load kinematics interface
 
     num_joints_ = num_joints;
@@ -42,7 +42,7 @@
     // Load the differential IK plugin
     if (!parameters_->kinematics_.plugin_name_.empty()) {
       try {
-        kinematics_loader_ = std::make_shared < pluginlib::ClassLoader < kinematics_interface::KinematicsBaseClass >> (
+        kinematics_loader_ = std::make_shared<pluginlib::ClassLoader<kinematics_interface::KinematicsBaseClass >>(
             "kdl_plugin", "kinematics_interface::KinematicsBaseClass");
         kinematics_ = std::unique_ptr<kinematics_interface::KinematicsBaseClass>(
             kinematics_loader_->createUnmanagedInstance(parameters_->kinematics_.plugin_name_));
@@ -71,6 +71,7 @@
     joint_buffer_vec_.assign(num_joints_, 0.0);
     transform_buffer_vec_.assign(16, 0.0);
     cart_buffer_vec_.assign(6, 0.0);
+    jacobian_buffer_vec_.assign(6 * num_joints_, 0.0);
 
     state_message_.error_joint_state.positions.resize(num_joints_, 0.0);
     state_message_.error_joint_state.velocities.resize(num_joints_, 0.0);
@@ -84,37 +85,35 @@
     selected_axes_.assign(6, false);
 
     // admittance state vectors in joint space
-    joint_pos_.resize(num_joints_, 0.0);
-    joint_vel_.resize(num_joints_, 0.0);
-    joint_acc_.resize(num_joints_, 0.0);
+    joint_pos_ = Eigen::Matrix<double, Eigen::Dynamic, 1, Eigen::ColMajor>(num_joints_);
+    joint_vel_ = Eigen::Matrix<double, Eigen::Dynamic, 1, Eigen::ColMajor>(num_joints_);
+    joint_acc_ = Eigen::Matrix<double, Eigen::Dynamic, 1, Eigen::ColMajor>(num_joints_);
+    joint_target_ = Eigen::Matrix<double, Eigen::Dynamic, 1, Eigen::ColMajor>(num_joints_);
 
     // transforms
     ee_transform_.setIdentity();
-    reference_ee_transform_.setIdentity();
+    reference_ft_transform_.setIdentity();
     sensor_transform_.setIdentity();
     control_transform_.setIdentity();
     cog_transform_.setIdentity();
     world_transform_.setIdentity();
+    ft_transform_.setIdentity();
 
     // admittance values
     admittance_position_.setIdentity();
     admittance_velocity_.setZero();
     admittance_acceleration_.setZero();
     wrench_.setZero();
+    jacobian_ = Eigen::Matrix<double, 6, Eigen::Dynamic, Eigen::ColMajor>(6, num_joints_);
+    jacobian_.setZero();
+    identity = Eigen::Matrix<double, Eigen::Dynamic, Eigen::Dynamic, Eigen::ColMajor>(num_joints_, num_joints_);
+    identity.setIdentity();
 
     // parameters
-<<<<<<< HEAD
-    if (parameter_handler_->params_.enable_parameter_update_without_reactivation_){
+    if (parameter_handler_->params_.enable_parameter_update_without_reactivation_) {
       // point to the dynamic data
       parameters_ = &parameter_handler_->params_;
-    } else{
-=======
-    if (parameter_handler->params_.enable_parameter_update_without_reactivation_) {
-      // point to the dynamic data
-      std::shared_ptr <admittance_struct_parameters::admittance_struct::params> tmp{&parameter_handler->params_};
-      parameters_ = tmp;
     } else {
->>>>>>> 9990dcad
       // make a copy of the data
       parameters_ = &parameters_copy;
     }
@@ -147,26 +146,21 @@
     bool success = true;
 
     // get all needed transforms
-<<<<<<< HEAD
-    world_transform_ = get_transform(current_joint_state.positions, parameters_->fixed_world_frame_.id_, parameters_->fixed_world_frame_.external_, success);
-    control_transform_ = get_transform(current_joint_state.positions, parameters_->control_.frame_.id_, parameters_->control_.frame_.external_, success);
-    reference_ee_transform_ = get_transform(reference_joint_state.positions, parameters_->kinematics_.tip_, false, success);
-    ee_transform_ = get_transform(current_joint_state.positions, parameters_->kinematics_.tip_, false, success);
-    sensor_transform_ = get_transform(current_joint_state.positions, parameters_->ft_sensor_.frame_.id_, parameters_->ft_sensor_.frame_.external_, success);
-    cog_transform_ = get_transform(current_joint_state.positions, parameters_->gravity_compensation_.frame_.id_, parameters_->gravity_compensation_.frame_.external_, success);
-=======
-    world_transform = get_transform(current_joint_state.positions, parameters_->fixed_world_frame_.id_,
-                                    parameters_->fixed_world_frame_.external_, success);
-    control_transform = get_transform(current_joint_state.positions, parameters_->control_.frame_.id_,
-                                      parameters_->control_.frame_.external_, success);
-    reference_ee_transform = get_transform(reference_joint_state.positions, parameters_->kinematics_.tip_, false,
-                                           success);
-    ee_transform = get_transform(current_joint_state.positions, parameters_->kinematics_.tip_, false, success);
-    sensor_transform = get_transform(current_joint_state.positions, parameters_->ft_sensor_.frame_.id_,
-                                     parameters_->ft_sensor_.frame_.external_, success);
-    cog_transform = get_transform(current_joint_state.positions, parameters_->gravity_compensation_.frame_.id_,
-                                  parameters_->gravity_compensation_.frame_.external_, success);
->>>>>>> 9990dcad
+    control_transform_ = get_transform(reference_joint_state.positions, parameters_->control_.frame_.id_,
+                                       parameters_->control_.frame_.external_, success);
+    reference_ft_transform_ = get_transform(reference_joint_state.positions, parameters_->ft_sensor_.frame_.id_,
+                                            parameters_->ft_sensor_.frame_.external_, success);
+
+    ee_transform_ = get_transform(current_joint_state.positions, parameters_->kinematics_.tip_,
+                                  false, success);
+    ft_transform_ = get_transform(current_joint_state.positions, parameters_->control_.frame_.id_,
+                                  parameters_->control_.frame_.external_, success);
+    world_transform_ = get_transform(current_joint_state.positions, parameters_->fixed_world_frame_.id_,
+                                     parameters_->fixed_world_frame_.external_, success);
+    sensor_transform_ = get_transform(current_joint_state.positions, parameters_->ft_sensor_.frame_.id_,
+                                      parameters_->ft_sensor_.frame_.external_, success);
+    cog_transform_ = get_transform(current_joint_state.positions, parameters_->gravity_compensation_.frame_.id_,
+                                   parameters_->gravity_compensation_.frame_.external_, success);
 
     // get all needed rotations
     ee_rot_ = ee_transform_.block<3, 3>(0, 0);
@@ -184,6 +178,7 @@
     // calculate desired cartesian velocity in control frame
     Eigen::Matrix<double, 3, 2> desired_vel = convert_joint_deltas_to_cartesian_deltas(current_joint_state.positions,
                                                                                        current_joint_state.velocities,
+                                                                                       parameters_->ft_sensor_.frame_.id_,
                                                                                        success);
 
     desired_vel = control_rot_.transpose() * desired_vel * parameters_->use_feedforward_commanded_input_;
@@ -191,59 +186,29 @@
     // Compute admittance control law: F = M*a + D*v + S*(x - x_d)
     calculate_admittance_rule(wrench_control, desired_vel, dt);
 
-    // transform admittance values back to base frame
-    auto admittance_position_base = admittance_position_;
-
-
-    // update joint desired joint state
-    for (auto i = 0ul; i < reference_joint_state.positions.size(); i++) {
-      desired_joint_state.positions[i] = reference_joint_state.positions[i] + joint_pos_[i];
-    }
-    //add correction
-    for (int i = 0; i < 10; i++){
-      Eigen::Matrix<double,3,2> val;
-//      Eigen::Matrix<double, 3, 3> admittance_rot = admittance_position_base.block<3, 3>(0, 0);
-
-      // position difference
-      Eigen::Matrix<double,4,4> ee_transform_i = get_transform(desired_joint_state.positions, parameters_->kinematics_.tip_, false, success)*invert_transform(reference_ee_transform_);
-//      Eigen::Matrix<double,4,4> ee_transform_i = invert_transform(reference_ee_transform_)*get_transform(desired_joint_state.positions, parameters_->kinematics_.tip_, false, success);
-
-      Eigen::Vector3d ee_pos = control_rot_.transpose()*ee_transform_i.block<3,1>(0,3);
-      Eigen::Matrix<double,3,3> ee_rot = ee_transform_i.block<3,3>(0,0);
-
-      val(0,0) = admittance_position_base(0,3) - ee_pos(0);
-      val(1,0) = admittance_position_base(1,3) - ee_pos(1);
-      val(2,0) = admittance_position_base(2,3) - ee_pos(2);
-      // orientation difference
-//      Eigen::Matrix<double, 3, 3> ee_rot = ee_transform_i.block<3, 3>(0, 0);
-      Eigen::Matrix<double, 3, 3> admittance_rot = admittance_position_base.block<3, 3>(0, 0);
-      Eigen::Matrix<double, 3, 3> R = control_rot_.transpose()*ee_rot*admittance_rot.transpose();
-      Eigen::Vector3d V = get_rotation_axis(R);
-      double theta = acos(std::max((1.0 / 2.0) * (R.trace() - 1), 1.0));
-      theta = 0;
-      auto tmp = V[0] * (R(1, 2) - R(2, 1)) + V[1] * (R(2, 0) - R(0, 2))
-                 + V[2] * (R(0, 1) - R(1, 0));
-      double sign = (tmp >= 0) ? 1.0 : -1.0;
-      val.block<3,1>(0,1) = .1*sign*theta*V;
-
-      val.block<3,1>(0,0) = control_rot_*val.block<3,1>(0,0);
-      val.block<3,1>(0,1) = control_rot_*val.block<3,1>(0,1);
-
-      convert_cartesian_deltas_to_joint_deltas(desired_joint_state.positions, val,
-                                               joint_vel_, success);
-
-      for (auto j = 0ul; j < reference_joint_state.positions.size(); j++) {
-        joint_pos_[j] += 0.1*joint_vel_[j];
-        desired_joint_state.positions[j] = reference_joint_state.positions[j] + joint_pos_[j];
-      }
-    }
-
-
-    auto admittance_velocity_base = control_rot_ * admittance_velocity_;
-    convert_cartesian_deltas_to_joint_deltas(current_joint_state.positions, admittance_velocity_base,
-                                             joint_vel_, success);
-    auto admittance_acceleration_base = control_rot_ * admittance_acceleration_;
+    // convert to base frame
+    Eigen::Matrix<double, 3, 2> admittance_velocity_base = control_rot_ * admittance_velocity_;
+    Eigen::Matrix<double, 3, 2> admittance_acceleration_base = control_rot_ * admittance_acceleration_;
+
+    // calculate drift and correction term due to integrating the joint positions
+    Eigen::Matrix<double, 3, 2> correction_velocity;
+    correction_velocity.setZero();
+    Eigen::Matrix<double, 3, 1> admittance_position_base = reference_ft_transform_.block<3,1>(0, 3) + control_rot_ * admittance_position_.block<3,1>(0, 3);
+    Eigen::Matrix<double, 3, 1> admittance_actually_position_base = ft_transform_.block<3,1>(0,3);
+
+    correction_velocity.block<3,1>(0,0) = 2*(admittance_position_base - admittance_actually_position_base);
+    convert_cartesian_deltas_to_joint_deltas(current_joint_state.positions, correction_velocity,
+                                             parameters_->ft_sensor_.frame_.id_,
+                                             joint_target_, success);
+
+    // weight the correction term by the error in position
+    double weight = correction_velocity.block<3,1>(0,0).norm();
+    convert_cartesian_deltas_to_joint_deltas_with_target(current_joint_state.positions, joint_target_, weight,
+                                                         admittance_velocity_base, parameters_->ft_sensor_.frame_.id_,
+                                                         joint_vel_, success);
+
     convert_cartesian_deltas_to_joint_deltas(current_joint_state.positions, admittance_acceleration_base,
+                                             parameters_->ft_sensor_.frame_.id_,
                                              joint_acc_, success);
 
     // if a failure occurred during any kinematics interface calls, return an error and don't modify the desired reference
@@ -254,28 +219,16 @@
 
     // update joint desired joint state
     for (auto i = 0ul; i < reference_joint_state.positions.size(); i++) {
-<<<<<<< HEAD
       joint_pos_[i] += joint_vel_[i] * dt;//- .2 * joint_pos_[i] * (1.0 / 1000.0);
       desired_joint_state.positions[i] = reference_joint_state.positions[i] + joint_pos_[i];
-      state_message_.error_joint_state.positions[i] = reference_joint_state.positions[i] - current_joint_state.positions[i];
+      state_message_.error_joint_state.positions[i] =
+          reference_joint_state.positions[i] - current_joint_state.positions[i];
     }
 
     for (auto i = 0ul; i < reference_joint_state.velocities.size(); i++) {
       desired_joint_state.velocities[i] = reference_joint_state.velocities[i] + joint_vel_[i];
-      state_message_.error_joint_state.velocities[i] = reference_joint_state.velocities[i] - current_joint_state.velocities[i];
-=======
-      joint_pos[i] += joint_vel[i] * dt;//- .2 * joint_pos[i] * (1.0 / 1000.0);
-      desired_joint_state.positions[i] = reference_joint_state.positions[i] + joint_pos[i];
-      state_message_.error_joint_state.positions[i] =
-          reference_joint_state.positions[i] - current_joint_state.positions[i];
-    }
-
-    for (auto i = 0ul; i < reference_joint_state.velocities.size(); i++) {
-      desired_joint_state.velocities[i] = reference_joint_state.velocities[i] + joint_vel[i];
       state_message_.error_joint_state.velocities[i] =
           reference_joint_state.velocities[i] - current_joint_state.velocities[i];
->>>>>>> 9990dcad
-
     }
     for (auto i = 0ul; i < reference_joint_state.accelerations.size(); i++) {
       desired_joint_state.accelerations[i] = joint_acc_[i];
@@ -356,6 +309,129 @@
                                                                            admittance_position_(0, 0));
   }
 
+  void AdmittanceRule::process_wrench_measurements(
+      const geometry_msgs::msg::Wrench &measured_wrench, const Eigen::Matrix<double, 3, 3> &sensor_world_rot,
+      const Eigen::Matrix<double, 3, 3> &cog_world_rot
+  ) {
+    Eigen::Matrix<double, 3, 2, Eigen::ColMajor> new_wrench;
+    new_wrench(0, 0) = measured_wrench.force.x;
+    new_wrench(1, 0) = measured_wrench.force.y;
+    new_wrench(2, 0) = measured_wrench.force.z;
+    new_wrench(0, 1) = measured_wrench.torque.x;
+    new_wrench(1, 1) = measured_wrench.torque.y;
+    new_wrench(2, 1) = measured_wrench.torque.z;
+
+    // transform to base frame
+    Eigen::Matrix<double, 3, 2> new_wrench_base = sensor_world_rot * new_wrench;
+    // store value for state message
+    measured_wrench_ = new_wrench_base;
+
+    // apply gravity compensation
+    new_wrench_base(2, 0) -= ee_weight[2];
+    new_wrench_base.block<3, 1>(0, 1) -= (cog_world_rot * cog_).cross(ee_weight);
+
+    for (auto i = 0; i < 6; i++) {
+      wrench_(i) = filters::exponentialSmoothing(
+          new_wrench_base(i), wrench_(i), parameters_->ft_sensor_.filter_coefficient_);
+    }
+
+  }
+
+  Eigen::Vector3d AdmittanceRule::get_rotation_axis(const Eigen::Matrix3d &R) const {
+
+    Eigen::Vector3d V;
+    bool solved = false;
+    double v1 = 1;
+    double v2, v3;
+    double R_buffer[9];
+
+    // rotate matrix rows and columns to hit every edge case
+    for (int i = 0; i < 3; i++) {
+
+      for (int r = 0; r < 3; r++) {
+        for (int c = 0; c < 3; c++) {
+          R_buffer[((c * 3 - 3 * i) % 9) + ((r - i) % 3)] = R(r, c);
+        }
+      }
+      auto R11 = R_buffer[0];
+      auto R12 = R_buffer[1];
+      auto R32 = R_buffer[7];
+      auto R13 = R_buffer[2];
+      auto R33 = R_buffer[8];
+      // degenerate: one axis rotation
+      if (abs(R12 + R13) < ROT_AXIS_EPSILON && R11 > 0) {
+        v2 = 0;
+        v3 = 0;
+        V[i % 3] = v1;
+        V[(i + 1) % 3] = v2;
+        V[(i + 2) % 3] = v3;
+        solved = true;
+        break;
+      }
+      // degenerate: two axis rotation
+      if (abs(R12 + R13) < ROT_AXIS_EPSILON && R11 < 0) {
+        v1 = 0;
+        v2 = 1;
+        v3 = R32 / (1 - R33);
+        V[i % 3] = v1;
+        V[(i + 1) % 3] = v2;
+        V[(i + 2) % 3] = v3;
+        solved = true;
+        break;
+      }
+    }
+
+    // general case: three axis rotation
+    if (!solved) {
+      v3 = (-R(0, 1) - ((R(1, 1) - 1) * (1 - R(0, 0))) / R(1, 0));
+      // if v3 is zero, special case
+      if (abs(v3) > ROT_AXIS_EPSILON) {
+        v3 = v3 / (R(2, 1) - ((R(1, 1) - 1) * (R(2, 0))) / (R(1, 0)));
+      }
+      v2 = (1 - R(0, 0) - R(2, 0) * v3) / R(1, 0);
+
+      V[0] = v1;
+      V[1] = v2;
+      V[2] = v3;
+    }
+
+    V.normalize();
+    return V;
+  }
+
+  void AdmittanceRule::normalize_rotation(Eigen::Matrix3d &R) {
+    // enforce orthonormal constraint
+
+    Eigen::Vector3d R_0 = R.block<3, 1>(0, 0);
+    R_0.normalize();
+    Eigen::Vector3d R_1 = R.block<3, 1>(0, 1);
+    R_1.normalize();
+    Eigen::Vector3d R_2 = R.block<3, 1>(0, 2);
+    R_2.normalize();
+
+    double drift = R_0.dot(R_1);
+    R_1 += R_0 * (-drift);
+    R_1.normalize();
+
+    R_2 = R_0.cross(R_1);
+    R_2.normalize();
+
+    Eigen::Matrix3d R_out;
+    R.col(0) << R_0;
+    R.col(1) << R_1;
+    R.col(2) << R_2;
+
+  }
+
+  Eigen::Matrix<double, 4, 4, Eigen::ColMajor>
+  AdmittanceRule::invert_transform(Eigen::Matrix<double, 4, 4, Eigen::ColMajor> T) {
+    Eigen::Matrix3d R = T.block<3, 3>(0, 0);
+    Eigen::Matrix4d T_inv = T;
+    T_inv.block<3, 3>(0, 0) = R.transpose();
+    T_inv.block<3, 1>(0, 3) = -R.transpose() * T_inv.block<3, 1>(0, 3);
+    return T_inv;
+  }
+
   Eigen::Matrix<double, 4, 4, Eigen::ColMajor>
   AdmittanceRule::get_transform(const std::vector<double> &positions, const std::string &link_name, bool external,
                                 bool &success) {
@@ -373,157 +449,51 @@
             rclcpp::get_logger("AdmittanceRule"), *clock_, 5000, "%s", e.what());
         success = false;
       }
-<<<<<<< HEAD
-    } else{
+    } else {
       success &= kinematics_->calculate_link_transform(positions, link_name, transform_buffer_vec_);
       memcpy(transform.data(), transform_buffer_vec_.data(), 16 * sizeof(double));
-=======
-    } else {
-      success &= kinematics_->calculate_link_transform(positions, link_name, transform_buffer_vec);
-      memcpy(transform.data(), transform_buffer_vec.data(), 16 * sizeof(double));
->>>>>>> 9990dcad
     }
     return transform;
 
   }
-
-  void AdmittanceRule::process_wrench_measurements(
-      const geometry_msgs::msg::Wrench &measured_wrench, const Eigen::Matrix<double, 3, 3> &sensor_world_rot,
-      const Eigen::Matrix<double, 3, 3> &cog_world_rot
-  ) {
-    Eigen::Matrix<double, 3, 2, Eigen::ColMajor> new_wrench;
-    new_wrench(0, 0) = measured_wrench.force.x;
-    new_wrench(1, 0) = measured_wrench.force.y;
-    new_wrench(2, 0) = measured_wrench.force.z;
-    new_wrench(0, 1) = measured_wrench.torque.x;
-    new_wrench(1, 1) = measured_wrench.torque.y;
-    new_wrench(2, 1) = measured_wrench.torque.z;
-
-    // transform to base frame
-    Eigen::Matrix<double, 3, 2> new_wrench_base = sensor_world_rot * new_wrench;
-    // store value for state message
-    measured_wrench_ = new_wrench_base;
-
-    // apply gravity compensation
-    new_wrench_base(2, 0) -= ee_weight[2];
-    new_wrench_base.block<3, 1>(0, 1) -= (cog_world_rot * cog_).cross(ee_weight);
-
-    for (auto i = 0; i < 6; i++) {
-      wrench_(i) = filters::exponentialSmoothing(
-          new_wrench_base(i), wrench_(i), parameters_->ft_sensor_.filter_coefficient_);
-    }
-
-  }
-
-  Eigen::Vector3d AdmittanceRule::get_rotation_axis(const Eigen::Matrix3d &R) const {
-
-    Eigen::Vector3d V;
-    bool solved = false;
-    double v1 = 1;
-    double v2, v3;
-    double R_buffer[9];
-
-    // rotate matrix rows and columns to hit every edge case
-    for (int i = 0; i < 3; i++) {
-
-      for (int r = 0; r < 3; r++) {
-        for (int c = 0; c < 3; c++) {
-          R_buffer[((c * 3 - 3 * i) % 9) + ((r - i) % 3)] = R(r, c);
-        }
-      }
-      auto R11 = R_buffer[0];
-      auto R12 = R_buffer[1];
-      auto R32 = R_buffer[7];
-      auto R13 = R_buffer[2];
-      auto R33 = R_buffer[8];
-      // degenerate: one axis rotation
-      if (abs(R12 + R13) < ROT_AXIS_EPSILON && R11 > 0) {
-        v2 = 0;
-        v3 = 0;
-        V[i % 3] = v1;
-        V[(i + 1) % 3] = v2;
-        V[(i + 2) % 3] = v3;
-        solved = true;
-        break;
-      }
-      // degenerate: two axis rotation
-      if (abs(R12 + R13) < ROT_AXIS_EPSILON && R11 < 0) {
-        v1 = 0;
-        v2 = 1;
-        v3 = R32 / (1 - R33);
-        V[i % 3] = v1;
-        V[(i + 1) % 3] = v2;
-        V[(i + 2) % 3] = v3;
-        solved = true;
-        break;
-      }
-    }
-
-    // general case: three axis rotation
-    if (!solved) {
-      v3 = (-R(0, 1) - ((R(1, 1) - 1) * (1 - R(0, 0))) / R(1, 0));
-      // if v3 is zero, special case
-      if (abs(v3) > ROT_AXIS_EPSILON) {
-        v3 = v3 / (R(2, 1) - ((R(1, 1) - 1) * (R(2, 0))) / (R(1, 0)));
-      }
-      v2 = (1 - R(0, 0) - R(2, 0) * v3) / R(1, 0);
-
-      V[0] = v1;
-      V[1] = v2;
-      V[2] = v3;
-    }
-
-    V.normalize();
-    return V;
-  }
-
-  void AdmittanceRule::normalize_rotation(Eigen::Matrix3d &R) {
-    // enforce orthonormal constraint
-
-    Eigen::Vector3d R_0 = R.block<3, 1>(0, 0);
-    R_0.normalize();
-    Eigen::Vector3d R_1 = R.block<3, 1>(0, 1);
-    R_1.normalize();
-    Eigen::Vector3d R_2 = R.block<3, 1>(0, 2);
-    R_2.normalize();
-
-    double drift = R_0.dot(R_1);
-    R_1 += R_0 * (-drift);
-    R_1.normalize();
-
-    R_2 = R_0.cross(R_1);
-    R_2.normalize();
-
-    Eigen::Matrix3d R_out;
-    R.col(0) << R_0;
-    R.col(1) << R_1;
-    R.col(2) << R_2;
-
-  }
-
-  Eigen::Matrix<double, 4, 4, Eigen::ColMajor>
-  AdmittanceRule::invert_transform(Eigen::Matrix<double, 4, 4, Eigen::ColMajor> T) {
-    Eigen::Matrix3d R = T.block<3, 3>(0, 0);
-    Eigen::Matrix4d T_inv = T;
-    T_inv.block<3, 3>(0, 0) = R.transpose();
-    T_inv.block<3, 1>(0, 3) = -R.transpose() * T_inv.block<3, 1>(0, 3);
-    return T_inv;
-  }
-
 
   void AdmittanceRule::convert_cartesian_deltas_to_joint_deltas(const std::vector<double> &positions,
                                                                 const Eigen::Matrix<double, 3, 2> &cartesian_delta,
-                                                                std::vector<double> &joint_delta, bool &success) {
+                                                                const std::string &link_name,
+                                                                Eigen::Matrix<double, Eigen::Dynamic, 1> &joint_delta,
+                                                                bool &success) {
     memcpy(cart_buffer_vec_.data(), cartesian_delta.data(), 6 * sizeof(double));
-    success &= kinematics_->convert_cartesian_deltas_to_joint_deltas(positions, cart_buffer_vec_, joint_delta);
+    success &= kinematics_->convert_cartesian_deltas_to_joint_deltas(positions, cart_buffer_vec_, link_name,
+                                                                     joint_buffer_vec_);
+    joint_delta = Eigen::Map<Eigen::Matrix<double, 6, 1>>(joint_buffer_vec_.data(), 6, 1);
+  }
+
+
+  void AdmittanceRule::convert_cartesian_deltas_to_joint_deltas_with_target(const std::vector<double> &positions,
+                                                                            const Eigen::Matrix<double, Eigen::Dynamic, 1> &joint_target,
+                                                                            double weight,
+                                                                            Eigen::Matrix<double, 3, 2> &cartesian_delta,
+                                                                            const std::string &link_name,
+                                                                            Eigen::Matrix<double, Eigen::Dynamic, 1> &joint_delta,
+                                                                            bool &success) {
+    success &= kinematics_->calculate_jacobian(positions, link_name, jacobian_buffer_vec_);
+    jacobian_ = Eigen::Map<Eigen::Matrix<double, Eigen::Dynamic, 6>>(jacobian_buffer_vec_.data(), num_joints_, 6);
+
+    Eigen::Matrix<double, Eigen::Dynamic, 6> J_inverse =
+        (jacobian_.transpose() * jacobian_ + weight * identity).inverse();
+    joint_delta = J_inverse * (jacobian_.transpose()*Eigen::Map<Eigen::Matrix<double, 6, 1>>(cartesian_delta.data(), 6, 1)
+    + weight*identity*joint_target);
+
   }
 
   Eigen::Matrix<double, 3, 2>
   AdmittanceRule::convert_joint_deltas_to_cartesian_deltas(const std::vector<double> &positions,
                                                            const std::vector<double> &joint_delta,
+                                                           const std::string &link_name,
                                                            bool &success) {
     Eigen::Matrix<double, 3, 2> cartesian_delta;
-    success &= kinematics_->convert_joint_deltas_to_cartesian_deltas(positions, joint_delta, cart_buffer_vec_);
+    success &= kinematics_->convert_joint_deltas_to_cartesian_deltas(positions, joint_delta, link_name,
+                                                                     cart_buffer_vec_);
     memcpy(cartesian_delta.data(), cart_buffer_vec_.data(), 6 * sizeof(double));
     return cartesian_delta;
   }
@@ -532,15 +502,10 @@
 
     eigen_to_msg(wrench_, parameters_->fixed_world_frame_.id_, state_message.measured_wrench_filtered);
     eigen_to_msg(measured_wrench_, parameters_->fixed_world_frame_.id_, state_message.measured_wrench);
-<<<<<<< HEAD
-    eigen_to_msg(control_rot_.transpose()*world_rot_.transpose()*measured_wrench_, parameters_->control_.frame_.id_, state_message.measured_wrench_control_frame);
-    eigen_to_msg(ee_rot_.transpose()*world_rot_.transpose()*measured_wrench_, parameters_->kinematics_.tip_, state_message.measured_wrench_endeffector_frame);
-=======
-    eigen_to_msg(control_rot.transpose() * world_rot.transpose() * measured_wrench_, parameters_->control_.frame_.id_,
+    eigen_to_msg(control_rot_.transpose() * world_rot_.transpose() * measured_wrench_, parameters_->control_.frame_.id_,
                  state_message.measured_wrench_control_frame);
-    eigen_to_msg(ee_rot.transpose() * world_rot.transpose() * measured_wrench_, parameters_->kinematics_.tip_,
+    eigen_to_msg(ee_rot_.transpose() * world_rot_.transpose() * measured_wrench_, parameters_->kinematics_.tip_,
                  state_message.measured_wrench_endeffector_frame);
->>>>>>> 9990dcad
 
     state_message.joint_names = parameters_->joints_;
     state_message.desired_joint_state = state_message_.desired_joint_state;
