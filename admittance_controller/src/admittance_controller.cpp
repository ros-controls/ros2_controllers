// Copyright (c) 2022, PickNik, Inc.
//
// Licensed under the Apache License, Version 2.0 (the "License");
// you may not use this file except in compliance with the License.
// You may obtain a copy of the License at
//
//     http://www.apache.org/licenses/LICENSE-2.0
//
// Unless required by applicable law or agreed to in writing, software
// distributed under the License is distributed on an "AS IS" BASIS,
// WITHOUT WARRANTIES OR CONDITIONS OF ANY KIND, either express or implied.
// See the License for the specific language governing permissions and
// limitations under the License.
//
/// \authors: Denis Stogl, Andy Zelenak, Paul Gesel

#include "admittance_controller/admittance_controller.hpp"

#include <cmath>
#include <memory>
#include <string>
#include <vector>

#include "admittance_controller/admittance_rule_impl.hpp"
#include "geometry_msgs/msg/wrench.hpp"
#include "trajectory_msgs/msg/joint_trajectory_point.hpp"

namespace admittance_controller
{

<<<<<<< HEAD
static geometry_msgs::msg::Wrench add_wrenches(
=======
geometry_msgs::msg::Wrench add_wrenches(
>>>>>>> 9bb9435f
  const geometry_msgs::msg::Wrench & a, const geometry_msgs::msg::Wrench & b)
{
  geometry_msgs::msg::Wrench res;

  res.force.x = a.force.x + b.force.x;
  res.force.y = a.force.y + b.force.y;
  res.force.z = a.force.z + b.force.z;

  res.torque.x = a.torque.x + b.torque.x;
  res.torque.y = a.torque.y + b.torque.y;
  res.torque.z = a.torque.z + b.torque.z;

  return res;
}

controller_interface::CallbackReturn AdmittanceController::on_init()
{
  // initialize controller config
  try
  {
    parameter_handler_ = std::make_shared<admittance_controller::ParamListener>(get_node());
    admittance_ = std::make_unique<admittance_controller::AdmittanceRule>(parameter_handler_);
  }
  catch (const std::exception & e)
  {
    RCLCPP_ERROR(
      get_node()->get_logger(), "Exception thrown during init stage with message: %s \n", e.what());
    return controller_interface::CallbackReturn::ERROR;
  }

  // number of joints in controllers is fixed after initialization
  num_joints_ = admittance_->parameters_.joints.size();

  // allocate dynamic memory
  last_reference_.positions.assign(num_joints_, 0.0);
  last_reference_.velocities.assign(num_joints_, 0.0);
  last_reference_.accelerations.assign(num_joints_, 0.0);
  last_commanded_ = last_reference_;
  reference_ = last_reference_;
  reference_admittance_ = last_reference_;
  joint_state_ = last_reference_;

  return controller_interface::CallbackReturn::SUCCESS;
}

controller_interface::InterfaceConfiguration AdmittanceController::command_interface_configuration()
  const
{
  std::vector<std::string> command_interfaces_config_names;
  for (const auto & interface : admittance_->parameters_.command_interfaces)
  {
    for (const auto & joint : command_joint_names_)
    {
      auto full_name = joint + "/" + interface;
      command_interfaces_config_names.push_back(full_name);
    }
  }

  return {
    controller_interface::interface_configuration_type::INDIVIDUAL,
    command_interfaces_config_names};
}

controller_interface::InterfaceConfiguration AdmittanceController::state_interface_configuration()
  const
{
  std::vector<std::string> state_interfaces_config_names;
  for (size_t i = 0; i < admittance_->parameters_.state_interfaces.size(); ++i)
  {
    const auto & interface = admittance_->parameters_.state_interfaces[i];
    for (const auto & joint : admittance_->parameters_.joints)
    {
      auto full_name = joint + "/" + interface;
      state_interfaces_config_names.push_back(full_name);
    }
  }

  auto ft_interfaces = force_torque_sensor_->get_state_interface_names();
  state_interfaces_config_names.insert(
    state_interfaces_config_names.end(), ft_interfaces.begin(), ft_interfaces.end());

  return {
    controller_interface::interface_configuration_type::INDIVIDUAL, state_interfaces_config_names};
}

std::vector<hardware_interface::CommandInterface>
AdmittanceController::on_export_reference_interfaces()
{
  // create CommandInterface interfaces that other controllers will be able to chain with
  if (!admittance_)
  {
    return {};
  }

  std::vector<hardware_interface::CommandInterface> chainable_command_interfaces;
  const auto num_chainable_interfaces =
    admittance_->parameters_.chainable_command_interfaces.size() *
    admittance_->parameters_.joints.size();

  // allocate dynamic memory
  chainable_command_interfaces.reserve(num_chainable_interfaces);
  reference_interfaces_.resize(num_chainable_interfaces, std::numeric_limits<double>::quiet_NaN());
  position_reference_ = {};
  velocity_reference_ = {};
  input_wrench_command_.reset();

  // assign reference interfaces
  auto index = 0ul;
  for (const auto & interface : allowed_reference_interfaces_types_)
  {
    for (const auto & joint : admittance_->parameters_.joints)
    {
      if (hardware_interface::HW_IF_POSITION == interface)
        position_reference_.emplace_back(reference_interfaces_[index]);
      else if (hardware_interface::HW_IF_VELOCITY == interface)
      {
        velocity_reference_.emplace_back(reference_interfaces_[index]);
      }
      const auto full_name = joint + "/" + interface;
      chainable_command_interfaces.emplace_back(hardware_interface::CommandInterface(
        std::string(get_node()->get_name()), full_name, reference_interfaces_.data() + index));

      index++;
    }
  }

  return chainable_command_interfaces;
}

controller_interface::CallbackReturn AdmittanceController::on_configure(
  const rclcpp_lifecycle::State & /*previous_state*/)
{
  command_joint_names_ = admittance_->parameters_.command_joints;
  if (command_joint_names_.empty())
  {
    command_joint_names_ = admittance_->parameters_.joints;
    RCLCPP_INFO(
      get_node()->get_logger(),
      "No specific joint names are used for command interfaces. Using 'joints' parameter.");
  }
  else if (command_joint_names_.size() != num_joints_)
  {
    RCLCPP_ERROR(
      get_node()->get_logger(),
      "'command_joints' parameter has to have the same size as 'joints' parameter.");
    return CallbackReturn::FAILURE;
  }

  // print and validate interface types
  for (const auto & tmp : admittance_->parameters_.state_interfaces)
  {
    RCLCPP_INFO(get_node()->get_logger(), "%s", ("state int types are: " + tmp + "\n").c_str());
  }
  for (const auto & tmp : admittance_->parameters_.command_interfaces)
  {
    RCLCPP_INFO(get_node()->get_logger(), "%s", ("command int types are: " + tmp + "\n").c_str());
  }

  // validate exported interfaces
  for (const auto & tmp : admittance_->parameters_.chainable_command_interfaces)
  {
    if (tmp == hardware_interface::HW_IF_POSITION || tmp == hardware_interface::HW_IF_VELOCITY)
    {
      RCLCPP_INFO(
        get_node()->get_logger(), "%s", ("chainable int types are: " + tmp + "\n").c_str());
    }
    else
    {
      RCLCPP_ERROR(
        get_node()->get_logger(),
        "chainable interface type %s is not supported. Supported types are %s and %s", tmp.c_str(),
        hardware_interface::HW_IF_POSITION, hardware_interface::HW_IF_VELOCITY);
      return controller_interface::CallbackReturn::ERROR;
    }
  }

  // Check if only allowed interface types are used and initialize storage to avoid memory
  // allocation during activation
  auto contains_interface_type =
    [](const std::vector<std::string> & interface_type_list, const std::string & interface_type)
  {
    return std::find(interface_type_list.begin(), interface_type_list.end(), interface_type) !=
           interface_type_list.end();
  };

  joint_command_interface_.resize(allowed_interface_types_.size());
  for (const auto & interface : admittance_->parameters_.command_interfaces)
  {
    auto it =
      std::find(allowed_interface_types_.begin(), allowed_interface_types_.end(), interface);
    if (it == allowed_interface_types_.end())
    {
      RCLCPP_ERROR(
        get_node()->get_logger(), "Command interface type '%s' not allowed!", interface.c_str());
      return CallbackReturn::FAILURE;
    }
  }

  has_position_command_interface_ = contains_interface_type(
    admittance_->parameters_.command_interfaces, hardware_interface::HW_IF_POSITION);
  has_velocity_command_interface_ = contains_interface_type(
    admittance_->parameters_.command_interfaces, hardware_interface::HW_IF_VELOCITY);
  has_acceleration_command_interface_ = contains_interface_type(
    admittance_->parameters_.command_interfaces, hardware_interface::HW_IF_ACCELERATION);
  has_effort_command_interface_ = contains_interface_type(
    admittance_->parameters_.command_interfaces, hardware_interface::HW_IF_EFFORT);

  // Check if only allowed interface types are used and initialize storage to avoid memory
  // allocation during activation
  joint_state_interface_.resize(allowed_interface_types_.size());
  for (const auto & interface : admittance_->parameters_.state_interfaces)
  {
    auto it =
      std::find(allowed_interface_types_.begin(), allowed_interface_types_.end(), interface);
    if (it == allowed_interface_types_.end())
    {
      RCLCPP_ERROR(
        get_node()->get_logger(), "State interface type '%s' not allowed!", interface.c_str());
      return CallbackReturn::FAILURE;
    }
  }

  has_position_state_interface_ = contains_interface_type(
    admittance_->parameters_.state_interfaces, hardware_interface::HW_IF_POSITION);
  has_velocity_state_interface_ = contains_interface_type(
    admittance_->parameters_.state_interfaces, hardware_interface::HW_IF_VELOCITY);
  has_acceleration_state_interface_ = contains_interface_type(
    admittance_->parameters_.state_interfaces, hardware_interface::HW_IF_ACCELERATION);

  auto get_interface_list = [](const std::vector<std::string> & interface_types)
  {
    std::stringstream ss_command_interfaces;
    for (size_t index = 0; index < interface_types.size(); ++index)
    {
      if (index != 0)
      {
        ss_command_interfaces << " ";
      }
      ss_command_interfaces << interface_types[index];
    }
    return ss_command_interfaces.str();
  };
  RCLCPP_INFO(
    get_node()->get_logger(), "Command interfaces are [%s] and and state interfaces are [%s].",
    get_interface_list(admittance_->parameters_.command_interfaces).c_str(),
    get_interface_list(admittance_->parameters_.state_interfaces).c_str());

  // setup subscribers and publishers
  auto joint_command_callback =
    [this](const std::shared_ptr<trajectory_msgs::msg::JointTrajectoryPoint> msg)
  { input_joint_command_.writeFromNonRT(msg); };
  input_joint_command_subscriber_ =
    get_node()->create_subscription<trajectory_msgs::msg::JointTrajectoryPoint>(
      "~/joint_references", rclcpp::SystemDefaultsQoS(), joint_command_callback);

  input_wrench_command_subscriber_ =
    get_node()->create_subscription<geometry_msgs::msg::WrenchStamped>(
      "~/wrench_reference", rclcpp::SystemDefaultsQoS(),
      [&](const geometry_msgs::msg::WrenchStamped & msg)
      {
<<<<<<< HEAD
        if (msg.header.frame_id != admittance_->parameters_.ft_sensor.frame.id)
        {
          RCLCPP_ERROR_STREAM(
            get_node()->get_logger(), "Ignoring wrench reference as it is on the wrong frame");
=======
        if (msg.header.frame_id != admittance_->parameters_.ft_sensor.frame.id && !msg.header.frame_id.empty())
        {
          RCLCPP_ERROR_STREAM(
            get_node()->get_logger(), "Ignoring wrench reference as it is on the wrong frame: " << msg.header.frame_id << ". Expected reference frame: " << admittance_->parameters_.ft_sensor.frame_id);
>>>>>>> 9bb9435f
          return;
        }
        input_wrench_command_.writeFromNonRT(msg);
      });
  s_publisher_ = get_node()->create_publisher<control_msgs::msg::AdmittanceControllerState>(
    "~/status", rclcpp::SystemDefaultsQoS());
  state_publisher_ =
    std::make_unique<realtime_tools::RealtimePublisher<ControllerStateMsg>>(s_publisher_);

  // Initialize state message
  state_publisher_->lock();
  state_publisher_->msg_ = admittance_->get_controller_state();
  state_publisher_->unlock();

  // Initialize FTS semantic semantic_component
  force_torque_sensor_ = std::make_unique<semantic_components::ForceTorqueSensor>(
    semantic_components::ForceTorqueSensor(admittance_->parameters_.ft_sensor.name));

  // configure admittance rule
  if (
    admittance_->configure(get_node(), num_joints_, this->get_robot_description()) ==
    controller_interface::return_type::ERROR)
  {
    return controller_interface::CallbackReturn::ERROR;
  }

  return controller_interface::CallbackReturn::SUCCESS;
}

controller_interface::CallbackReturn AdmittanceController::on_activate(
  const rclcpp_lifecycle::State & /*previous_state*/)
{
  // on_activate is called when the lifecycle node activates.
  if (!admittance_)
  {
    return controller_interface::CallbackReturn::ERROR;
  }

  // order all joints in the storage
  for (const auto & interface : admittance_->parameters_.state_interfaces)
  {
    auto it =
      std::find(allowed_interface_types_.begin(), allowed_interface_types_.end(), interface);
    auto index = std::distance(allowed_interface_types_.begin(), it);
    if (!controller_interface::get_ordered_interfaces(
          state_interfaces_, admittance_->parameters_.joints, interface,
          joint_state_interface_[index]))
    {
      RCLCPP_ERROR(
        get_node()->get_logger(), "Expected %zu '%s' state interfaces, got %zu.", num_joints_,
        interface.c_str(), joint_state_interface_[index].size());
      return CallbackReturn::ERROR;
    }
  }
  for (const auto & interface : admittance_->parameters_.command_interfaces)
  {
    auto it =
      std::find(allowed_interface_types_.begin(), allowed_interface_types_.end(), interface);
    auto index = std::distance(allowed_interface_types_.begin(), it);
    if (!controller_interface::get_ordered_interfaces(
          command_interfaces_, command_joint_names_, interface, joint_command_interface_[index]))
    {
      RCLCPP_ERROR(
        get_node()->get_logger(), "Expected %zu '%s' command interfaces, got %zu.", num_joints_,
        interface.c_str(), joint_command_interface_[index].size());
      return CallbackReturn::ERROR;
    }
  }

  // update parameters if any have changed
  admittance_->apply_parameters_update();

  // initialize interface of the FTS semantic component
  force_torque_sensor_->assign_loaned_state_interfaces(state_interfaces_);

  // initialize states
  read_state_from_hardware(joint_state_, ft_values_);
  for (auto val : joint_state_.positions)
  {
    if (std::isnan(val))
    {
      RCLCPP_ERROR(get_node()->get_logger(), "Failed to read joint positions from the hardware.\n");
      return controller_interface::CallbackReturn::ERROR;
    }
  }

  // Use current joint_state as a default reference
  last_reference_ = joint_state_;
  last_commanded_ = joint_state_;
  reference_ = joint_state_;
  reference_admittance_ = joint_state_;

  return controller_interface::CallbackReturn::SUCCESS;
}

controller_interface::return_type AdmittanceController::update_reference_from_subscribers(
  const rclcpp::Time & /*time*/, const rclcpp::Duration & /*period*/)
{
  // update input reference from ros subscriber message
  if (!admittance_)
  {
    return controller_interface::return_type::ERROR;
  }

  joint_command_msg_ = *input_joint_command_.readFromRT();

  // if message exists, load values into references
  if (joint_command_msg_.get())
  {
    for (size_t i = 0; i < joint_command_msg_->positions.size(); ++i)
    {
      position_reference_[i].get() = joint_command_msg_->positions[i];
    }
    for (size_t i = 0; i < joint_command_msg_->velocities.size(); ++i)
    {
      velocity_reference_[i].get() = joint_command_msg_->velocities[i];
    }
  }

  return controller_interface::return_type::OK;
}

controller_interface::return_type AdmittanceController::update_and_write_commands(
  const rclcpp::Time & /*time*/, const rclcpp::Duration & period)
{
  // Realtime constraints are required in this function
  if (!admittance_)
  {
    return controller_interface::return_type::ERROR;
  }

  // update input reference from chainable interfaces
  read_state_reference_interfaces(reference_);

  // get all controller inputs
  read_state_from_hardware(joint_state_, ft_values_);

  auto offsetted_ft_values = add_wrenches(ft_values_, input_wrench_command_.readFromRT()->wrench);

  // apply admittance control to reference to determine desired state
  admittance_->update(joint_state_, offsetted_ft_values, reference_, period, reference_admittance_);

  // write calculated values to joint interfaces
  write_state_to_hardware(reference_admittance_);

  // Publish controller state
  state_publisher_->lock();
  state_publisher_->msg_ = admittance_->get_controller_state();
  state_publisher_->unlockAndPublish();

  return controller_interface::return_type::OK;
}

controller_interface::CallbackReturn AdmittanceController::on_deactivate(
  const rclcpp_lifecycle::State & /*previous_state*/)
{
  if (!admittance_)
  {
    return controller_interface::CallbackReturn::ERROR;
  }

  // release force torque sensor interface
  force_torque_sensor_->release_interfaces();

  // reset to prevent stale references
  for (size_t i = 0; i < num_joints_; i++)
  {
    position_reference_[i].get() = std::numeric_limits<double>::quiet_NaN();
    velocity_reference_[i].get() = std::numeric_limits<double>::quiet_NaN();
  }

  for (size_t index = 0; index < allowed_interface_types_.size(); ++index)
  {
    joint_command_interface_[index].clear();
    joint_state_interface_[index].clear();
  }
  release_interfaces();
  admittance_->reset(num_joints_);

  return CallbackReturn::SUCCESS;
}

controller_interface::CallbackReturn AdmittanceController::on_cleanup(
  const rclcpp_lifecycle::State & /*previous_state*/)
{
  return controller_interface::CallbackReturn::SUCCESS;
}

controller_interface::CallbackReturn AdmittanceController::on_error(
  const rclcpp_lifecycle::State & /*previous_state*/)
{
  if (!admittance_)
  {
    return controller_interface::CallbackReturn::ERROR;
  }
  admittance_->reset(num_joints_);
  return controller_interface::CallbackReturn::SUCCESS;
}

void AdmittanceController::read_state_from_hardware(
  trajectory_msgs::msg::JointTrajectoryPoint & state_current,
  geometry_msgs::msg::Wrench & ft_values)
{
  // if any interface has nan values, assume state_current is the last command state
  bool nan_position = false;
  bool nan_velocity = false;
  bool nan_acceleration = false;

  size_t pos_ind = 0;
  size_t vel_ind = pos_ind + has_velocity_command_interface_;
  size_t acc_ind = vel_ind + has_acceleration_state_interface_;
  for (size_t joint_ind = 0; joint_ind < num_joints_; ++joint_ind)
  {
    if (has_position_state_interface_)
    {
      state_current.positions[joint_ind] =
        state_interfaces_[pos_ind * num_joints_ + joint_ind].get_value();
      nan_position |= std::isnan(state_current.positions[joint_ind]);
    }
    if (has_velocity_state_interface_)
    {
      state_current.velocities[joint_ind] =
        state_interfaces_[vel_ind * num_joints_ + joint_ind].get_value();
      nan_velocity |= std::isnan(state_current.velocities[joint_ind]);
    }
    if (has_acceleration_state_interface_)
    {
      state_current.accelerations[joint_ind] =
        state_interfaces_[acc_ind * num_joints_ + joint_ind].get_value();
      nan_acceleration |= std::isnan(state_current.accelerations[joint_ind]);
    }
  }

  if (nan_position)
  {
    state_current.positions = last_commanded_.positions;
  }
  if (nan_velocity)
  {
    state_current.velocities = last_commanded_.velocities;
  }
  if (nan_acceleration)
  {
    state_current.accelerations = last_commanded_.accelerations;
  }

  // if any ft_values are nan, assume values are zero
  force_torque_sensor_->get_values_as_message(ft_values);
  if (
    std::isnan(ft_values.force.x) || std::isnan(ft_values.force.y) ||
    std::isnan(ft_values.force.z) || std::isnan(ft_values.torque.x) ||
    std::isnan(ft_values.torque.y) || std::isnan(ft_values.torque.z))
  {
    ft_values = geometry_msgs::msg::Wrench();
  }
}

void AdmittanceController::write_state_to_hardware(
  const trajectory_msgs::msg::JointTrajectoryPoint & state_commanded)
{
  // if any interface has nan values, assume state_commanded is the last command state
  size_t pos_ind = 0;
  size_t vel_ind = pos_ind + has_velocity_command_interface_;
  size_t acc_ind = vel_ind + has_acceleration_state_interface_;
  for (size_t joint_ind = 0; joint_ind < num_joints_; ++joint_ind)
  {
    if (has_position_command_interface_)
    {
      command_interfaces_[pos_ind * num_joints_ + joint_ind].set_value(
        state_commanded.positions[joint_ind]);
    }
    if (has_velocity_command_interface_)
    {
      command_interfaces_[vel_ind * num_joints_ + joint_ind].set_value(
        state_commanded.velocities[joint_ind]);
    }
    if (has_acceleration_command_interface_)
    {
      command_interfaces_[acc_ind * num_joints_ + joint_ind].set_value(
        state_commanded.accelerations[joint_ind]);
    }
  }
  last_commanded_ = state_commanded;
}

void AdmittanceController::read_state_reference_interfaces(
  trajectory_msgs::msg::JointTrajectoryPoint & state_reference)
{
  // TODO(destogl): check why is this here?

  // if any interface has nan values, assume state_reference is the last set reference
  for (size_t i = 0; i < num_joints_; ++i)
  {
    // update position
    if (std::isnan(position_reference_[i]))
    {
      position_reference_[i].get() = last_reference_.positions[i];
    }
    state_reference.positions[i] = position_reference_[i];

    // update velocity
    if (std::isnan(velocity_reference_[i]))
    {
      velocity_reference_[i].get() = last_reference_.velocities[i];
    }
    state_reference.velocities[i] = velocity_reference_[i];
  }

  last_reference_.positions = state_reference.positions;
  last_reference_.velocities = state_reference.velocities;
}

}  // namespace admittance_controller

#include "pluginlib/class_list_macros.hpp"

PLUGINLIB_EXPORT_CLASS(
  admittance_controller::AdmittanceController, controller_interface::ChainableControllerInterface)<|MERGE_RESOLUTION|>--- conflicted
+++ resolved
@@ -28,11 +28,7 @@
 namespace admittance_controller
 {
 
-<<<<<<< HEAD
-static geometry_msgs::msg::Wrench add_wrenches(
-=======
 geometry_msgs::msg::Wrench add_wrenches(
->>>>>>> 9bb9435f
   const geometry_msgs::msg::Wrench & a, const geometry_msgs::msg::Wrench & b)
 {
   geometry_msgs::msg::Wrench res;
@@ -293,17 +289,10 @@
       "~/wrench_reference", rclcpp::SystemDefaultsQoS(),
       [&](const geometry_msgs::msg::WrenchStamped & msg)
       {
-<<<<<<< HEAD
-        if (msg.header.frame_id != admittance_->parameters_.ft_sensor.frame.id)
-        {
-          RCLCPP_ERROR_STREAM(
-            get_node()->get_logger(), "Ignoring wrench reference as it is on the wrong frame");
-=======
         if (msg.header.frame_id != admittance_->parameters_.ft_sensor.frame.id && !msg.header.frame_id.empty())
         {
           RCLCPP_ERROR_STREAM(
             get_node()->get_logger(), "Ignoring wrench reference as it is on the wrong frame: " << msg.header.frame_id << ". Expected reference frame: " << admittance_->parameters_.ft_sensor.frame_id);
->>>>>>> 9bb9435f
           return;
         }
         input_wrench_command_.writeFromNonRT(msg);
