cmake_minimum_required(VERSION 3.16)
project(admittance_controller)

find_package(ros2_control_cmake REQUIRED)
set_compiler_options()
export_windows_symbols()

set(THIS_PACKAGE_INCLUDE_DEPENDS
  angles
  control_msgs
  control_toolbox
  controller_interface
<<<<<<< HEAD
  Eigen3
  filters
=======
>>>>>>> 7c6a938d
  generate_parameter_library
  geometry_msgs
  hardware_interface
  kinematics_interface
  pluginlib
  rclcpp
  rclcpp_lifecycle
  realtime_tools
  tf2
  tf2_eigen
  tf2_geometry_msgs
  tf2_kdl
  tf2_ros
  trajectory_msgs
)

find_package(ament_cmake REQUIRED)
find_package(backward_ros REQUIRED)
foreach(Dependency IN ITEMS ${THIS_PACKAGE_INCLUDE_DEPENDS})
  find_package(${Dependency} REQUIRED)
endforeach()
find_package(Eigen3 REQUIRED NO_MODULE)

generate_parameter_library(admittance_controller_parameters
  src/admittance_controller_parameters.yaml
)

add_library(admittance_controller SHARED
  src/admittance_controller.cpp
)
target_compile_features(admittance_controller PUBLIC cxx_std_17)
target_include_directories(admittance_controller PUBLIC
  $<BUILD_INTERFACE:${PROJECT_SOURCE_DIR}/include>
  $<INSTALL_INTERFACE:include/admittance_controller>
)
target_link_libraries(admittance_controller PUBLIC
  admittance_controller_parameters
  Eigen3::Eigen
)
ament_target_dependencies(admittance_controller PUBLIC ${THIS_PACKAGE_INCLUDE_DEPENDS})

pluginlib_export_plugin_description_file(controller_interface admittance_controller.xml)

if(BUILD_TESTING)
  find_package(ament_cmake_gmock REQUIRED)
  find_package(controller_manager REQUIRED)
  find_package(ros2_control_test_assets REQUIRED)

  # Dynamically loaded during test
  find_package(kinematics_interface_kdl REQUIRED)

  # test loading admittance controller
  add_definitions(-DTEST_FILES_DIRECTORY="${CMAKE_CURRENT_SOURCE_DIR}/test")
  ament_add_gmock(test_load_admittance_controller test/test_load_admittance_controller.cpp)
  ament_target_dependencies(test_load_admittance_controller
    controller_manager
    hardware_interface
    ros2_control_test_assets
  )

  # test admittance controller function
  add_rostest_with_parameters_gmock(test_admittance_controller
    test/test_admittance_controller.cpp
    ${CMAKE_CURRENT_SOURCE_DIR}/test/test_params.yaml
  )
  target_link_libraries(test_admittance_controller admittance_controller)
  ament_target_dependencies(test_admittance_controller
    control_msgs
    controller_interface
    hardware_interface
    ros2_control_test_assets
  )
endif()

install(
  DIRECTORY include/
  DESTINATION include/admittance_controller
)

install(TARGETS admittance_controller admittance_controller_parameters
  EXPORT export_admittance_controller
  RUNTIME DESTINATION bin
  ARCHIVE DESTINATION lib
  LIBRARY DESTINATION lib
)

ament_export_targets(export_admittance_controller HAS_LIBRARY_TARGET)
ament_export_dependencies(${THIS_PACKAGE_INCLUDE_DEPENDS})
ament_package()<|MERGE_RESOLUTION|>--- conflicted
+++ resolved
@@ -10,11 +10,8 @@
   control_msgs
   control_toolbox
   controller_interface
-<<<<<<< HEAD
   Eigen3
   filters
-=======
->>>>>>> 7c6a938d
   generate_parameter_library
   geometry_msgs
   hardware_interface
