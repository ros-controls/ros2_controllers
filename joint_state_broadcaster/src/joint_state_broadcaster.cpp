--- conflicted
+++ resolved
@@ -119,7 +119,6 @@
       "Publishing state interfaces defined in 'joints' and 'interfaces' parameters.");
   }
 
-<<<<<<< HEAD
   auto get_map_interface_parameter =
     [&](std::string const & interface, std::string const & interface_to_map) {
       if (
@@ -138,29 +137,6 @@
         map_interface_to_joint_state_[interface_to_map] = interface;
       }
     };
-=======
-  auto get_map_interface_parameter = [&](const std::string & interface)
-  {
-    std::string interface_to_map =
-      get_node()
-        ->get_parameter(std::string("map_interface_to_joint_state.") + interface)
-        .as_string();
-
-    if (std::find(interfaces_.begin(), interfaces_.end(), interface) != interfaces_.end())
-    {
-      map_interface_to_joint_state_[interface] = interface;
-      RCLCPP_WARN(
-        get_node()->get_logger(),
-        "Mapping from '%s' to interface '%s' will not be done, because '%s' is defined "
-        "in 'interface' parameter.",
-        interface_to_map.c_str(), interface.c_str(), interface.c_str());
-    }
-    else
-    {
-      map_interface_to_joint_state_[interface_to_map] = interface;
-    }
-  };
->>>>>>> 7b448c95
 
   map_interface_to_joint_state_ = {};
   get_map_interface_parameter(HW_IF_POSITION, params_.map_interface_to_joint_state.position);
