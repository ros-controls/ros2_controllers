--- conflicted
+++ resolved
@@ -116,11 +116,7 @@
         args: [
           '--max-line-length=100',
           '--ignore=D001',
-<<<<<<< HEAD
-          '--ignore-path=motion_primitives_controllers/userdoc.rst' # D000 fails with myst_parser
-=======
           '--ignore-path=motion_primitives_forward_controller/userdoc.rst' # D000 fails with myst_parser
->>>>>>> 5ed4fa5b
           ]
         exclude: CHANGELOG\.rst$
 
