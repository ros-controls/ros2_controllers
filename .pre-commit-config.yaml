--- conflicted
+++ resolved
@@ -139,9 +139,5 @@
     rev: v2.1.0
     hooks:
       - id: codespell
-<<<<<<< HEAD
         args: ['--write-changes', '--uri-ignore-words-list=ist']
-=======
-        args: ['--write-changes']
->>>>>>> 4d3404f8
         exclude: CHANGELOG\.rst|\.(svg|pyc|drawio)$