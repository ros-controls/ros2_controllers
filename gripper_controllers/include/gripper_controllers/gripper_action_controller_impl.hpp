--- conflicted
+++ resolved
@@ -229,28 +229,16 @@
     });
   if (position_command_interface_it == command_interfaces_.end())
   {
-<<<<<<< HEAD
     RCLCPP_ERROR(get_node()->get_logger(), "Expected 1 position command interface");
-    return CallbackReturn::ERROR;
-=======
-    RCLCPP_ERROR(node_->get_logger(), "Expected 1 position command interface");
-    return controller_interface::CallbackReturn::ERROR;
->>>>>>> 109d8896
+    return controller_interface::CallbackReturn::ERROR;
   }
   if (position_command_interface_it->get_name() != joint_name_)
   {
     RCLCPP_ERROR_STREAM(
-<<<<<<< HEAD
       get_node()->get_logger(), "Position command interface is different than joint name `"
                                   << position_command_interface_it->get_name() << "` != `"
                                   << joint_name_ << "`");
-    return CallbackReturn::ERROR;
-=======
-      node_->get_logger(), "Position command interface is different than joint name `"
-                             << position_command_interface_it->get_name() << "` != `" << joint_name_
-                             << "`");
-    return controller_interface::CallbackReturn::ERROR;
->>>>>>> 109d8896
+    return controller_interface::CallbackReturn::ERROR;
   }
   const auto position_state_interface_it = std::find_if(
     state_interfaces_.begin(), state_interfaces_.end(),
@@ -259,28 +247,16 @@
     });
   if (position_state_interface_it == state_interfaces_.end())
   {
-<<<<<<< HEAD
     RCLCPP_ERROR(get_node()->get_logger(), "Expected 1 position state interface");
-    return CallbackReturn::ERROR;
-=======
-    RCLCPP_ERROR(node_->get_logger(), "Expected 1 position state interface");
-    return controller_interface::CallbackReturn::ERROR;
->>>>>>> 109d8896
+    return controller_interface::CallbackReturn::ERROR;
   }
   if (position_state_interface_it->get_name() != joint_name_)
   {
     RCLCPP_ERROR_STREAM(
-<<<<<<< HEAD
       get_node()->get_logger(), "Position state interface is different than joint name `"
                                   << position_state_interface_it->get_name() << "` != `"
                                   << joint_name_ << "`");
-    return CallbackReturn::ERROR;
-=======
-      node_->get_logger(), "Position state interface is different than joint name `"
-                             << position_state_interface_it->get_name() << "` != `" << joint_name_
-                             << "`");
-    return controller_interface::CallbackReturn::ERROR;
->>>>>>> 109d8896
+    return controller_interface::CallbackReturn::ERROR;
   }
   const auto velocity_state_interface_it = std::find_if(
     state_interfaces_.begin(), state_interfaces_.end(),
@@ -289,28 +265,16 @@
     });
   if (velocity_state_interface_it == state_interfaces_.end())
   {
-<<<<<<< HEAD
     RCLCPP_ERROR(get_node()->get_logger(), "Expected 1 velocity state interface");
-    return CallbackReturn::ERROR;
-=======
-    RCLCPP_ERROR(node_->get_logger(), "Expected 1 velocity state interface");
-    return controller_interface::CallbackReturn::ERROR;
->>>>>>> 109d8896
+    return controller_interface::CallbackReturn::ERROR;
   }
   if (velocity_state_interface_it->get_name() != joint_name_)
   {
     RCLCPP_ERROR_STREAM(
-<<<<<<< HEAD
       get_node()->get_logger(), "Velocity command interface is different than joint name `"
                                   << velocity_state_interface_it->get_name() << "` != `"
                                   << joint_name_ << "`");
-    return CallbackReturn::ERROR;
-=======
-      node_->get_logger(), "Velocity command interface is different than joint name `"
-                             << velocity_state_interface_it->get_name() << "` != `" << joint_name_
-                             << "`");
-    return controller_interface::CallbackReturn::ERROR;
->>>>>>> 109d8896
+    return controller_interface::CallbackReturn::ERROR;
   }
 
   joint_position_command_interface_ = *position_command_interface_it;
