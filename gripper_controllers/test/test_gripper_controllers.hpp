--- conflicted
+++ resolved
@@ -33,10 +33,6 @@
 
 namespace
 {
-<<<<<<< HEAD
-
-=======
->>>>>>> 2c6d7a6b
 // subclassing and friending so we can access member variables
 template <const char * HardwareInterface>
 class FriendGripperController
