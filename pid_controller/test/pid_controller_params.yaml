test_pid_controller:
  ros__parameters:
    dof_names:
      - joint1

    command_interface: position

    reference_and_state_interfaces: ["position"]

    gains:
      joint1: {p: 1.0, i: 2.0, d: 3.0, i_clamp_max: 5.0, i_clamp_min: -5.0}

<<<<<<< HEAD
test_pid_controller_angle_wraparound_on:
=======
test_save_i_term_off:
>>>>>>> 623dc5d3
  ros__parameters:
    dof_names:
      - joint1

    command_interface: position

    reference_and_state_interfaces: ["position"]

    gains:
<<<<<<< HEAD
      joint1: {p: 1.0, i: 2.0, d: 3.0, i_clamp_max: 5.0, i_clamp_min: -5.0, angle_wraparound: true}
=======
      joint1: {p: 1.0, i: 2.0, d: 3.0, i_clamp_max: 5.0, i_clamp_min: -5.0, save_i_term: false}


test_save_i_term_on:
  ros__parameters:
    dof_names:
      - joint1

    command_interface: position

    reference_and_state_interfaces: ["position"]

    gains:
      joint1: {p: 1.0, i: 2.0, d: 3.0, i_clamp_max: 5.0, i_clamp_min: -5.0, save_i_term: true}
>>>>>>> 623dc5d3

test_pid_controller_with_feedforward_gain:
  ros__parameters:
    dof_names:
      - joint1

    command_interface: position

    reference_and_state_interfaces: ["position"]

    gains:
      joint1: {p: 0.5, i: 0.0, d: 0.0, i_clamp_max: 5.0, i_clamp_min: -5.0, feedforward_gain: 1.0}

test_pid_controller_with_feedforward_gain_dual_interface:
  ros__parameters:
    dof_names:
      - joint1
      - joint2

    command_interface: velocity

    reference_and_state_interfaces: ["position", "velocity"]

    gains:
      joint1: {p: 0.5, i: 0.3, d: 0.4, i_clamp_max: 5.0, i_clamp_min: -5.0, feedforward_gain: 1.0}
      joint2: {p: 0.5, i: 0.3, d: 0.4, i_clamp_max: 5.0, i_clamp_min: -5.0, feedforward_gain: 1.0}<|MERGE_RESOLUTION|>--- conflicted
+++ resolved
@@ -10,11 +10,7 @@
     gains:
       joint1: {p: 1.0, i: 2.0, d: 3.0, i_clamp_max: 5.0, i_clamp_min: -5.0}
 
-<<<<<<< HEAD
 test_pid_controller_angle_wraparound_on:
-=======
-test_save_i_term_off:
->>>>>>> 623dc5d3
   ros__parameters:
     dof_names:
       - joint1
@@ -24,24 +20,7 @@
     reference_and_state_interfaces: ["position"]
 
     gains:
-<<<<<<< HEAD
       joint1: {p: 1.0, i: 2.0, d: 3.0, i_clamp_max: 5.0, i_clamp_min: -5.0, angle_wraparound: true}
-=======
-      joint1: {p: 1.0, i: 2.0, d: 3.0, i_clamp_max: 5.0, i_clamp_min: -5.0, save_i_term: false}
-
-
-test_save_i_term_on:
-  ros__parameters:
-    dof_names:
-      - joint1
-
-    command_interface: position
-
-    reference_and_state_interfaces: ["position"]
-
-    gains:
-      joint1: {p: 1.0, i: 2.0, d: 3.0, i_clamp_max: 5.0, i_clamp_min: -5.0, save_i_term: true}
->>>>>>> 623dc5d3
 
 test_pid_controller_with_feedforward_gain:
   ros__parameters:
@@ -67,4 +46,28 @@
 
     gains:
       joint1: {p: 0.5, i: 0.3, d: 0.4, i_clamp_max: 5.0, i_clamp_min: -5.0, feedforward_gain: 1.0}
-      joint2: {p: 0.5, i: 0.3, d: 0.4, i_clamp_max: 5.0, i_clamp_min: -5.0, feedforward_gain: 1.0}+      joint2: {p: 0.5, i: 0.3, d: 0.4, i_clamp_max: 5.0, i_clamp_min: -5.0, feedforward_gain: 1.0}
+
+test_save_i_term_off:
+  ros__parameters:
+    dof_names:
+      - joint1
+
+    command_interface: position
+
+    reference_and_state_interfaces: ["position"]
+
+    gains:
+      joint1: {p: 1.0, i: 2.0, d: 3.0, i_clamp_max: 5.0, i_clamp_min: -5.0, save_i_term: false}
+
+test_save_i_term_on:
+  ros__parameters:
+    dof_names:
+      - joint1
+
+    command_interface: position
+
+    reference_and_state_interfaces: ["position"]
+
+    gains:
+      joint1: {p: 1.0, i: 2.0, d: 3.0, i_clamp_max: 5.0, i_clamp_min: -5.0, save_i_term: true}