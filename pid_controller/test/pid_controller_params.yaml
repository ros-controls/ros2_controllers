--- conflicted
+++ resolved
@@ -8,7 +8,6 @@
     reference_and_state_interfaces: ["position"]
 
     gains:
-<<<<<<< HEAD
       joint1: {p: 1.0, i: 2.0, d: 3.0, i_clamp_max: 5.0, i_clamp_min: -5.0}
 
 test_pid_controller_angle_wraparound_on:
@@ -22,10 +21,6 @@
 
     gains:
       joint1: {p: 1.0, i: 2.0, d: 3.0, i_clamp_max: 5.0, i_clamp_min: -5.0, angle_wraparound: true}
-=======
-      joint1: {p: 1.0, i: 2.0, d: 10.0, i_clamp_max: 5.0, i_clamp_min: -5.0}
-
->>>>>>> c9ca6f72
 
 test_pid_controller_with_feedforward_gain:
   ros__parameters:
@@ -37,7 +32,6 @@
     reference_and_state_interfaces: ["position"]
 
     gains:
-<<<<<<< HEAD
       joint1: {p: 0.5, i: 0.0, d: 0.0, i_clamp_max: 5.0, i_clamp_min: -5.0, feedforward_gain: 1.0}
 
 test_pid_controller_with_feedforward_gain_dual_interface:
@@ -53,6 +47,17 @@
     gains:
       joint1: {p: 0.5, i: 0.3, d: 0.4, i_clamp_max: 5.0, i_clamp_min: -5.0, feedforward_gain: 1.0}
       joint2: {p: 0.5, i: 0.3, d: 0.4, i_clamp_max: 5.0, i_clamp_min: -5.0, feedforward_gain: 1.0}
-=======
-      joint1: {p: 0.5, i: 0.0, d: 0.0, i_clamp_max: 5.0, i_clamp_min: -5.0, feedforward_gain: 1.0}
->>>>>>> c9ca6f72
+      joint1: {p: 1.0, i: 2.0, d: 10.0, i_clamp_max: 5.0, i_clamp_min: -5.0}
+
+
+test_pid_controller_with_feedforward_gain:
+  ros__parameters:
+    dof_names:
+      - joint1
+
+    command_interface: position
+
+    reference_and_state_interfaces: ["position"]
+
+    gains:
+      joint1: {p: 0.5, i: 0.0, d: 0.0, i_clamp_max: 5.0, i_clamp_min: -5.0, feedforward_gain: 1.0}