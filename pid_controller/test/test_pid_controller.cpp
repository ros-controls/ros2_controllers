--- conflicted
+++ resolved
@@ -297,16 +297,10 @@
   // i_term = zero at first update
   // d_term = error_dot * d_gain = 390.0 * 3.0 = 1170.0
   // feedforward OFF -> cmd = p_term + i_term + d_term = 3.9 + 0.078 + 1170.0 = 1173.978
-<<<<<<< HEAD
   {
     const double expected_command_value = 1173.9;
-    EXPECT_EQ(controller_->command_interfaces_[0].get_value(), expected_command_value);
-  }
-=======
-  const double expected_command_value = 1173.978;
-
-  EXPECT_EQ(controller_->command_interfaces_[0].get_optional().value(), expected_command_value);
->>>>>>> 76c07f93
+    EXPECT_EQ(controller_->command_interfaces_[0].get_optional().value(), expected_command_value);
+  }
 }
 
 /**
@@ -331,7 +325,6 @@
     controller_interface::return_type::OK);
 
   // check the result of the commands - the values are not wrapped
-<<<<<<< HEAD
   // ref = 10.0, state = 1.1, ds = 0.01, p_gain = 1.0, i_gain = 2.0, d_gain = 3.0
   // error = ref - state =  10.0 - 1.1 = 8.9, error_dot = error/ds = 8.9/0.01 = 890.0,
   // p_term = error * p_gain = 8.9 * 1.0 = 8.9,
@@ -339,12 +332,8 @@
   // d_term = error_dot * d_gain = 890.0 * 3.0 = 2670.0
   // feedforward OFF -> cmd = p_term + i_term + d_term = 8.9 + 0.0 + 2670.0 = 2678.9
   const double expected_command_value = 2678.9;
-  EXPECT_NEAR(controller_->command_interfaces_[0].get_value(), expected_command_value, 1e-5);
-=======
-  const double expected_command_value = 2679.078;
   EXPECT_NEAR(
     controller_->command_interfaces_[0].get_optional().value(), expected_command_value, 1e-5);
->>>>>>> 76c07f93
 }
 
 /**
@@ -372,7 +361,6 @@
     controller_->update(rclcpp::Time(0), rclcpp::Duration::from_seconds(0.01)),
     controller_interface::return_type::OK);
 
-<<<<<<< HEAD
   // Check the command value with wrapped error
   // ref = 10.0, state = 1.1, ds = 0.01, p_gain = 1.0, i_gain = 2.0, d_gain = 3.0
   // error = ref - state =  wrap(10.0 - 1.1) = 8.9-2*pi = 2.616814, error_dot = error/ds
@@ -380,13 +368,8 @@
   // first update d_term = error_dot * d_gain = 261.6814 * 3.0 = 785.0444079 feedforward OFF -> cmd
   // = p_term + i_term + d_term = 2.616814, + 0.0 + 785.0444079 = 787.6612219
   const double expected_command_value = 787.6612219;
-  EXPECT_NEAR(controller_->command_interfaces_[0].get_value(), expected_command_value, 1e-5);
-=======
-  // Check the command value
-  const double expected_command_value = 787.713559;
   EXPECT_NEAR(
     controller_->command_interfaces_[0].get_optional().value(), expected_command_value, 1e-5);
->>>>>>> 76c07f93
 }
 
 TEST_F(PidControllerTest, subscribe_and_get_messages_success)
