--- conflicted
+++ resolved
@@ -194,90 +194,6 @@
     controller_interface::return_type::OK);
 }
 
-<<<<<<< HEAD
-TEST_F(PidControllerTest, test_feedforward_mode_service)
-{
-  SetUpController();
-
-  rclcpp::executors::MultiThreadedExecutor executor;
-  executor.add_node(controller_->get_node()->get_node_base_interface());
-  executor.add_node(service_caller_node_->get_node_base_interface());
-
-  // initially set to OFF
-  ASSERT_EQ(*(controller_->control_mode_.readFromRT()), feedforward_mode_type::OFF);
-
-  ASSERT_EQ(controller_->on_configure(rclcpp_lifecycle::State()), NODE_SUCCESS);
-  ASSERT_EQ(controller_->on_activate(rclcpp_lifecycle::State()), NODE_SUCCESS);
-
-  // should stay false
-  ASSERT_EQ(*(controller_->control_mode_.readFromRT()), feedforward_mode_type::OFF);
-
-  // set to true
-  ASSERT_NO_THROW(call_service(true, executor));
-  ASSERT_EQ(*(controller_->control_mode_.readFromRT()), feedforward_mode_type::ON);
-
-  // set back to false
-  ASSERT_NO_THROW(call_service(false, executor));
-  ASSERT_EQ(*(controller_->control_mode_.readFromRT()), feedforward_mode_type::OFF);
-}
-
-/**
- * @brief Check the update logic in non chained mode with feedforward OFF
- *
- */
-
-TEST_F(PidControllerTest, test_update_logic_feedforward_off)
-{
-  SetUpController();
-  rclcpp::executors::MultiThreadedExecutor executor;
-  executor.add_node(controller_->get_node()->get_node_base_interface());
-  executor.add_node(service_caller_node_->get_node_base_interface());
-
-  ASSERT_EQ(controller_->on_configure(rclcpp_lifecycle::State()), NODE_SUCCESS);
-  controller_->set_chained_mode(false);
-  ASSERT_EQ(controller_->on_activate(rclcpp_lifecycle::State()), NODE_SUCCESS);
-  ASSERT_FALSE(controller_->is_in_chained_mode());
-  EXPECT_TRUE(std::isnan((*(controller_->input_ref_.readFromRT()))->values[0]));
-  EXPECT_EQ(*(controller_->control_mode_.readFromRT()), feedforward_mode_type::OFF);
-  for (const auto & interface : controller_->reference_interfaces_)
-  {
-    EXPECT_TRUE(std::isnan(interface));
-  }
-
-  controller_->set_reference(dof_command_values_);
-
-  for (size_t i = 0; i < dof_command_values_.size(); ++i)
-  {
-    EXPECT_FALSE(std::isnan((*(controller_->input_ref_.readFromRT()))->values[i]));
-    EXPECT_EQ((*(controller_->input_ref_.readFromRT()))->values[i], dof_command_values_[i]);
-    EXPECT_TRUE(std::isnan(controller_->reference_interfaces_[i]));
-  }
-
-  ASSERT_EQ(
-    controller_->update(rclcpp::Time(0), rclcpp::Duration::from_seconds(0.01)),
-    controller_interface::return_type::OK);
-
-  EXPECT_EQ(*(controller_->control_mode_.readFromRT()), feedforward_mode_type::OFF);
-  EXPECT_EQ(
-    controller_->reference_interfaces_.size(), dof_names_.size() * state_interfaces_.size());
-  EXPECT_EQ(controller_->reference_interfaces_.size(), dof_state_values_.size());
-  for (size_t i = 0; i < dof_command_values_.size(); ++i)
-  {
-    EXPECT_TRUE(std::isnan((*(controller_->input_ref_.readFromRT()))->values[i]));
-  }
-  // check the command value
-  // error = ref - state = 100.001, error_dot = error/ds = 10000.1,
-  // p_term = 100.001 * 1, i_term = 1.00001 * 2 = 2.00002, d_term = error/ds = 10000.1 * 3
-  // feedforward OFF -> cmd = p_term + i_term + d_term = 30102.3
-  const double expected_command_value = 30102.30102;
-
-  double actual_value =
-    std::round(controller_->command_interfaces_[0].get_optional().value() * 1e5) / 1e5;
-  EXPECT_NEAR(actual_value, expected_command_value, 1e-5);
-}
-
-=======
->>>>>>> a10c5646
 /**
  * @brief Check the update logic in non chained mode with feedforward gain is 0
  *
@@ -636,9 +552,6 @@
     controller_interface::return_type::OK);
 
   // check on result from update
-<<<<<<< HEAD
-  ASSERT_EQ(controller_->command_interfaces_[0].get_optional().value(), expected_command_value);
-=======
   ASSERT_EQ(controller_->command_interfaces_[0].get_value(), first_expected_command_value);
 
   // turn on feedforward gain
@@ -662,7 +575,6 @@
   {
     ASSERT_EQ(controller_->params_.gains.dof_names_map[dof_name].feedforward_gain, 1.0);
   }
->>>>>>> a10c5646
 }
 
 /**
