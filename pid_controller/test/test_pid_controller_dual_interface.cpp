--- conflicted
+++ resolved
@@ -77,12 +77,6 @@
   ASSERT_EQ(controller_->on_activate(rclcpp_lifecycle::State()), NODE_SUCCESS);
   ASSERT_TRUE(controller_->is_in_chained_mode());
 
-<<<<<<< HEAD
-  // turn on feedforward
-  controller_->feedforward_mode_enabled_ = true;
-
-=======
->>>>>>> 63448a3a
   // set up the reference interface,
   controller_->reference_interfaces_ = {
     get_joint1_reference_position(), get_joint2_reference_position(),
