--- conflicted
+++ resolved
@@ -49,7 +49,7 @@
    Tricycle Steering Controller <../tricycle_steering_controller/doc/userdoc.rst>
    Velocity Controllers <../velocity_controllers/doc/userdoc.rst>
    Effort Controllers <../effort_controllers/doc/userdoc.rst>
-
+   Steering Controllers Library <../steering_controllers_library/doc/userdoc.rst>
 
 
 Available Broadcasters
@@ -60,16 +60,5 @@
 
    Joint State Broadcaster <../joint_state_broadcaster/doc/userdoc.rst>
    Imu Sensor Broadcaster <../imu_sensor_broadcaster/doc/userdoc.rst>
-<<<<<<< HEAD
-
-
-Available Controller Libraries
-******************************
-
-.. toctree::
-   :titlesonly:
-
-   Steering Controllers Library <../steering_controllers_library/doc/userdoc.rst>
-=======
    Force Torque Sensor Broadcaster <../force_torque_sensor_broadcaster/doc/userdoc.rst>
->>>>>>> 82a4e243
+   