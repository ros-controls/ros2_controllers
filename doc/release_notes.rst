--- conflicted
+++ resolved
@@ -5,11 +5,10 @@
 
 This list summarizes important changes between Kilted Kaiju (previous) and Lyrical Luth (current) releases.
 
-<<<<<<< HEAD
 interfaces_state_broadcaster
 *********************************
 * 🚀 The interfaces_state_broadcaster was added 🎉 (`#2006 <https://github.com/ros-controls/ros2_controllers/pull/2006>`_).
-=======
+
 force_torque_sensor_broadcaster
 *******************************
 * Added support for transforming Wrench messages to a given list of target frames. This is useful when applications need force/torque data in their preferred coordinate frames. (`#2021 <https://github.com/ros-controls/ros2_controllers/pull/2021/files>`__).
@@ -29,5 +28,4 @@
 * Fill in 0 velocities and accelerations into point before trajectories if the state interfaces
   don't contain velocity / acceleration information, but the trajectory does. This way, the segment
   up to the first waypoint will use the same interpolation as the rest of the trajectory. (`#2043
-  <https://github.com/ros-controls/ros2_controllers/pull/2043>`_)
->>>>>>> b5196f73
+  <https://github.com/ros-controls/ros2_controllers/pull/2043>`_)