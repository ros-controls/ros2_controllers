:github_url: https://github.com/ros-controls/ros2_controllers/blob/{REPOS_FILE_BRANCH}/doc/release_notes.rst

Release Notes: Iron to Jazzy
^^^^^^^^^^^^^^^^^^^^^^^^^^^^^^^^^^^^^
This list summarizes the changes between Iron (previous) and Jazzy (current) releases.

admittance_controller
************************
* Remove ``robot_description`` parameter from parameter YAML, because it is not used at all (`#963 <https://github.com/ros-controls/ros2_controllers/pull/963>`_).
* Added ``~/wrench_reference`` input topic which allows to provide a force-torque offset as WrenchStamped (`#1249 <https://github.com/ros-controls/ros2_controllers/pull/1249>`_).

diff_drive_controller
*****************************
* The twist message on ``~/cmd_vel`` is now required to be of stamped type (`#812 <https://github.com/ros-controls/ros2_controllers/pull/812>`_).
* Remove unused parameter ``wheels_per_side`` (`#958 <https://github.com/ros-controls/ros2_controllers/pull/958>`_).
* Parameters ``has_velocity_limits``, ``has_acceleration_limits``, and ``has_jerk_limits`` are removed. Instead, set the respective limits to ``.NAN``. (`#1315 <https://github.com/ros-controls/ros2_controllers/pull/1315>`_).
* Parameters ``max_acceleration_reverse`` and ``max_deceleration_reverse`` were added to configure asymmetric acceleration/deceleration behavior. (`#1315 <https://github.com/ros-controls/ros2_controllers/pull/1315>`_).

joint_trajectory_controller
*****************************

* Parameter ``allow_nonzero_velocity_at_trajectory_end`` is now per default ``false`` (`#834 <https://github.com/ros-controls/ros2_controllers/pull/834>`_).
* Activate update of dynamic parameters (`#761 <https://github.com/ros-controls/ros2_controllers/pull/761>`_ and `#849 <https://github.com/ros-controls/ros2_controllers/pull/849>`_).
* The parameter ``start_with_holding`` is removed, it now always holds the position at activation (`#839 <https://github.com/ros-controls/ros2_controllers/pull/839>`_).
* Continue with last trajectory-point on success, instead of hold-position from current state (`#842 <https://github.com/ros-controls/ros2_controllers/pull/842>`_).
* Add console output for tolerance checks (`#932 <https://github.com/ros-controls/ros2_controllers/pull/932>`_):

  .. code::

    [tolerances]: State tolerances failed for joint 2:
    [tolerances]: Position Error: 0.020046, Position Tolerance: 0.010000
    [trajectory_controllers]: Aborted due goal_time_tolerance exceeding by 1.010000 seconds

* Goals are now cancelled in ``on_deactivate`` transition (`#962 <https://github.com/ros-controls/ros2_controllers/pull/962>`_).
* Empty trajectory messages are discarded (`#902 <https://github.com/ros-controls/ros2_controllers/pull/902>`_).
* Action field ``error_string`` is now filled with meaningful strings (`#887 <https://github.com/ros-controls/ros2_controllers/pull/887>`_).
* Angle wraparound behavior (continuous joints) was added from the current state to the first segment of the incoming trajectory (`#796 <https://github.com/ros-controls/ros2_controllers/pull/796>`_).
* The URDF is now parsed for continuous joints and angle wraparound is automatically activated now (`#949 <https://github.com/ros-controls/ros2_controllers/pull/949>`_). ``angle_wraparound`` parameter was completely removed.
* Tolerances sent with the action goal are now processed and used for the action. (`#716 <https://github.com/ros-controls/ros2_controllers/pull/716>`_). For details, see the `JointTolerance message <https://github.com/ros-controls/control_msgs/blob/master/control_msgs/msg/JointTolerance.msg>`_:

  .. code-block:: markdown

    The tolerances specify the amount the position, velocity, and
    accelerations can vary from the setpoints.  For example, in the case
    of trajectory control, when the actual position varies beyond
    (desired position + position tolerance), the trajectory goal may
    abort.

    There are two special values for tolerances:
     * 0 - The tolerance is unspecified and will remain at whatever the default is
     * -1 - The tolerance is "erased".  If there was a default, the joint will be
            allowed to move without restriction.

* Add the boolean parameter ``set_last_command_interface_value_as_state_on_activation``. When set to ``true``, the last command interface value is used as both the current state and the last commanded state upon activation. When set to ``false``, the current state is used for both (`#1231 <https://github.com/ros-controls/ros2_controllers/pull/1231>`_).
<<<<<<< HEAD
* Feed-forward effort trajectories are supported now (`#1200 <https://github.com/ros-controls/ros2_controllers/pull/1200>`_).
=======
* Parameter ``open_loop_control`` is replaced by ``interpolate_from_desired_state`` and setting the feedback gains to zero (`#1525 <https://github.com/ros-controls/ros2_controllers/pull/1525>`_).
>>>>>>> fcaa035a

mecanum_drive_controller
************************
* 🚀 The mecanum_drive_controller was added 🎉 (`#512 <https://github.com/ros-controls/ros2_controllers/pull/512>`_).

pid_controller
************************
* 🚀 The PID controller was added 🎉 (`#434 <https://github.com/ros-controls/ros2_controllers/pull/434>`_).
* Add ``save_i_term`` parameter to control retention of integral state after re-activation (`#1507 <https://github.com/ros-controls/ros2_controllers/pull/1507>`_).

steering_controllers_library
********************************
* Changing default int values to double in steering controller's yaml file. The controllers should now initialize successfully without specifying these parameters (`#927 <https://github.com/ros-controls/ros2_controllers/pull/927>`_).
* A fix for Ackermann steering odometry was added (`#921 <https://github.com/ros-controls/ros2_controllers/pull/921>`_).
* Do not reset the steering wheels to ``0.0`` on timeout (`#1289 <https://github.com/ros-controls/ros2_controllers/pull/1289>`_).
* New parameter ``reduce_wheel_speed_until_steering_reached`` was added. If set to true, then the wheel speed(s) is reduced until the steering angle has been reached. Only considered if ``open_loop = false`` (`#1314 <https://github.com/ros-controls/ros2_controllers/pull/1314>`_).

tricycle_controller
************************
* tricycle_controller now uses generate_parameter_library (`#957 <https://github.com/ros-controls/ros2_controllers/pull/957>`_).

gpio_controllers
************************
* The GPIO command controller was added 🎉 (`#1251 <https://github.com/ros-controls/ros2_controllers/pull/1251>`_).<|MERGE_RESOLUTION|>--- conflicted
+++ resolved
@@ -52,11 +52,8 @@
             allowed to move without restriction.
 
 * Add the boolean parameter ``set_last_command_interface_value_as_state_on_activation``. When set to ``true``, the last command interface value is used as both the current state and the last commanded state upon activation. When set to ``false``, the current state is used for both (`#1231 <https://github.com/ros-controls/ros2_controllers/pull/1231>`_).
-<<<<<<< HEAD
 * Feed-forward effort trajectories are supported now (`#1200 <https://github.com/ros-controls/ros2_controllers/pull/1200>`_).
-=======
 * Parameter ``open_loop_control`` is replaced by ``interpolate_from_desired_state`` and setting the feedback gains to zero (`#1525 <https://github.com/ros-controls/ros2_controllers/pull/1525>`_).
->>>>>>> fcaa035a
 
 mecanum_drive_controller
 ************************
