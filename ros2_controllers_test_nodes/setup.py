--- conflicted
+++ resolved
@@ -20,11 +20,7 @@
 
 setup(
     name=package_name,
-<<<<<<< HEAD
-    version="4.13.0",
-=======
     version="4.15.0",
->>>>>>> 97c1e247
     packages=[package_name],
     data_files=[
         ("share/ament_index/resource_index/packages", ["resource/" + package_name]),
