// Copyright (c) 2025, b»robotized
//
// Licensed under the Apache License, Version 2.0 (the "License");
// you may not use this file except in compliance with the License.
// You may obtain a copy of the License at
//
//     http://www.apache.org/licenses/LICENSE-2.0
//
// Unless required by applicable law or agreed to in writing, software
// distributed under the License is distributed on an "AS IS" BASIS,
// WITHOUT WARRANTIES OR CONDITIONS OF ANY KIND, either express or implied.
// See the License for the specific language governing permissions and
// limitations under the License.
//
// Authors: Mathias Fuhrer

#include "motion_primitives_forward_controller/motion_primitives_forward_controller.hpp"
#include <limits>
#include <memory>
#include <string>
#include <vector>
#include "controller_interface/helpers.hpp"

namespace motion_primitives_forward_controller
{
MotionPrimitivesForwardController::MotionPrimitivesForwardController()
: controller_interface::ControllerInterface()
{
}

controller_interface::CallbackReturn MotionPrimitivesForwardController::on_init()
{
  RCLCPP_DEBUG(get_node()->get_logger(), "Initializing Motion Primitives Forward Controller");

  try
  {
    param_listener_ =
      std::make_shared<motion_primitives_forward_controller::ParamListener>(get_node());
  }
  catch (const std::exception & e)
  {
    RCLCPP_ERROR(
      get_node()->get_logger(), "Exception thrown during controller's init with message: %s \n",
      e.what());
    return controller_interface::CallbackReturn::ERROR;
  }

  return controller_interface::CallbackReturn::SUCCESS;
}

controller_interface::CallbackReturn MotionPrimitivesForwardController::on_configure(
  const rclcpp_lifecycle::State & /*previous_state*/)
{
  RCLCPP_DEBUG(get_node()->get_logger(), "Configuring Motion Primitives Forward Controller");

  params_ = param_listener_->get_params();

  // Check if there are exactly 25 command interfaces
  if (params_.command_interfaces.size() != 25)
  {  // motion_type + 6 joints + 2*7 positions + blend_radius + velocity + acceleration + move_time
    RCLCPP_ERROR(
      get_node()->get_logger(), "Error: Exactly 25 command interfaces must be provided!");
    return controller_interface::CallbackReturn::ERROR;
  }

  // Check if there are exactly 2 state interfaces
  if (params_.state_interfaces.size() != 2)
  {  // execution_status + ready_for_new_primitive
    RCLCPP_ERROR(get_node()->get_logger(), "Error: Exactly two state interfaces must be provided!");
    return controller_interface::CallbackReturn::ERROR;
  }

  using namespace std::placeholders;
  action_server_ = rclcpp_action::create_server<ExecuteMotionAction>(
    get_node()->get_node_base_interface(), get_node()->get_node_clock_interface(),
    get_node()->get_node_logging_interface(), get_node()->get_node_waitables_interface(),
    std::string(get_node()->get_name()) + "/motion_sequence",
    std::bind(&MotionPrimitivesForwardController::goal_received_callback, this, _1, _2),
    std::bind(&MotionPrimitivesForwardController::goal_cancelled_callback, this, _1),
    std::bind(&MotionPrimitivesForwardController::goal_accepted_callback, this, _1));

  RCLCPP_DEBUG(get_node()->get_logger(), "configure successful");
  return controller_interface::CallbackReturn::SUCCESS;
}

controller_interface::InterfaceConfiguration
MotionPrimitivesForwardController::command_interface_configuration() const
{
  controller_interface::InterfaceConfiguration command_interfaces_config;
  command_interfaces_config.type = controller_interface::interface_configuration_type::INDIVIDUAL;

  command_interfaces_config.names.reserve(params_.command_interfaces.size());

  // Iterate over all command interfaces from the config yaml file
  for (const auto & interface_name : params_.command_interfaces)
  {
    command_interfaces_config.names.push_back("motion_primitive/" + interface_name);
  }
  return command_interfaces_config;
}

controller_interface::InterfaceConfiguration
MotionPrimitivesForwardController::state_interface_configuration() const
{
  controller_interface::InterfaceConfiguration state_interfaces_config;
  state_interfaces_config.type = controller_interface::interface_configuration_type::INDIVIDUAL;

  state_interfaces_config.names.reserve(params_.state_interfaces.size());

  // Iterate over all state interfaces from the config yaml file
  for (const auto & interface_name : params_.state_interfaces)
  {
    state_interfaces_config.names.push_back("motion_primitive/" + interface_name);
  }
  return state_interfaces_config;
}

controller_interface::CallbackReturn MotionPrimitivesForwardController::on_activate(
  const rclcpp_lifecycle::State & /*previous_state*/)
{
  reset_command_interfaces();
  moprim_queue_write_enabled_ = true;
  RCLCPP_DEBUG(get_node()->get_logger(), "Controller activated");
  return controller_interface::CallbackReturn::SUCCESS;
}

controller_interface::CallbackReturn MotionPrimitivesForwardController::on_deactivate(
  const rclcpp_lifecycle::State & /*previous_state*/)
{
  reset_command_interfaces();
  RCLCPP_DEBUG(get_node()->get_logger(), "Controller deactivated");
  return controller_interface::CallbackReturn::SUCCESS;
}

controller_interface::return_type MotionPrimitivesForwardController::update(
  const rclcpp::Time & time, const rclcpp::Duration & /*period*/)
{
  if (cancel_requested_)
  {
    RCLCPP_INFO(get_node()->get_logger(), "Cancel requested, stopping execution.");
    cancel_requested_ = false;
    reset_command_interfaces();
    // send stop command immediately to the hw-interface
    (void)command_interfaces_[0].set_value(static_cast<double>(MotionHelperType::STOP_MOTION));
    // clear the queue (ignore return value)
    static_cast<void>(moprim_queue_.get_latest(current_moprim_));
    robot_stop_requested_ = true;
  }

  // read the status from the state interface
  auto opt_value_execution = state_interfaces_[0].get_optional();
  if (!opt_value_execution.has_value())
  {
    RCLCPP_ERROR(
      get_node()->get_logger(), "State interface 0 (execution_state) returned no value.");
    return controller_interface::return_type::ERROR;
  }
  execution_status_ =
    static_cast<ExecutionState>(static_cast<uint8_t>(std::round(opt_value_execution.value())));
  switch (execution_status_)
  {
    case ExecutionState::IDLE:
      print_error_once_ = true;
      was_executing_ = false;
      break;
    case ExecutionState::EXECUTING:
      if (!was_executing_)
      {
        was_executing_ = true;
      }
      print_error_once_ = true;
      break;

    case ExecutionState::SUCCESS:
      print_error_once_ = true;

      if (realtime_goal_handle_ && was_executing_)
      {
        was_executing_ = false;
        auto result = std::make_shared<ExecuteMotionAction::Result>();
        result->error_code = ExecuteMotionAction::Result::SUCCESSFUL;
        result->error_string = "Motion primitives executed successfully";
        realtime_goal_handle_->setSucceeded(result);
        realtime_goal_handle_.reset();
        RCLCPP_INFO(get_node()->get_logger(), "Motion primitives executed successfully.");
      }
      break;

    case ExecutionState::STOPPED:
      print_error_once_ = true;
      was_executing_ = false;

      if (realtime_goal_handle_)
      {
        auto result = std::make_shared<ExecuteMotionAction::Result>();
        realtime_goal_handle_->setCanceled(result);
        realtime_goal_handle_.reset();
        RCLCPP_INFO(get_node()->get_logger(), "Motion primitives execution canceled.");
      }

      if (robot_stop_requested_)
      {
        // If the robot was stopped by a stop command, reset the command interfaces
        // to allow new motion primitives to be sent.
        reset_command_interfaces();
        (void)command_interfaces_[0].set_value(static_cast<double>(MotionHelperType::RESET_STOP));
        robot_stop_requested_ = false;
        moprim_queue_write_enabled_ = true;
        RCLCPP_INFO(get_node()->get_logger(), "Robot stopped, ready for new motion primitives.");
      }

      break;

    case ExecutionState::ERROR:
      was_executing_ = false;
      if (print_error_once_)
      {
        RCLCPP_ERROR(get_node()->get_logger(), "Execution state: ERROR");
        print_error_once_ = false;
      }
      break;

    default:
      RCLCPP_ERROR(
        get_node()->get_logger(), "Error: Unknown execution status: %d",
        static_cast<uint8_t>(execution_status_));
      return controller_interface::return_type::ERROR;
  }

  auto opt_value_ready = state_interfaces_[1].get_optional();
  if (!opt_value_ready.has_value())
  {
    RCLCPP_ERROR(
      get_node()->get_logger(), "State interface 1 (ready_for_new_primitive) returned no value.");
    return controller_interface::return_type::ERROR;
  }
  ready_for_new_primitive_ =
    static_cast<ReadyForNewPrimitive>(static_cast<uint8_t>(std::round(opt_value_ready.value())));

<<<<<<< HEAD
  if (!moprim_queue_write_enabled_ && !cancel_requested_)
=======
  if (!cancel_requested_)
>>>>>>> a8bcee31
  {
    switch (ready_for_new_primitive_)
    {
      case ReadyForNewPrimitive::NOT_READY:
      {
        return controller_interface::return_type::OK;
      }
      case ReadyForNewPrimitive::READY:
      {
        if (moprim_queue_.empty())  // check if new command is available
        {
<<<<<<< HEAD
          // all primitives read, queue ready to get filled with new primitives
          moprim_queue_write_enabled_ = true;
=======
>>>>>>> a8bcee31
          return controller_interface::return_type::OK;
        }
        else
        {
          if (!set_command_interfaces())
          {
            RCLCPP_ERROR(get_node()->get_logger(), "Error: set_command_interfaces() failed");
            return controller_interface::return_type::ERROR;
          }
          return controller_interface::return_type::OK;
        }
      }
      default:
        RCLCPP_ERROR(
          get_node()->get_logger(), "Error: Unknown state for ready_for_new_primitive: %d",
          static_cast<uint8_t>(ready_for_new_primitive_));
        return controller_interface::return_type::ERROR;
    }
  }
  return controller_interface::return_type::OK;
}

// Reset Command-Interfaces to nan
void MotionPrimitivesForwardController::reset_command_interfaces()
{
  for (size_t i = 0; i < command_interfaces_.size(); ++i)
  {
    if (!command_interfaces_[i].set_value(std::numeric_limits<double>::quiet_NaN()))
    {
      RCLCPP_ERROR(get_node()->get_logger(), "Failed to reset command interface %ld", i);
    }
  }
}

// Set command interfaces from the message, gets called in the update function
bool MotionPrimitivesForwardController::set_command_interfaces()
{
  // Get the oldest message from the queue
  if (!moprim_queue_.pop(current_moprim_))
  {
    RCLCPP_WARN(get_node()->get_logger(), "Failed to pop motion primitive from queue.");
    return false;
  }

  // Set the motion_type
  (void)command_interfaces_[0].set_value(static_cast<double>(current_moprim_.type));

  // Process joint positions if available
  if (!current_moprim_.joint_positions.empty())
  {
    for (size_t i = 0; i < current_moprim_.joint_positions.size(); ++i)
    {
      (void)command_interfaces_[i + 1].set_value(current_moprim_.joint_positions[i]);  // q1 to q6
    }
  }

  // Process Cartesian poses if available
  if (!current_moprim_.poses.empty())
  {
    const auto & goal_pose = current_moprim_.poses[0].pose;            // goal pose
    (void)command_interfaces_[7].set_value(goal_pose.position.x);      // pos_x
    (void)command_interfaces_[8].set_value(goal_pose.position.y);      // pos_y
    (void)command_interfaces_[9].set_value(goal_pose.position.z);      // pos_z
    (void)command_interfaces_[10].set_value(goal_pose.orientation.x);  // pos_qx
    (void)command_interfaces_[11].set_value(goal_pose.orientation.y);  // pos_qy
    (void)command_interfaces_[12].set_value(goal_pose.orientation.z);  // pos_qz
    (void)command_interfaces_[13].set_value(goal_pose.orientation.w);  // pos_qw

    // Process via poses if available (only for circular motion)
    if (current_moprim_.type == MotionType::CIRCULAR_CARTESIAN && current_moprim_.poses.size() == 2)
    {
      const auto & via_pose = current_moprim_.poses[1].pose;            // via pose
      (void)command_interfaces_[14].set_value(via_pose.position.x);     // pos_via_x
      (void)command_interfaces_[15].set_value(via_pose.position.y);     // pos_via_y
      (void)command_interfaces_[16].set_value(via_pose.position.z);     // pos_via_z
      (void)command_interfaces_[17].set_value(via_pose.orientation.x);  // pos_via_qx
      (void)command_interfaces_[18].set_value(via_pose.orientation.y);  // pos_via_qy
      (void)command_interfaces_[19].set_value(via_pose.orientation.z);  // pos_via_qz
      (void)command_interfaces_[20].set_value(via_pose.orientation.w);  // pos_via_qw
    }
  }

  (void)command_interfaces_[21].set_value(current_moprim_.blend_radius);  // blend_radius

  // Read additional arguments
  for (const auto & arg : current_moprim_.additional_arguments)
  {
    if (arg.argument_name == "velocity")
    {
      (void)command_interfaces_[22].set_value(arg.argument_value);
    }
    else if (arg.argument_name == "acceleration")
    {
      (void)command_interfaces_[23].set_value(arg.argument_value);
    }
    else if (arg.argument_name == "move_time")
    {
      (void)command_interfaces_[24].set_value(arg.argument_value);
    }
    else
    {
      RCLCPP_WARN(
        get_node()->get_logger(), "Unknown additional argument: %s", arg.argument_name.c_str());
    }
  }
  return true;
}

rclcpp_action::GoalResponse MotionPrimitivesForwardController::goal_received_callback(
  const rclcpp_action::GoalUUID &, std::shared_ptr<const ExecuteMotionAction::Goal> goal)
{
  RCLCPP_INFO(get_node()->get_logger(), "Received new action goal");

  const auto & primitives = goal->trajectory.motions;

  if (robot_stop_requested_)
  {
    RCLCPP_WARN(get_node()->get_logger(), "Robot requested to stop. Discarding the new command.");
    return rclcpp_action::GoalResponse::REJECT;
  }

  if (!moprim_queue_write_enabled_)
  {
    RCLCPP_WARN(
      get_node()->get_logger(), "Queue is not ready to write. Discarding the new command.");
    return rclcpp_action::GoalResponse::REJECT;
  }

  if (primitives.empty())
  {
    RCLCPP_WARN(get_node()->get_logger(), "Goal rejected: no motion primitives provided.");
    return rclcpp_action::GoalResponse::REJECT;
  }

  if (
    (primitives.size() == 1) &&
    primitives.size() > (moprim_queue_.capacity() - moprim_queue_.size()))
  {
    RCLCPP_WARN(
      get_node()->get_logger(),
      "Remaining queue capacity (%zu) is not enough for the requested %zu motion primitive.",
      moprim_queue_.capacity() - moprim_queue_.size(), primitives.size());
    return rclcpp_action::GoalResponse::REJECT;
  }
  else if ((primitives.size() + 2) > (moprim_queue_.capacity() - moprim_queue_.size()))
  {
    RCLCPP_WARN(
      get_node()->get_logger(),
      "Remaining queue capacity (%zu) is not enough for the requested %zu motion primitives (+ "
      "start and stop marker).",
      moprim_queue_.capacity() - moprim_queue_.size(), primitives.size());
    return rclcpp_action::GoalResponse::REJECT;
  }

  for (size_t i = 0; i < primitives.size(); ++i)
  {
    const auto & primitive = primitives[i];

    switch (static_cast<uint8_t>(primitive.type))
    {
      case MotionType::LINEAR_JOINT:
        RCLCPP_INFO(get_node()->get_logger(), "Primitive %zu: LINEAR_JOINT (PTP)", i);
        if (primitive.joint_positions.empty())
        {
          RCLCPP_ERROR(
            get_node()->get_logger(),
            "Primitive %zu invalid: LINEAR_JOINT requires joint_positions.", i);
          return rclcpp_action::GoalResponse::REJECT;
        }
        break;

      case MotionType::LINEAR_CARTESIAN:
        RCLCPP_INFO(get_node()->get_logger(), "Primitive %zu: LINEAR_CARTESIAN (LIN)", i);
        if (primitive.poses.empty())
        {
          RCLCPP_ERROR(
            get_node()->get_logger(),
            "Primitive %zu invalid: LINEAR_CARTESIAN requires at least one pose.", i);
          return rclcpp_action::GoalResponse::REJECT;
        }
        break;

      case MotionType::CIRCULAR_CARTESIAN:
        RCLCPP_INFO(get_node()->get_logger(), "Primitive %zu: CIRCULAR_CARTESIAN (CIRC)", i);
        if (primitive.poses.size() != 2)
        {
          RCLCPP_ERROR(
            get_node()->get_logger(),
            "Primitive %zu invalid: CIRCULAR_CARTESIAN requires exactly two poses.", i);
          return rclcpp_action::GoalResponse::REJECT;
        }
        break;

      default:
        RCLCPP_ERROR(
          get_node()->get_logger(), "Primitive %zu invalid: unknown motion type %u.", i,
          primitive.type);
        return rclcpp_action::GoalResponse::REJECT;
    }
  }
  RCLCPP_INFO(get_node()->get_logger(), "Accepted new action goal");
  return rclcpp_action::GoalResponse::ACCEPT_AND_EXECUTE;
}

rclcpp_action::CancelResponse MotionPrimitivesForwardController::goal_cancelled_callback(
  const std::shared_ptr<rclcpp_action::ServerGoalHandle<ExecuteMotionAction>>)
{
  RCLCPP_INFO(get_node()->get_logger(), "Got request to cancel goal");
  cancel_requested_ = true;
  moprim_queue_write_enabled_ = false;
  return rclcpp_action::CancelResponse::ACCEPT;
}

void MotionPrimitivesForwardController::goal_accepted_callback(
  std::shared_ptr<rclcpp_action::ServerGoalHandle<ExecuteMotionAction>> goal_handle)
{
  const auto & primitives = goal_handle->get_goal()->trajectory.motions;

  auto add_motions = [this](const std::vector<MotionPrimitive> & motion_primitives)
  {
    for (const auto & primitive : motion_primitives)
    {
      if (!moprim_queue_.push(primitive))
      {
        RCLCPP_WARN(get_node()->get_logger(), "Failed to push motion primitive to queue.");
      }
    }
  };

  if (primitives.size() > 1)
  {
    MotionPrimitive start_marker;
    start_marker.type = static_cast<uint8_t>(MotionHelperType::MOTION_SEQUENCE_START);
    if (!moprim_queue_.push(start_marker))
    {
      RCLCPP_WARN(
        get_node()->get_logger(), "Failed to push motion sequence start marker to queue.");
    }

    add_motions(primitives);

    MotionPrimitive end_marker;
    end_marker.type = static_cast<uint8_t>(MotionHelperType::MOTION_SEQUENCE_END);
    if (!moprim_queue_.push(end_marker))
    {
      RCLCPP_WARN(get_node()->get_logger(), "Failed to push motion sequence end marker to queue.");
    }
  }
  else
  {
    add_motions(primitives);
  }
  moprim_queue_write_enabled_ = false;

  auto rt_goal = std::make_shared<RealtimeGoalHandle>(goal_handle);
  realtime_goal_handle_ = rt_goal;

  rt_goal->execute();

  goal_handle_timer_.reset();
  goal_handle_timer_ = get_node()->create_wall_timer(
    action_monitor_period_.to_chrono<std::chrono::nanoseconds>(),
    std::bind(&RealtimeGoalHandle::runNonRealtime, rt_goal));

  RCLCPP_INFO(
    get_node()->get_logger(), "Accepted goal with %zu motion primitives.", primitives.size());
}

}  // namespace motion_primitives_forward_controller

#include "pluginlib/class_list_macros.hpp"

PLUGINLIB_EXPORT_CLASS(
  motion_primitives_forward_controller::MotionPrimitivesForwardController,
  controller_interface::ControllerInterface)<|MERGE_RESOLUTION|>--- conflicted
+++ resolved
@@ -119,7 +119,6 @@
   const rclcpp_lifecycle::State & /*previous_state*/)
 {
   reset_command_interfaces();
-  moprim_queue_write_enabled_ = true;
   RCLCPP_DEBUG(get_node()->get_logger(), "Controller activated");
   return controller_interface::CallbackReturn::SUCCESS;
 }
@@ -205,7 +204,6 @@
         reset_command_interfaces();
         (void)command_interfaces_[0].set_value(static_cast<double>(MotionHelperType::RESET_STOP));
         robot_stop_requested_ = false;
-        moprim_queue_write_enabled_ = true;
         RCLCPP_INFO(get_node()->get_logger(), "Robot stopped, ready for new motion primitives.");
       }
 
@@ -237,11 +235,7 @@
   ready_for_new_primitive_ =
     static_cast<ReadyForNewPrimitive>(static_cast<uint8_t>(std::round(opt_value_ready.value())));
 
-<<<<<<< HEAD
-  if (!moprim_queue_write_enabled_ && !cancel_requested_)
-=======
   if (!cancel_requested_)
->>>>>>> a8bcee31
   {
     switch (ready_for_new_primitive_)
     {
@@ -253,11 +247,6 @@
       {
         if (moprim_queue_.empty())  // check if new command is available
         {
-<<<<<<< HEAD
-          // all primitives read, queue ready to get filled with new primitives
-          moprim_queue_write_enabled_ = true;
-=======
->>>>>>> a8bcee31
           return controller_interface::return_type::OK;
         }
         else
@@ -379,13 +368,6 @@
     return rclcpp_action::GoalResponse::REJECT;
   }
 
-  if (!moprim_queue_write_enabled_)
-  {
-    RCLCPP_WARN(
-      get_node()->get_logger(), "Queue is not ready to write. Discarding the new command.");
-    return rclcpp_action::GoalResponse::REJECT;
-  }
-
   if (primitives.empty())
   {
     RCLCPP_WARN(get_node()->get_logger(), "Goal rejected: no motion primitives provided.");
@@ -467,7 +449,6 @@
 {
   RCLCPP_INFO(get_node()->get_logger(), "Got request to cancel goal");
   cancel_requested_ = true;
-  moprim_queue_write_enabled_ = false;
   return rclcpp_action::CancelResponse::ACCEPT;
 }
 
@@ -510,7 +491,6 @@
   {
     add_motions(primitives);
   }
-  moprim_queue_write_enabled_ = false;
 
   auto rt_goal = std::make_shared<RealtimeGoalHandle>(goal_handle);
   realtime_goal_handle_ = rt_goal;
