repositories:
<<<<<<< HEAD
  generate_parameter_library:
    type: git
    url: https://github.com/picknikrobotics/generate_parameter_library.git
    version: main
=======
  ## EXAMPLE DEPENDENCY
#   <some_ros_package>:
#     type: git
#     url: git@github.com:<some_github_namespace>/<some_ros_package>.git
#     version: master
>>>>>>> 7b448c95
<|MERGE_RESOLUTION|>--- conflicted
+++ resolved
@@ -1,13 +1,6 @@
 repositories:
-<<<<<<< HEAD
-  generate_parameter_library:
-    type: git
-    url: https://github.com/picknikrobotics/generate_parameter_library.git
-    version: main
-=======
   ## EXAMPLE DEPENDENCY
 #   <some_ros_package>:
 #     type: git
 #     url: git@github.com:<some_github_namespace>/<some_ros_package>.git
-#     version: master
->>>>>>> 7b448c95
+#     version: master