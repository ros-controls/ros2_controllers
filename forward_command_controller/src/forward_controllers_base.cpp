--- conflicted
+++ resolved
@@ -151,17 +151,11 @@
 controller_interface::return_type ForwardControllersBase::update(
   const rclcpp::Time & /*time*/, const rclcpp::Duration & /*period*/)
 {
-<<<<<<< HEAD
-  auto logger = get_node()->get_logger();
-
-  auto joint_commands = rt_command_ptr_.readFromRT();
-=======
   auto joint_commands_op = rt_command_.try_get();
   if (joint_commands_op.has_value())
   {
     joint_commands_ = joint_commands_op.value();
   }
->>>>>>> a10c5646
 
   // no command received yet
   if (std::all_of(
@@ -174,15 +168,9 @@
   if (joint_commands_.data.size() != command_interfaces_.size())
   {
     RCLCPP_ERROR_THROTTLE(
-<<<<<<< HEAD
-      logger, *(get_node()->get_clock()), 1000,
-      "command size (%zu) does not match number of interfaces (%zu)",
-      (*joint_commands)->data.size(), command_interfaces_.size());
-=======
       get_node()->get_logger(), *(get_node()->get_clock()), 1000,
       "command size (%zu) does not match number of interfaces (%zu)", joint_commands_.data.size(),
       command_interfaces_.size());
->>>>>>> a10c5646
     return controller_interface::return_type::ERROR;
   }
 
@@ -190,7 +178,6 @@
 
   for (auto index = 0ul; index < command_interfaces_.size(); ++index)
   {
-<<<<<<< HEAD
     if (!command_interfaces_[index].set_value(data[index]))
     {
       RCLCPP_WARN(
@@ -198,9 +185,6 @@
         data[index]);
       return controller_interface::return_type::OK;
     }
-=======
-    command_interfaces_[index].set_value(joint_commands_.data[index]);
->>>>>>> a10c5646
   }
 
   return controller_interface::return_type::OK;
