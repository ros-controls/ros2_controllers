--- conflicted
+++ resolved
@@ -159,7 +159,6 @@
   const double right_traction_wheel_vel, const double left_traction_wheel_vel,
   const double right_steer_pos, const double left_steer_pos, const double dt)
 {
-<<<<<<< HEAD
   // overdetermined, we take the average
   const double right_steer_pos_est = std::atan(
     wheelbase_ * std::tan(right_steer_pos) /
@@ -169,15 +168,9 @@
     (wheelbase_ + wheel_track_ / 2 * std::tan(left_steer_pos)));
   steer_pos_ = (right_steer_pos_est + left_steer_pos_est) * 0.5;
 
-  double linear_velocity = get_lin_velocity_double_traction_axle(
+  double linear_velocity = get_linear_velocity_double_traction_axle(
     right_traction_wheel_vel, left_traction_wheel_vel, steer_pos_);
   const double angular_velocity = steer_pos_ * linear_velocity / wheelbase_;
-=======
-  steer_pos_ = (right_steer_pos + left_steer_pos) * 0.5;
-  double linear_velocity =
-    (right_traction_wheel_vel + left_traction_wheel_vel) * wheel_radius_ * 0.5;
-  const double angular_velocity = std::tan(steer_pos_) * linear_velocity / wheelbase_;
->>>>>>> b81be48f
 
   return update_odometry(linear_velocity, angular_velocity, dt);
 }
