// Copyright (c) 2023, Stogl Robotics Consulting UG (haftungsbeschränkt)
//
// Licensed under the Apache License, Version 2.0 (the "License");
// you may not use this file except in compliance with the License.
// You may obtain a copy of the License at
//
//     http://www.apache.org/licenses/LICENSE-2.0
//
// Unless required by applicable law or agreed to in writing, software
// distributed under the License is distributed on an "AS IS" BASIS,
// WITHOUT WARRANTIES OR CONDITIONS OF ANY KIND, either express or implied.
// See the License for the specific language governing permissions and
// limitations under the License.

#include "steering_controllers_library/steering_controllers_library.hpp"

#include <limits>
#include <memory>
#include <string>
#include <utility>
#include <vector>

#include "hardware_interface/types/hardware_interface_type_values.hpp"
#include "tf2_geometry_msgs/tf2_geometry_msgs.hpp"

namespace
{  // utility

using ControllerTwistReferenceMsg =
  steering_controllers_library::SteeringControllersLibrary::ControllerTwistReferenceMsg;

// called from RT control loop
void reset_controller_reference_msg(
  const std::shared_ptr<ControllerTwistReferenceMsg> & msg,
  const std::shared_ptr<rclcpp_lifecycle::LifecycleNode> & node)
{
  msg->header.stamp = node->now();
  msg->twist.linear.x = std::numeric_limits<double>::quiet_NaN();
  msg->twist.linear.y = std::numeric_limits<double>::quiet_NaN();
  msg->twist.linear.z = std::numeric_limits<double>::quiet_NaN();
  msg->twist.angular.x = std::numeric_limits<double>::quiet_NaN();
  msg->twist.angular.y = std::numeric_limits<double>::quiet_NaN();
  msg->twist.angular.z = std::numeric_limits<double>::quiet_NaN();
}

}  // namespace

namespace steering_controllers_library
{
SteeringControllersLibrary::SteeringControllersLibrary()
: controller_interface::ChainableControllerInterface()
{
}

controller_interface::CallbackReturn SteeringControllersLibrary::on_init()
{
  try
  {
    param_listener_ = std::make_shared<steering_controllers_library::ParamListener>(get_node());
    initialize_implementation_parameter_listener();
  }
  catch (const std::exception & e)
  {
    fprintf(stderr, "Exception thrown during controller's init with message: %s \n", e.what());
    return controller_interface::CallbackReturn::ERROR;
  }

  return controller_interface::CallbackReturn::SUCCESS;
}

controller_interface::CallbackReturn SteeringControllersLibrary::set_interface_numbers(
  size_t nr_state_itfs = 2, size_t nr_cmd_itfs = 2, size_t nr_ref_itfs = 2)
{
  nr_state_itfs_ = nr_state_itfs;
  nr_cmd_itfs_ = nr_cmd_itfs;
  nr_ref_itfs_ = nr_ref_itfs;
  return controller_interface::CallbackReturn::SUCCESS;
}

controller_interface::CallbackReturn SteeringControllersLibrary::on_configure(
  const rclcpp_lifecycle::State & /*previous_state*/)
{
  params_ = param_listener_->get_params();
  odometry_.set_velocity_rolling_window_size(
    static_cast<size_t>(params_.velocity_rolling_window_size));

  configure_odometry();

  if (!params_.rear_wheels_state_names.empty())
  {
    rear_wheels_state_names_ = params_.rear_wheels_state_names;
  }
  else
  {
    rear_wheels_state_names_ = params_.rear_wheels_names;
  }

  if (!params_.front_wheels_state_names.empty())
  {
    front_wheels_state_names_ = params_.front_wheels_state_names;
  }
  else
  {
    front_wheels_state_names_ = params_.front_wheels_names;
  }

  // topics QoS
  auto subscribers_qos = rclcpp::SystemDefaultsQoS();
  subscribers_qos.keep_last(1);
  subscribers_qos.best_effort();

  // Reference Subscriber
  ref_timeout_ = rclcpp::Duration::from_seconds(params_.reference_timeout);
  ref_subscriber_twist_ = get_node()->create_subscription<ControllerTwistReferenceMsg>(
    "~/reference", subscribers_qos,
    std::bind(&SteeringControllersLibrary::reference_callback, this, std::placeholders::_1));

  std::shared_ptr<ControllerTwistReferenceMsg> msg =
    std::make_shared<ControllerTwistReferenceMsg>();
  reset_controller_reference_msg(msg, get_node());
  input_ref_.writeFromNonRT(msg);

  try
  {
    // Odom state publisher
    odom_s_publisher_ = get_node()->create_publisher<ControllerStateMsgOdom>(
      "~/odometry", rclcpp::SystemDefaultsQoS());
    rt_odom_state_publisher_ = std::make_unique<ControllerStatePublisherOdom>(odom_s_publisher_);
  }
  catch (const std::exception & e)
  {
    fprintf(
      stderr, "Exception thrown during publisher creation at configure stage with message : %s \n",
      e.what());
    return controller_interface::CallbackReturn::ERROR;
  }

  rt_odom_state_publisher_->lock();
  rt_odom_state_publisher_->msg_.header.stamp = get_node()->now();
  rt_odom_state_publisher_->msg_.header.frame_id = params_.odom_frame_id;
  rt_odom_state_publisher_->msg_.child_frame_id = params_.base_frame_id;
  rt_odom_state_publisher_->msg_.pose.pose.position.z = 0;

  auto & covariance = rt_odom_state_publisher_->msg_.twist.covariance;
  constexpr size_t NUM_DIMENSIONS = 6;
  for (size_t index = 0; index < 6; ++index)
  {
    // 0, 7, 14, 21, 28, 35
    const size_t diagonal_index = NUM_DIMENSIONS * index + index;
    covariance[diagonal_index] = params_.pose_covariance_diagonal[index];
    covariance[diagonal_index] = params_.twist_covariance_diagonal[index];
  }
  rt_odom_state_publisher_->unlock();

  try
  {
    // Tf State publisher
    tf_odom_s_publisher_ = get_node()->create_publisher<ControllerStateMsgTf>(
      "~/tf_odometry", rclcpp::SystemDefaultsQoS());
    rt_tf_odom_state_publisher_ =
      std::make_unique<ControllerStatePublisherTf>(tf_odom_s_publisher_);
  }
  catch (const std::exception & e)
  {
    fprintf(
      stderr, "Exception thrown during publisher creation at configure stage with message : %s \n",
      e.what());
    return controller_interface::CallbackReturn::ERROR;
  }

  rt_tf_odom_state_publisher_->lock();
  rt_tf_odom_state_publisher_->msg_.transforms.resize(1);
  rt_tf_odom_state_publisher_->msg_.transforms[0].header.stamp = get_node()->now();
  rt_tf_odom_state_publisher_->msg_.transforms[0].header.frame_id = params_.odom_frame_id;
  rt_tf_odom_state_publisher_->msg_.transforms[0].child_frame_id = params_.base_frame_id;
  rt_tf_odom_state_publisher_->msg_.transforms[0].transform.translation.z = 0.0;
  rt_tf_odom_state_publisher_->unlock();

  try
  {
    // State publisher
<<<<<<< HEAD
    controller_s_publisher_ = get_node()->create_publisher<SteeringControllerStateMsg>(
=======
    controller_s_publisher_ = get_node()->create_publisher<AckermannControllerState>(
>>>>>>> 263aa9e0
      "~/controller_state", rclcpp::SystemDefaultsQoS());
    controller_state_publisher_ =
      std::make_unique<ControllerStatePublisher>(controller_s_publisher_);
  }
  catch (const std::exception & e)
  {
    fprintf(
      stderr, "Exception thrown during publisher creation at configure stage with message : %s \n",
      e.what());
    return controller_interface::CallbackReturn::ERROR;
  }

  controller_state_publisher_->lock();
  controller_state_publisher_->msg_.header.stamp = get_node()->now();
  controller_state_publisher_->msg_.header.frame_id = params_.odom_frame_id;
  controller_state_publisher_->unlock();
  RCLCPP_INFO(get_node()->get_logger(), "configure successful");
  return controller_interface::CallbackReturn::SUCCESS;
}

void SteeringControllersLibrary::reference_callback(
  const std::shared_ptr<ControllerTwistReferenceMsg> msg)
{
  // if no timestamp provided use current time for command timestamp
  if (msg->header.stamp.sec == 0 && msg->header.stamp.nanosec == 0u)
  {
    RCLCPP_WARN(
      get_node()->get_logger(),
      "Timestamp in header is missing, using current time as command timestamp.");
    msg->header.stamp = get_node()->now();
  }
  const auto age_of_last_command = get_node()->now() - msg->header.stamp;

  if (ref_timeout_ == rclcpp::Duration::from_seconds(0) || age_of_last_command <= ref_timeout_)
  {
    input_ref_.writeFromNonRT(msg);
  }
  else
  {
    RCLCPP_ERROR(
      get_node()->get_logger(),
      "Received message has timestamp %.10f older for %.10f which is more then allowed timeout "
      "(%.4f).",
      rclcpp::Time(msg->header.stamp).seconds(), age_of_last_command.seconds(),
      ref_timeout_.seconds());
  }
}

controller_interface::InterfaceConfiguration
SteeringControllersLibrary::command_interface_configuration() const
{
  controller_interface::InterfaceConfiguration command_interfaces_config;
  command_interfaces_config.type = controller_interface::interface_configuration_type::INDIVIDUAL;
  command_interfaces_config.names.reserve(nr_cmd_itfs_);

  if (params_.front_steering)
  {
    for (size_t i = 0; i < params_.rear_wheels_names.size(); i++)
    {
      command_interfaces_config.names.push_back(
        params_.rear_wheels_names[i] + "/" + hardware_interface::HW_IF_VELOCITY);
    }

    for (size_t i = 0; i < params_.front_wheels_names.size(); i++)
    {
      command_interfaces_config.names.push_back(
        params_.front_wheels_names[i] + "/" + hardware_interface::HW_IF_POSITION);
    }
  }
  else
  {
    for (size_t i = 0; i < params_.front_wheels_names.size(); i++)
    {
      command_interfaces_config.names.push_back(
        params_.front_wheels_names[i] + "/" + hardware_interface::HW_IF_VELOCITY);
    }

    for (size_t i = 0; i < params_.rear_wheels_names.size(); i++)
    {
      command_interfaces_config.names.push_back(
        params_.rear_wheels_names[i] + "/" + hardware_interface::HW_IF_POSITION);
    }
  }
  return command_interfaces_config;
}

controller_interface::InterfaceConfiguration
SteeringControllersLibrary::state_interface_configuration() const
{
  controller_interface::InterfaceConfiguration state_interfaces_config;
  state_interfaces_config.type = controller_interface::interface_configuration_type::INDIVIDUAL;

  state_interfaces_config.names.reserve(nr_state_itfs_);
  const auto traction_wheels_feedback = params_.position_feedback
                                          ? hardware_interface::HW_IF_POSITION
                                          : hardware_interface::HW_IF_VELOCITY;
  if (params_.front_steering)
  {
    for (size_t i = 0; i < rear_wheels_state_names_.size(); i++)
    {
      state_interfaces_config.names.push_back(
        rear_wheels_state_names_[i] + "/" + traction_wheels_feedback);
    }

    for (size_t i = 0; i < front_wheels_state_names_.size(); i++)
    {
      state_interfaces_config.names.push_back(
        front_wheels_state_names_[i] + "/" + hardware_interface::HW_IF_POSITION);
    }
  }
  else
  {
    for (size_t i = 0; i < front_wheels_state_names_.size(); i++)
    {
      state_interfaces_config.names.push_back(
        front_wheels_state_names_[i] + "/" + traction_wheels_feedback);
    }

    for (size_t i = 0; i < rear_wheels_state_names_.size(); i++)
    {
      state_interfaces_config.names.push_back(
        rear_wheels_state_names_[i] + "/" + hardware_interface::HW_IF_POSITION);
    }
  }

  return state_interfaces_config;
}

std::vector<hardware_interface::CommandInterface>
SteeringControllersLibrary::on_export_reference_interfaces()
{
  reference_interfaces_.resize(nr_ref_itfs_, std::numeric_limits<double>::quiet_NaN());

  std::vector<hardware_interface::CommandInterface> reference_interfaces;
  reference_interfaces.reserve(nr_ref_itfs_);

  reference_interfaces.push_back(
    hardware_interface::CommandInterface(
      get_node()->get_name() + std::string("/linear"), hardware_interface::HW_IF_VELOCITY,
      &reference_interfaces_[0]));

  reference_interfaces.push_back(
    hardware_interface::CommandInterface(
      get_node()->get_name() + std::string("/angular"), hardware_interface::HW_IF_VELOCITY,
      &reference_interfaces_[1]));

  return reference_interfaces;
}

bool SteeringControllersLibrary::on_set_chained_mode(bool chained_mode)
{
  // Always accept switch to/from chained mode
  return true || chained_mode;
}

controller_interface::CallbackReturn SteeringControllersLibrary::on_activate(
  const rclcpp_lifecycle::State & /*previous_state*/)
{
  // Set default value in command
  reset_controller_reference_msg(*(input_ref_.readFromRT()), get_node());

  return controller_interface::CallbackReturn::SUCCESS;
}

controller_interface::CallbackReturn SteeringControllersLibrary::on_deactivate(
  const rclcpp_lifecycle::State & /*previous_state*/)
{
  for (size_t i = 0; i < nr_cmd_itfs_; ++i)
  {
    command_interfaces_[i].set_value(std::numeric_limits<double>::quiet_NaN());
  }
  return controller_interface::CallbackReturn::SUCCESS;
}

controller_interface::return_type SteeringControllersLibrary::update_reference_from_subscribers(
  const rclcpp::Time & /*time*/, const rclcpp::Duration & /*period*/)
{
  auto current_ref = *(input_ref_.readFromRT());

  if (!std::isnan(current_ref->twist.linear.x) && !std::isnan(current_ref->twist.angular.z))
  {
    reference_interfaces_[0] = current_ref->twist.linear.x;
    reference_interfaces_[1] = current_ref->twist.angular.z;
  }

  return controller_interface::return_type::OK;
}

controller_interface::return_type SteeringControllersLibrary::update_and_write_commands(
  const rclcpp::Time & time, const rclcpp::Duration & period)
{
  update_odometry(period);

  // MOVE ROBOT

  // Limit velocities and accelerations:
  // TODO(destogl): add limiter for the velocities

  if (!std::isnan(reference_interfaces_[0]) && !std::isnan(reference_interfaces_[1]))
  {
    const auto age_of_last_command = time - (*(input_ref_.readFromRT()))->header.stamp;
    const auto timeout =
      age_of_last_command > ref_timeout_ && ref_timeout_ != rclcpp::Duration::from_seconds(0);

    // store (for open loop odometry) and set commands
    last_linear_velocity_ = timeout ? 0.0 : reference_interfaces_[0];
    last_angular_velocity_ = timeout ? 0.0 : reference_interfaces_[1];

    auto [traction_commands, steering_commands] = odometry_.get_commands(
      reference_interfaces_[0], reference_interfaces_[1], params_.open_loop,
      params_.reduce_wheel_speed_until_steering_reached);

    if (params_.front_steering)
    {
      for (size_t i = 0; i < params_.rear_wheels_names.size(); i++)
      {
        command_interfaces_[i].set_value(timeout ? 0.0 : traction_commands[i]);
      }
      for (size_t i = 0; i < params_.front_wheels_names.size(); i++)
      {
        command_interfaces_[i + params_.rear_wheels_names.size()].set_value(steering_commands[i]);
      }
    }
    else
    {
      {
        for (size_t i = 0; i < params_.front_wheels_names.size(); i++)
        {
          command_interfaces_[i].set_value(timeout ? 0.0 : traction_commands[i]);
        }
        for (size_t i = 0; i < params_.rear_wheels_names.size(); i++)
        {
          command_interfaces_[i + params_.front_wheels_names.size()].set_value(
            steering_commands[i]);
        }
      }
    }
  }

  // Publish odometry message
  // Compute and store orientation info
  tf2::Quaternion orientation;
  orientation.setRPY(0.0, 0.0, odometry_.get_heading());

  // Populate odom message and publish
  if (rt_odom_state_publisher_->trylock())
  {
    rt_odom_state_publisher_->msg_.header.stamp = time;
    rt_odom_state_publisher_->msg_.pose.pose.position.x = odometry_.get_x();
    rt_odom_state_publisher_->msg_.pose.pose.position.y = odometry_.get_y();
    rt_odom_state_publisher_->msg_.pose.pose.orientation = tf2::toMsg(orientation);
    rt_odom_state_publisher_->msg_.twist.twist.linear.x = odometry_.get_linear();
    rt_odom_state_publisher_->msg_.twist.twist.angular.z = odometry_.get_angular();
    rt_odom_state_publisher_->unlockAndPublish();
  }

  // Publish tf /odom frame
  if (params_.enable_odom_tf && rt_tf_odom_state_publisher_->trylock())
  {
    rt_tf_odom_state_publisher_->msg_.transforms.front().header.stamp = time;
    rt_tf_odom_state_publisher_->msg_.transforms.front().transform.translation.x =
      odometry_.get_x();
    rt_tf_odom_state_publisher_->msg_.transforms.front().transform.translation.y =
      odometry_.get_y();
    rt_tf_odom_state_publisher_->msg_.transforms.front().transform.rotation =
      tf2::toMsg(orientation);
    rt_tf_odom_state_publisher_->unlockAndPublish();
  }

  if (controller_state_publisher_->trylock())
  {
    controller_state_publisher_->msg_.header.stamp = time;
    controller_state_publisher_->msg_.traction_wheels_position.clear();
    controller_state_publisher_->msg_.traction_wheels_velocity.clear();
    controller_state_publisher_->msg_.linear_velocity_command.clear();
    controller_state_publisher_->msg_.steer_positions.clear();
    controller_state_publisher_->msg_.steering_angle_command.clear();

    auto number_of_traction_wheels = params_.rear_wheels_names.size();
    auto number_of_steering_wheels = params_.front_wheels_names.size();

    if (!params_.front_steering)
    {
      number_of_traction_wheels = params_.front_wheels_names.size();
      number_of_steering_wheels = params_.rear_wheels_names.size();
    }

    for (size_t i = 0; i < number_of_traction_wheels; ++i)
    {
      if (params_.position_feedback)
      {
        controller_state_publisher_->msg_.traction_wheels_position.push_back(
          state_interfaces_[i].get_value());
      }
      else
      {
        controller_state_publisher_->msg_.traction_wheels_velocity.push_back(
          state_interfaces_[i].get_value());
      }
      controller_state_publisher_->msg_.linear_velocity_command.push_back(
        command_interfaces_[i].get_value());
    }

    for (size_t i = 0; i < number_of_steering_wheels; ++i)
    {
      controller_state_publisher_->msg_.steer_positions.push_back(
        state_interfaces_[number_of_traction_wheels + i].get_value());
      controller_state_publisher_->msg_.steering_angle_command.push_back(
        command_interfaces_[number_of_traction_wheels + i].get_value());
    }

    controller_state_publisher_->unlockAndPublish();
  }

  reference_interfaces_[0] = std::numeric_limits<double>::quiet_NaN();
  reference_interfaces_[1] = std::numeric_limits<double>::quiet_NaN();

  return controller_interface::return_type::OK;
}

}  // namespace steering_controllers_library<|MERGE_RESOLUTION|>--- conflicted
+++ resolved
@@ -179,11 +179,7 @@
   try
   {
     // State publisher
-<<<<<<< HEAD
-    controller_s_publisher_ = get_node()->create_publisher<SteeringControllerStateMsg>(
-=======
     controller_s_publisher_ = get_node()->create_publisher<AckermannControllerState>(
->>>>>>> 263aa9e0
       "~/controller_state", rclcpp::SystemDefaultsQoS());
     controller_state_publisher_ =
       std::make_unique<ControllerStatePublisher>(controller_s_publisher_);
