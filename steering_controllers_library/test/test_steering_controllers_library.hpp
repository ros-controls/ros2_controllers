// Copyright (c) 2023, Stogl Robotics Consulting UG (haftungsbeschränkt)
//
// Licensed under the Apache License, Version 2.0 (the "License");
// you may not use this file except in compliance with the License.
// You may obtain a copy of the License at
//
//     http://www.apache.org/licenses/LICENSE-2.0
//
// Unless required by applicable law or agreed to in writing, software
// distributed under the License is distributed on an "AS IS" BASIS,
// WITHOUT WARRANTIES OR CONDITIONS OF ANY KIND, either express or implied.
// See the License for the specific language governing permissions and
// limitations under the License.

#ifndef TEST_STEERING_CONTROLLERS_LIBRARY_HPP_
#define TEST_STEERING_CONTROLLERS_LIBRARY_HPP_

#include <gmock/gmock.h>

#include <chrono>
#include <memory>
#include <string>
#include <utility>
#include <vector>

#include "hardware_interface/loaned_command_interface.hpp"
#include "hardware_interface/loaned_state_interface.hpp"
#include "rclcpp/executor.hpp"
#include "rclcpp/executors.hpp"
#include "rclcpp/time.hpp"
#include "rclcpp_lifecycle/node_interfaces/lifecycle_node_interface.hpp"
#include "steering_controllers_library/steering_controllers_library.hpp"

using ControllerStateMsg =
  steering_controllers_library::SteeringControllersLibrary::AckermannControllerState;
using ControllerReferenceMsg =
  steering_controllers_library::SteeringControllersLibrary::ControllerTwistReferenceMsg;

// NOTE: Testing steering_controllers_library for Ackermann vehicle configuration only

// name constants for state interfaces
static constexpr size_t STATE_TRACTION_RIGHT_WHEEL = 0;
static constexpr size_t STATE_TRACTION_LEFT_WHEEL = 1;
static constexpr size_t STATE_STEER_RIGHT_WHEEL = 2;
static constexpr size_t STATE_STEER_LEFT_WHEEL = 3;

// name constants for command interfaces
static constexpr size_t CMD_TRACTION_RIGHT_WHEEL = 0;
static constexpr size_t CMD_TRACTION_LEFT_WHEEL = 1;
static constexpr size_t CMD_STEER_RIGHT_WHEEL = 2;
static constexpr size_t CMD_STEER_LEFT_WHEEL = 3;

static constexpr size_t NR_STATE_ITFS = 4;
static constexpr size_t NR_CMD_ITFS = 4;
static constexpr size_t NR_REF_ITFS = 2;

static constexpr double WHEELBASE_ = 3.24644;
static constexpr double WHEELS_TRACK_ = 2.12321;
static constexpr double WHEELS_RADIUS_ = 0.45;

namespace
{
constexpr auto NODE_SUCCESS = controller_interface::CallbackReturn::SUCCESS;
constexpr auto NODE_ERROR = controller_interface::CallbackReturn::ERROR;
}  // namespace
// namespace

// subclassing and friending so we can access member variables
class TestableSteeringControllersLibrary
: public steering_controllers_library::SteeringControllersLibrary
{
  FRIEND_TEST(SteeringControllersLibraryTest, check_exported_interfaces);
  FRIEND_TEST(SteeringControllersLibraryTest, test_both_update_methods_for_ref_timeout);

public:
  controller_interface::CallbackReturn on_configure(
    const rclcpp_lifecycle::State & previous_state) override
  {
    return steering_controllers_library::SteeringControllersLibrary::on_configure(previous_state);
  }

  controller_interface::CallbackReturn on_activate(
    const rclcpp_lifecycle::State & previous_state) override
  {
    auto ref_itfs = on_export_reference_interfaces();
    return steering_controllers_library::SteeringControllersLibrary::on_activate(previous_state);
  }

  /**
   * @brief wait_for_command blocks until a new ControllerReferenceMsg is received.
   * Requires that the executor is not spinned elsewhere between the
   *  message publication and the call to this function.
   */
  void wait_for_command(
    rclcpp::Executor & executor,
    const std::chrono::milliseconds & timeout = std::chrono::milliseconds{500})
  {
    auto until = get_node()->get_clock()->now() + timeout;
    while (get_node()->get_clock()->now() < until)
    {
      executor.spin_some();
      std::this_thread::sleep_for(std::chrono::microseconds(10));
    }
  }

  void wait_for_commands(
    rclcpp::Executor & executor,
    const std::chrono::milliseconds & timeout = std::chrono::milliseconds{500})
  {
    wait_for_command(executor, timeout);
  }

  // implementing methods which are declared virtual in the steering_controllers_library.hpp
  void initialize_implementation_parameter_listener() override
  {
    param_listener_ = std::make_shared<steering_controllers_library::ParamListener>(get_node());
  }

  controller_interface::CallbackReturn configure_odometry() override
  {
    set_interface_numbers(NR_STATE_ITFS, NR_CMD_ITFS, NR_REF_ITFS);
    odometry_.set_wheel_params(WHEELS_RADIUS_, WHEELBASE_, WHEELS_TRACK_);
    odometry_.set_odometry_type(steering_odometry::ACKERMANN_CONFIG);

    return controller_interface::CallbackReturn::SUCCESS;
  }

  bool update_odometry(const rclcpp::Duration & /*period*/) override { return true; }
};

// We are using template class here for easier reuse of Fixture in specializations of controllers
template <typename CtrlType>
class SteeringControllersLibraryFixture : public ::testing::Test
{
public:
  static void SetUpTestCase() {}

  void SetUp()
  {
    // initialize controller
    controller_ = std::make_unique<CtrlType>();

    command_publisher_node_ = std::make_shared<rclcpp::Node>("command_publisher");
    command_publisher_ = command_publisher_node_->create_publisher<ControllerReferenceMsg>(
      "/test_steering_controllers_library/reference", rclcpp::SystemDefaultsQoS());
  }

  static void TearDownTestCase() {}

  void TearDown() { controller_.reset(nullptr); }

protected:
  void SetUpController(const std::string controller_name = "test_steering_controllers_library")
  {
    ASSERT_EQ(
      controller_->init(controller_name, "", 0, "", controller_->define_custom_node_options()),
      controller_interface::return_type::OK);

    if (position_feedback_ == true)
    {
      traction_interface_name_ = "position";
    }
    else
    {
      traction_interface_name_ = "velocity";
    }

    std::vector<hardware_interface::LoanedCommandInterface> command_ifs;
    command_itfs_.reserve(joint_command_values_.size());
    command_ifs.reserve(joint_command_values_.size());

<<<<<<< HEAD
    command_itfs_.emplace_back(hardware_interface::CommandInterface(
      traction_joints_names_[0], traction_interface_name_,
      &joint_command_values_[CMD_TRACTION_RIGHT_WHEEL]));
    command_ifs.emplace_back(command_itfs_.back());

    command_itfs_.emplace_back(hardware_interface::CommandInterface(
      traction_joints_names_[1], traction_interface_name_,
      &joint_command_values_[CMD_TRACTION_LEFT_WHEEL]));
    command_ifs.emplace_back(command_itfs_.back());

    command_itfs_.emplace_back(hardware_interface::CommandInterface(
      steering_joints_names_[0], steering_interface_name_,
      &joint_command_values_[CMD_STEER_RIGHT_WHEEL]));
    command_ifs.emplace_back(command_itfs_.back());

    command_itfs_.emplace_back(hardware_interface::CommandInterface(
      steering_joints_names_[1], steering_interface_name_,
      &joint_command_values_[CMD_STEER_LEFT_WHEEL]));
=======
    command_itfs_.emplace_back(
      hardware_interface::CommandInterface(
        rear_wheels_names_[0], traction_interface_name_,
        &joint_command_values_[CMD_TRACTION_RIGHT_WHEEL]));
    command_ifs.emplace_back(command_itfs_.back());

    command_itfs_.emplace_back(
      hardware_interface::CommandInterface(
        rear_wheels_names_[1], steering_interface_name_,
        &joint_command_values_[CMD_TRACTION_LEFT_WHEEL]));
    command_ifs.emplace_back(command_itfs_.back());

    command_itfs_.emplace_back(
      hardware_interface::CommandInterface(
        front_wheels_names_[0], steering_interface_name_,
        &joint_command_values_[CMD_STEER_RIGHT_WHEEL]));
    command_ifs.emplace_back(command_itfs_.back());

    command_itfs_.emplace_back(
      hardware_interface::CommandInterface(
        front_wheels_names_[1], steering_interface_name_,
        &joint_command_values_[CMD_STEER_LEFT_WHEEL]));
>>>>>>> d0d68901
    command_ifs.emplace_back(command_itfs_.back());

    std::vector<hardware_interface::LoanedStateInterface> state_ifs;
    state_itfs_.reserve(joint_state_values_.size());
    state_ifs.reserve(joint_state_values_.size());

<<<<<<< HEAD
    state_itfs_.emplace_back(hardware_interface::StateInterface(
      traction_joints_names_[0], traction_interface_name_,
      &joint_state_values_[STATE_TRACTION_RIGHT_WHEEL]));
    state_ifs.emplace_back(state_itfs_.back());

    state_itfs_.emplace_back(hardware_interface::StateInterface(
      traction_joints_names_[1], traction_interface_name_,
      &joint_state_values_[STATE_TRACTION_LEFT_WHEEL]));
    state_ifs.emplace_back(state_itfs_.back());

    state_itfs_.emplace_back(hardware_interface::StateInterface(
      steering_joints_names_[0], steering_interface_name_,
      &joint_state_values_[STATE_STEER_RIGHT_WHEEL]));
    state_ifs.emplace_back(state_itfs_.back());

    state_itfs_.emplace_back(hardware_interface::StateInterface(
      steering_joints_names_[1], steering_interface_name_,
      &joint_state_values_[STATE_STEER_LEFT_WHEEL]));
=======
    state_itfs_.emplace_back(
      hardware_interface::StateInterface(
        rear_wheels_names_[0], traction_interface_name_,
        &joint_state_values_[STATE_TRACTION_RIGHT_WHEEL]));
    state_ifs.emplace_back(state_itfs_.back());

    state_itfs_.emplace_back(
      hardware_interface::StateInterface(
        rear_wheels_names_[1], traction_interface_name_,
        &joint_state_values_[STATE_TRACTION_LEFT_WHEEL]));
    state_ifs.emplace_back(state_itfs_.back());

    state_itfs_.emplace_back(
      hardware_interface::StateInterface(
        front_wheels_names_[0], steering_interface_name_,
        &joint_state_values_[STATE_STEER_RIGHT_WHEEL]));
    state_ifs.emplace_back(state_itfs_.back());

    state_itfs_.emplace_back(
      hardware_interface::StateInterface(
        front_wheels_names_[1], steering_interface_name_,
        &joint_state_values_[STATE_STEER_LEFT_WHEEL]));
>>>>>>> d0d68901
    state_ifs.emplace_back(state_itfs_.back());

    controller_->assign_interfaces(std::move(command_ifs), std::move(state_ifs));
  }

  void subscribe_and_get_messages(ControllerStateMsg & msg)
  {
    // create a new subscriber
    ControllerStateMsg::SharedPtr received_msg;
    rclcpp::Node test_subscription_node("test_subscription_node");
    auto subs_callback = [&](const ControllerStateMsg::SharedPtr cb_msg) { received_msg = cb_msg; };
    auto subscription = test_subscription_node.create_subscription<ControllerStateMsg>(
      "/test_steering_controllers_library/controller_state", 10, subs_callback);
    rclcpp::executors::SingleThreadedExecutor executor;
    executor.add_node(test_subscription_node.get_node_base_interface());

    // call update to publish the test value
    ASSERT_EQ(
      controller_->update(rclcpp::Time(0, 0, RCL_ROS_TIME), rclcpp::Duration::from_seconds(0.01)),
      controller_interface::return_type::OK);
    // call update to publish the test value
    // since update doesn't guarantee a published message, republish until received
    int max_sub_check_loop_count = 5;  // max number of tries for pub/sub loop
    while (max_sub_check_loop_count--)
    {
      controller_->update(rclcpp::Time(0, 0, RCL_ROS_TIME), rclcpp::Duration::from_seconds(0.01));
      const auto timeout = std::chrono::milliseconds{5};
      const auto until = test_subscription_node.get_clock()->now() + timeout;
      while (!received_msg && test_subscription_node.get_clock()->now() < until)
      {
        executor.spin_some();
        std::this_thread::sleep_for(std::chrono::microseconds(10));
      }
      // check if message has been received
      if (received_msg.get())
      {
        break;
      }
    }
    ASSERT_GE(max_sub_check_loop_count, 0) << "Test was unable to publish a message through "
                                              "controller/broadcaster update loop";
    ASSERT_TRUE(received_msg);

    // take message from subscription
    msg = *received_msg;
  }

  void publish_commands(const double linear = 0.1, const double angular = 0.2)
  {
    auto wait_for_topic = [&](const auto topic_name)
    {
      size_t wait_count = 0;
      while (command_publisher_node_->count_subscribers(topic_name) == 0)
      {
        if (wait_count >= 5)
        {
          auto error_msg =
            std::string("publishing to ") + topic_name + " but no node subscribes to it";
          throw std::runtime_error(error_msg);
        }
        std::this_thread::sleep_for(std::chrono::milliseconds(100));
        ++wait_count;
      }
    };

    wait_for_topic(command_publisher_->get_topic_name());

    ControllerReferenceMsg msg;
    msg.twist.linear.x = linear;
    msg.twist.angular.z = angular;

    command_publisher_->publish(msg);
  }

protected:
  // Controller-related parameters
  double reference_timeout_ = 2.0;
  bool open_loop_ = false;
  unsigned int velocity_rolling_window_size_ = 10;
  bool position_feedback_ = false;
  std::vector<std::string> traction_joints_names_ = {
    "rear_right_wheel_joint", "rear_left_wheel_joint"};
  std::vector<std::string> steering_joints_names_ = {
    "front_right_steering_joint", "front_left_steering_joint"};
  std::vector<std::string> joint_names_ = {
    traction_joints_names_[0], traction_joints_names_[1], steering_joints_names_[0],
    steering_joints_names_[1]};

  std::vector<std::string> wheels_preceeding_names_ = {
    "pid_controller/rear_right_wheel_joint", "pid_controller/rear_left_wheel_joint"};
  std::vector<std::string> steers_preceeding_names_ = {
    "pid_controller/front_right_steering_joint", "pid_controller/front_left_steering_joint"};
  std::vector<std::string> preceeding_joint_names_ = {
    wheels_preceeding_names_[0], wheels_preceeding_names_[1], steers_preceeding_names_[0],
    steers_preceeding_names_[1]};

  std::array<double, 4> joint_state_values_ = {{0.5, 0.5, 0.0, 0.0}};
  std::array<double, 4> joint_command_values_ = {{1.1, 3.3, 2.2, 4.4}};

  std::array<std::string, 2> joint_reference_interfaces_ = {{"linear", "angular"}};
  std::string steering_interface_name_ = "position";
  // defined in setup
  std::string traction_interface_name_ = "";
  std::string preceeding_prefix_ = "pid_controller";

  std::vector<hardware_interface::StateInterface> state_itfs_;
  std::vector<hardware_interface::CommandInterface> command_itfs_;

  // Test related parameters
  std::unique_ptr<CtrlType> controller_;
  rclcpp::Node::SharedPtr command_publisher_node_;
  rclcpp::Publisher<ControllerReferenceMsg>::SharedPtr command_publisher_;
};

#endif  // TEST_STEERING_CONTROLLERS_LIBRARY_HPP_<|MERGE_RESOLUTION|>--- conflicted
+++ resolved
@@ -169,98 +169,56 @@
     command_itfs_.reserve(joint_command_values_.size());
     command_ifs.reserve(joint_command_values_.size());
 
-<<<<<<< HEAD
-    command_itfs_.emplace_back(hardware_interface::CommandInterface(
-      traction_joints_names_[0], traction_interface_name_,
-      &joint_command_values_[CMD_TRACTION_RIGHT_WHEEL]));
-    command_ifs.emplace_back(command_itfs_.back());
-
-    command_itfs_.emplace_back(hardware_interface::CommandInterface(
-      traction_joints_names_[1], traction_interface_name_,
-      &joint_command_values_[CMD_TRACTION_LEFT_WHEEL]));
-    command_ifs.emplace_back(command_itfs_.back());
-
-    command_itfs_.emplace_back(hardware_interface::CommandInterface(
-      steering_joints_names_[0], steering_interface_name_,
-      &joint_command_values_[CMD_STEER_RIGHT_WHEEL]));
-    command_ifs.emplace_back(command_itfs_.back());
-
-    command_itfs_.emplace_back(hardware_interface::CommandInterface(
-      steering_joints_names_[1], steering_interface_name_,
-      &joint_command_values_[CMD_STEER_LEFT_WHEEL]));
-=======
     command_itfs_.emplace_back(
       hardware_interface::CommandInterface(
-        rear_wheels_names_[0], traction_interface_name_,
+        traction_joints_names_[0], traction_interface_name_,
         &joint_command_values_[CMD_TRACTION_RIGHT_WHEEL]));
     command_ifs.emplace_back(command_itfs_.back());
 
     command_itfs_.emplace_back(
       hardware_interface::CommandInterface(
-        rear_wheels_names_[1], steering_interface_name_,
+        traction_joints_names_[1], traction_interface_name_,
         &joint_command_values_[CMD_TRACTION_LEFT_WHEEL]));
     command_ifs.emplace_back(command_itfs_.back());
 
     command_itfs_.emplace_back(
       hardware_interface::CommandInterface(
-        front_wheels_names_[0], steering_interface_name_,
+        steering_joints_names_[0], steering_interface_name_,
         &joint_command_values_[CMD_STEER_RIGHT_WHEEL]));
     command_ifs.emplace_back(command_itfs_.back());
 
     command_itfs_.emplace_back(
       hardware_interface::CommandInterface(
-        front_wheels_names_[1], steering_interface_name_,
+        steering_joints_names_[1], steering_interface_name_,
         &joint_command_values_[CMD_STEER_LEFT_WHEEL]));
->>>>>>> d0d68901
     command_ifs.emplace_back(command_itfs_.back());
 
     std::vector<hardware_interface::LoanedStateInterface> state_ifs;
     state_itfs_.reserve(joint_state_values_.size());
     state_ifs.reserve(joint_state_values_.size());
 
-<<<<<<< HEAD
-    state_itfs_.emplace_back(hardware_interface::StateInterface(
-      traction_joints_names_[0], traction_interface_name_,
-      &joint_state_values_[STATE_TRACTION_RIGHT_WHEEL]));
-    state_ifs.emplace_back(state_itfs_.back());
-
-    state_itfs_.emplace_back(hardware_interface::StateInterface(
-      traction_joints_names_[1], traction_interface_name_,
-      &joint_state_values_[STATE_TRACTION_LEFT_WHEEL]));
-    state_ifs.emplace_back(state_itfs_.back());
-
-    state_itfs_.emplace_back(hardware_interface::StateInterface(
-      steering_joints_names_[0], steering_interface_name_,
-      &joint_state_values_[STATE_STEER_RIGHT_WHEEL]));
-    state_ifs.emplace_back(state_itfs_.back());
-
-    state_itfs_.emplace_back(hardware_interface::StateInterface(
-      steering_joints_names_[1], steering_interface_name_,
-      &joint_state_values_[STATE_STEER_LEFT_WHEEL]));
-=======
     state_itfs_.emplace_back(
       hardware_interface::StateInterface(
-        rear_wheels_names_[0], traction_interface_name_,
+        traction_joints_names_[0], traction_interface_name_,
         &joint_state_values_[STATE_TRACTION_RIGHT_WHEEL]));
     state_ifs.emplace_back(state_itfs_.back());
 
     state_itfs_.emplace_back(
       hardware_interface::StateInterface(
-        rear_wheels_names_[1], traction_interface_name_,
+        traction_joints_names_[1], traction_interface_name_,
         &joint_state_values_[STATE_TRACTION_LEFT_WHEEL]));
     state_ifs.emplace_back(state_itfs_.back());
 
     state_itfs_.emplace_back(
       hardware_interface::StateInterface(
-        front_wheels_names_[0], steering_interface_name_,
+        steering_joints_names_[0], steering_interface_name_,
         &joint_state_values_[STATE_STEER_RIGHT_WHEEL]));
     state_ifs.emplace_back(state_itfs_.back());
 
     state_itfs_.emplace_back(
       hardware_interface::StateInterface(
-        front_wheels_names_[1], steering_interface_name_,
+        steering_joints_names_[1], steering_interface_name_,
         &joint_state_values_[STATE_STEER_LEFT_WHEEL]));
->>>>>>> d0d68901
     state_ifs.emplace_back(state_itfs_.back());
 
     controller_->assign_interfaces(std::move(command_ifs), std::move(state_ifs));
