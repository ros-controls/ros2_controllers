cmake_minimum_required(VERSION 3.16)
project(steering_controllers_library)

find_package(ros2_control_cmake REQUIRED)
set_compiler_options()
export_windows_symbols()

# find dependencies
set(THIS_PACKAGE_INCLUDE_DEPENDS
  control_msgs
  controller_interface
  generate_parameter_library
  geometry_msgs
  hardware_interface
  nav_msgs
  pluginlib
  rclcpp
  rclcpp_lifecycle
  realtime_tools
  std_srvs
  tf2
  tf2_msgs
  tf2_geometry_msgs
  ackermann_msgs
)

find_package(ament_cmake REQUIRED)
find_package(backward_ros REQUIRED)
foreach(Dependency IN ITEMS ${THIS_PACKAGE_INCLUDE_DEPENDS})
  find_package(${Dependency} REQUIRED)
endforeach()
add_compile_definitions(RCPPUTILS_VERSION_MAJOR=${rcpputils_VERSION_MAJOR})
add_compile_definitions(RCPPUTILS_VERSION_MINOR=${rcpputils_VERSION_MINOR})

generate_parameter_library(steering_controllers_library_parameters
  src/steering_controllers_library.yaml
)

add_library(
  steering_controllers_library
  SHARED
  src/steering_controllers_library.cpp
  src/steering_odometry.cpp
)
target_compile_features(steering_controllers_library PUBLIC cxx_std_17)
target_include_directories(steering_controllers_library PUBLIC
  "$<BUILD_INTERFACE:${PROJECT_SOURCE_DIR}/include>"
  "$<INSTALL_INTERFACE:include/steering_controllers_library>")
target_link_libraries(steering_controllers_library PUBLIC
                      steering_controllers_library_parameters
                      controller_interface::controller_interface
                      hardware_interface::hardware_interface
                      pluginlib::pluginlib
                      rclcpp::rclcpp
                      rclcpp_lifecycle::rclcpp_lifecycle
                      realtime_tools::realtime_tools
                      tf2::tf2
                      tf2_geometry_msgs::tf2_geometry_msgs
                      ${tf2_msgs_TARGETS}
                      ${geometry_msgs_TARGETS}
                      ${control_msgs_TARGETS}
                      ${nav_msgs_TARGETS}
                      ${std_srvs_TARGETS})

if(BUILD_TESTING)
  find_package(ament_cmake_gmock REQUIRED)
  find_package(controller_manager REQUIRED)
  find_package(ros2_control_test_assets REQUIRED)

  add_rostest_with_parameters_gmock(
    test_steering_controllers_library test/test_steering_controllers_library.cpp
    ${CMAKE_CURRENT_SOURCE_DIR}/test/steering_controllers_library_params.yaml)
  target_include_directories(test_steering_controllers_library PRIVATE include)
  target_link_libraries(test_steering_controllers_library steering_controllers_library)
<<<<<<< HEAD
  ament_target_dependencies(
    test_steering_controllers_library
    controller_interface
    hardware_interface
  )
  add_rostest_with_parameters_gmock(
    test_steering_controllers_library_ackermann test/test_steering_controllers_library_ackermann.cpp
    ${CMAKE_CURRENT_SOURCE_DIR}/test/steering_controllers_library_ackermann_params.yaml)
  target_include_directories(test_steering_controllers_library_ackermann PRIVATE include)
  target_link_libraries(test_steering_controllers_library_ackermann steering_controllers_library)
  ament_target_dependencies(
    test_steering_controllers_library_ackermann
    controller_interface
    hardware_interface
  )
=======

>>>>>>> 2a71217b
  ament_add_gmock(test_steering_odometry test/test_steering_odometry.cpp)
  target_link_libraries(test_steering_odometry steering_controllers_library)

endif()

install(
  DIRECTORY include/
  DESTINATION include/steering_controllers_library
)

install(
  TARGETS steering_controllers_library steering_controllers_library_parameters
  EXPORT export_steering_controllers_library
  RUNTIME DESTINATION bin
  ARCHIVE DESTINATION lib
  LIBRARY DESTINATION lib
)

ament_export_targets(export_steering_controllers_library HAS_LIBRARY_TARGET)
ament_export_dependencies(${THIS_PACKAGE_INCLUDE_DEPENDS})
ament_package()<|MERGE_RESOLUTION|>--- conflicted
+++ resolved
@@ -56,6 +56,7 @@
                       realtime_tools::realtime_tools
                       tf2::tf2
                       tf2_geometry_msgs::tf2_geometry_msgs
+                      ${ackermann_msgs_TARGETS}
                       ${tf2_msgs_TARGETS}
                       ${geometry_msgs_TARGETS}
                       ${control_msgs_TARGETS}
@@ -72,28 +73,15 @@
     ${CMAKE_CURRENT_SOURCE_DIR}/test/steering_controllers_library_params.yaml)
   target_include_directories(test_steering_controllers_library PRIVATE include)
   target_link_libraries(test_steering_controllers_library steering_controllers_library)
-<<<<<<< HEAD
-  ament_target_dependencies(
-    test_steering_controllers_library
-    controller_interface
-    hardware_interface
-  )
+
   add_rostest_with_parameters_gmock(
     test_steering_controllers_library_ackermann test/test_steering_controllers_library_ackermann.cpp
     ${CMAKE_CURRENT_SOURCE_DIR}/test/steering_controllers_library_ackermann_params.yaml)
   target_include_directories(test_steering_controllers_library_ackermann PRIVATE include)
   target_link_libraries(test_steering_controllers_library_ackermann steering_controllers_library)
-  ament_target_dependencies(
-    test_steering_controllers_library_ackermann
-    controller_interface
-    hardware_interface
-  )
-=======
 
->>>>>>> 2a71217b
   ament_add_gmock(test_steering_odometry test/test_steering_odometry.cpp)
   target_link_libraries(test_steering_odometry steering_controllers_library)
-
 endif()
 
 install(
