--- conflicted
+++ resolved
@@ -134,23 +134,8 @@
     return controller_interface::CallbackReturn::ERROR;
   }
 
-<<<<<<< HEAD
-  sensor_state_message_.header.frame_id = params_.frame_id;
-=======
   wrench_raw_.header.frame_id = params_.frame_id;
   wrench_filtered_.header.frame_id = params_.frame_id;
-
-  realtime_raw_publisher_->lock();
-  realtime_raw_publisher_->msg_.header.frame_id = params_.frame_id;
-  realtime_raw_publisher_->unlock();
-
-  if (has_filter_chain_)
-  {
-    realtime_filtered_publisher_->lock();
-    realtime_filtered_publisher_->msg_.header.frame_id = params_.frame_id;
-    realtime_filtered_publisher_->unlock();
-  }
->>>>>>> 42e7ba47
 
   RCLCPP_INFO(get_node()->get_logger(), "configure successful");
   return controller_interface::CallbackReturn::SUCCESS;
@@ -192,38 +177,25 @@
 {
   param_listener_->try_get_params(params_);
 
-<<<<<<< HEAD
-  if (realtime_publisher_)
-  {
-    sensor_state_message_.header.stamp = time;
-    force_torque_sensor_->get_values_as_message(sensor_state_message_.wrench);
-    this->apply_sensor_offset(params_, sensor_state_message_);
-    this->apply_sensor_multiplier(params_, sensor_state_message_);
-    realtime_publisher_->try_publish(sensor_state_message_);
-=======
   wrench_raw_.header.stamp = time;
   force_torque_sensor_->get_values_as_message(wrench_raw_.wrench);
   this->apply_sensor_offset(params_, wrench_raw_);
   this->apply_sensor_multiplier(params_, wrench_raw_);
 
-  if (realtime_raw_publisher_ && realtime_raw_publisher_->trylock())
-  {
-    realtime_raw_publisher_->msg_.header.stamp = time;
-    realtime_raw_publisher_->msg_.wrench = wrench_raw_.wrench;
-    realtime_raw_publisher_->unlockAndPublish();
+  if (realtime_raw_publisher_)
+  {
+    realtime_raw_publisher_->try_publish(wrench_raw_);
   }
 
   if (has_filter_chain_)
   {
     // Filter sensor data, if no filter chain config was specified, wrench_filtered_ = wrench_raw_
     auto filtered = filter_chain_->update(wrench_raw_, wrench_filtered_);
-    if (filtered && realtime_filtered_publisher_ && realtime_filtered_publisher_->trylock())
+    if (filtered && realtime_filtered_publisher_)
     {
-      realtime_filtered_publisher_->msg_.header.stamp = time;
-      realtime_filtered_publisher_->msg_.wrench = wrench_filtered_.wrench;
-      realtime_filtered_publisher_->unlockAndPublish();
+      wrench_filtered_.header.stamp = time;
+      realtime_filtered_publisher_->try_publish(wrench_filtered_);
     }
->>>>>>> 42e7ba47
   }
 
   return controller_interface::return_type::OK;
