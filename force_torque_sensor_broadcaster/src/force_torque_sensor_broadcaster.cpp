// Copyright (c) 2021, Stogl Robotics Consulting UG (haftungsbeschränkt)
//
// Licensed under the Apache License, Version 2.0 (the "License");
// you may not use this file except in compliance with the License.
// You may obtain a copy of the License at
//
//     http://www.apache.org/licenses/LICENSE-2.0
//
// Unless required by applicable law or agreed to in writing, software
// distributed under the License is distributed on an "AS IS" BASIS,
// WITHOUT WARRANTIES OR CONDITIONS OF ANY KIND, either express or implied.
// See the License for the specific language governing permissions and
// limitations under the License.

/*
 * Authors: Subhas Das, Denis Stogl
 */

#include "force_torque_sensor_broadcaster/force_torque_sensor_broadcaster.hpp"

#include <memory>
#include <string>

namespace force_torque_sensor_broadcaster
{
ForceTorqueSensorBroadcaster::ForceTorqueSensorBroadcaster()
: controller_interface::ControllerInterface()
{
}

controller_interface::CallbackReturn ForceTorqueSensorBroadcaster::on_init()
{
  try
  {
    auto_declare<std::string>("sensor_name", "");
    auto_declare<std::string>("interface_names.force.x", "");
    auto_declare<std::string>("interface_names.force.y", "");
    auto_declare<std::string>("interface_names.force.z", "");
    auto_declare<std::string>("interface_names.torque.x", "");
    auto_declare<std::string>("interface_names.torque.y", "");
    auto_declare<std::string>("interface_names.torque.z", "");
    auto_declare<std::string>("frame_id", "");
  }
  catch (const std::exception & e)
  {
    fprintf(stderr, "Exception thrown during init stage with message: %s \n", e.what());
    return controller_interface::CallbackReturn::ERROR;
  }

  return controller_interface::CallbackReturn::SUCCESS;
}

controller_interface::CallbackReturn ForceTorqueSensorBroadcaster::on_configure(
  const rclcpp_lifecycle::State & /*previous_state*/)
{
  sensor_name_ = get_node()->get_parameter("sensor_name").as_string();
  interface_names_[0] = get_node()->get_parameter("interface_names.force.x").as_string();
  interface_names_[1] = get_node()->get_parameter("interface_names.force.y").as_string();
  interface_names_[2] = get_node()->get_parameter("interface_names.force.z").as_string();
  interface_names_[3] = get_node()->get_parameter("interface_names.torque.x").as_string();
  interface_names_[4] = get_node()->get_parameter("interface_names.torque.y").as_string();
  interface_names_[5] = get_node()->get_parameter("interface_names.torque.z").as_string();

  const bool no_interface_names_defined =
    std::count(interface_names_.begin(), interface_names_.end(), "") == 6;

  if (sensor_name_.empty() && no_interface_names_defined)
  {
    RCLCPP_ERROR(
      get_node()->get_logger(),
      "'sensor_name' or at least one "
      "'interface_names.[force|torque].[x|y|z]' parameter has to be specified.");
    return controller_interface::CallbackReturn::ERROR;
  }

  if (!sensor_name_.empty() && !no_interface_names_defined)
  {
    RCLCPP_ERROR(
      get_node()->get_logger(),
      "both 'sensor_name' and "
      "'interface_names.[force|torque].[x|y|z]' parameters can not be specified together.");
    return controller_interface::CallbackReturn::ERROR;
  }

  frame_id_ = get_node()->get_parameter("frame_id").as_string();
  if (frame_id_.empty())
  {
<<<<<<< HEAD
    RCLCPP_ERROR(get_node()->get_logger(), "'frame_id' parameter has to be provided.");
    return CallbackReturn::ERROR;
=======
    RCLCPP_ERROR(node_->get_logger(), "'frame_id' parameter has to be provided.");
    return controller_interface::CallbackReturn::ERROR;
>>>>>>> 109d8896
  }

  if (!sensor_name_.empty())
  {
    force_torque_sensor_ = std::make_unique<semantic_components::ForceTorqueSensor>(
      semantic_components::ForceTorqueSensor(sensor_name_));
  }
  else
  {
    force_torque_sensor_ = std::make_unique<semantic_components::ForceTorqueSensor>(
      semantic_components::ForceTorqueSensor(
        interface_names_[0], interface_names_[1], interface_names_[2], interface_names_[3],
        interface_names_[4], interface_names_[5]));
  }

  try
  {
    // register ft sensor data publisher
    sensor_state_publisher_ = get_node()->create_publisher<geometry_msgs::msg::WrenchStamped>(
      "~/wrench", rclcpp::SystemDefaultsQoS());
    realtime_publisher_ = std::make_unique<StatePublisher>(sensor_state_publisher_);
  }
  catch (const std::exception & e)
  {
    fprintf(
      stderr, "Exception thrown during publisher creation at configure stage with message : %s \n",
      e.what());
    return controller_interface::CallbackReturn::ERROR;
  }

  realtime_publisher_->lock();
  realtime_publisher_->msg_.header.frame_id = frame_id_;
  realtime_publisher_->unlock();

<<<<<<< HEAD
  RCLCPP_DEBUG(get_node()->get_logger(), "configure successful");
  return CallbackReturn::SUCCESS;
=======
  RCLCPP_DEBUG(node_->get_logger(), "configure successful");
  return controller_interface::CallbackReturn::SUCCESS;
>>>>>>> 109d8896
}

controller_interface::InterfaceConfiguration
ForceTorqueSensorBroadcaster::command_interface_configuration() const
{
  controller_interface::InterfaceConfiguration command_interfaces_config;
  command_interfaces_config.type = controller_interface::interface_configuration_type::NONE;
  return command_interfaces_config;
}

controller_interface::InterfaceConfiguration
ForceTorqueSensorBroadcaster::state_interface_configuration() const
{
  controller_interface::InterfaceConfiguration state_interfaces_config;
  state_interfaces_config.type = controller_interface::interface_configuration_type::INDIVIDUAL;
  state_interfaces_config.names = force_torque_sensor_->get_state_interface_names();
  return state_interfaces_config;
}

controller_interface::CallbackReturn ForceTorqueSensorBroadcaster::on_activate(
  const rclcpp_lifecycle::State & /*previous_state*/)
{
  force_torque_sensor_->assign_loaned_state_interfaces(state_interfaces_);
  return controller_interface::CallbackReturn::SUCCESS;
}

controller_interface::CallbackReturn ForceTorqueSensorBroadcaster::on_deactivate(
  const rclcpp_lifecycle::State & /*previous_state*/)
{
  force_torque_sensor_->release_interfaces();
  return controller_interface::CallbackReturn::SUCCESS;
}

controller_interface::return_type ForceTorqueSensorBroadcaster::update(
  const rclcpp::Time & time, const rclcpp::Duration & /*period*/)
{
  if (realtime_publisher_ && realtime_publisher_->trylock())
  {
    realtime_publisher_->msg_.header.stamp = time;
    force_torque_sensor_->get_values_as_message(realtime_publisher_->msg_.wrench);
    realtime_publisher_->unlockAndPublish();
  }

  return controller_interface::return_type::OK;
}

}  // namespace force_torque_sensor_broadcaster

#include "pluginlib/class_list_macros.hpp"

PLUGINLIB_EXPORT_CLASS(
  force_torque_sensor_broadcaster::ForceTorqueSensorBroadcaster,
  controller_interface::ControllerInterface)<|MERGE_RESOLUTION|>--- conflicted
+++ resolved
@@ -85,13 +85,8 @@
   frame_id_ = get_node()->get_parameter("frame_id").as_string();
   if (frame_id_.empty())
   {
-<<<<<<< HEAD
     RCLCPP_ERROR(get_node()->get_logger(), "'frame_id' parameter has to be provided.");
-    return CallbackReturn::ERROR;
-=======
-    RCLCPP_ERROR(node_->get_logger(), "'frame_id' parameter has to be provided.");
     return controller_interface::CallbackReturn::ERROR;
->>>>>>> 109d8896
   }
 
   if (!sensor_name_.empty())
@@ -126,13 +121,8 @@
   realtime_publisher_->msg_.header.frame_id = frame_id_;
   realtime_publisher_->unlock();
 
-<<<<<<< HEAD
   RCLCPP_DEBUG(get_node()->get_logger(), "configure successful");
-  return CallbackReturn::SUCCESS;
-=======
-  RCLCPP_DEBUG(node_->get_logger(), "configure successful");
   return controller_interface::CallbackReturn::SUCCESS;
->>>>>>> 109d8896
 }
 
 controller_interface::InterfaceConfiguration
