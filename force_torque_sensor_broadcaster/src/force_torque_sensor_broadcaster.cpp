--- conflicted
+++ resolved
@@ -241,20 +241,13 @@
   wrench_raw_.header.stamp = time;
   force_torque_sensor_->get_values_as_message(wrench_raw_.wrench);
   this->apply_sensor_offset(params_, wrench_raw_);
+  this->apply_sensor_multiplier(params_, wrench_raw_);
 
   if (realtime_raw_publisher_ && realtime_raw_publisher_->trylock())
   {
-<<<<<<< HEAD
     realtime_raw_publisher_->msg_.header.stamp = time;
     realtime_raw_publisher_->msg_.wrench = wrench_raw_.wrench;
     realtime_raw_publisher_->unlockAndPublish();
-=======
-    realtime_publisher_->msg_.header.stamp = time;
-    force_torque_sensor_->get_values_as_message(realtime_publisher_->msg_.wrench);
-    this->apply_sensor_offset(params_, realtime_publisher_->msg_);
-    this->apply_sensor_multiplier(params_, realtime_publisher_->msg_);
-    realtime_publisher_->unlockAndPublish();
->>>>>>> 23b8ffc2
   }
 
   // Filter sensor data
